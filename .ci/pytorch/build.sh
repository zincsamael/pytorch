--- conflicted
+++ resolved
@@ -252,15 +252,6 @@
   ( ! get_exit_code python setup.py clean bad_argument )
 
   if [[ "$BUILD_ENVIRONMENT" != *libtorch* ]]; then
-<<<<<<< HEAD
-=======
-    if [ "$IS_ARC" = "true" ]; then
-      cd ../
-      sudo chown -R jenkins workspace
-      cd -
-    fi
-
->>>>>>> 43998afa
     # rocm builds fail when WERROR=1
     # XLA test build fails when WERROR=1
     # set only when building other architectures
