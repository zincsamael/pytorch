# mypy: ignore-errors

"""
``torch.fx.experimental.symbolic_shapes`` provides interfaces for interacting with
our symbolic shapes reasoning system that is used heavily in torch.compile.  Although
this is not generally considered public API, when writing framework code in PyTorch
as well as extensions to PyTorch (e.g., in custom operator implementations), you may
need to make use of these APIs to setup dynamic shapes support appropriately.
"""

import builtins
import collections
import functools
import inspect
import itertools
import logging
import math
import operator
import re
import sys
import threading
import traceback
from collections import defaultdict
from contextlib import contextmanager
from dataclasses import dataclass, field
from enum import Enum
import atexit
from typing import (
    Any,
    cast,
    Callable,
    Dict,
    Iterable,
    List,
    Optional,
    Sequence,
    Set,
    Tuple,
    Type,
    Union,
    TYPE_CHECKING
)
from typing_extensions import TypeAlias

import torch
import torch.fx
import torch.fx.traceback as fx_traceback
from torch.fx.experimental import _config as config

from torch.fx.experimental.recording import (
    FakeTensorMeta,
    ShapeEnvEvent,
    record_shapeenv_event,
    replay_shape_env_events,
    shape_env_check_state_equal
)
from torch.fx.experimental.sym_node import SymNode, SymTypes

# NB: The sym_* functions are used via getattr() and must be imported here.
from torch import SymBool, SymFloat, SymInt
from torch._guards import ShapeGuard, Source, TracingContext
from torch.utils._python_dispatch import is_traceable_wrapper_subclass
from torch.utils._sympy.functions import FloorDiv, Mod, IsNonOverlappingAndDenseIndicator
from torch.utils._sympy.solve import try_solve
from torch.utils._sympy.value_ranges import bound_sympy, SymPyValueRangeAnalysis, ValueRanges, ValueRangeError
from torch.utils._sympy.singleton_int import SingletonInt
from torch.utils._traceback import format_frame, CapturedTraceback
from torch._utils_internal import signpost_event
from torch._subclasses.meta_utils import is_sparse_any

from torch._logging import LazyString

if TYPE_CHECKING:
    from torch._dynamo.source import TensorPropertySource

InputList = List
DimList = List

log = logging.getLogger(__name__)

class GuardOnDataDependentSymNode(RuntimeError):
    pass

import sympy
from sympy.printing.str import StrPrinter
from sympy.printing.precedence import precedence, PRECEDENCE

aten = torch._ops.ops.aten  # type: ignore[has-type]

__all__ = [
    "has_symbolic_sizes_strides", "create_contiguous", "ShapeEnv", "is_concrete_int",
    "guard_int", "guard_float", "guard_scalar", "canonicalize_bool_expr",
    "hint_int", "SYMPY_INTERP", "free_symbols", "is_symbol_binding_fx_node",
    "is_concrete_bool", "is_nested_int", "SHAPEENV_EVENT_KEY", "CURRENT_NODE_KEY",
    "has_free_symbols", "sym_eq", "SymbolicContext", "StatelessSymbolicContext",
    "StatefulSymbolicContext", "SubclassSymbolicContext", "statically_known_true",
    "guard_size_oblivious",
]

# FX node metadata keys for symbolic shape FX graph.
SHAPEENV_EVENT_KEY = "shapeenv_event"
CURRENT_NODE_KEY = "current_node"


def log_lru_cache_stats(wrapped_f):
    log.debug("lru_cache_stats %s: %s", wrapped_f.__name__, wrapped_f.cumulative_cache_info())


# Wrapper on lru_cache that reports statistics at process end
def lru_cache(maxsize):
    def inner(f):
        wrapped_f = functools.lru_cache(maxsize)(f)
        old_cache_clear = wrapped_f.cache_clear
        prev_hits = 0
        prev_misses = 0

        # TODO: There's a ref-cycle here (wrapped_f -> cumulative_cache_info
        # -> wrapped_f) but cannot be solved with weakref as wrapped_f is not
        # weakref'able on some versions of Python

        def cumulative_cache_info():
            cur = wrapped_f.cache_info()
            return functools._CacheInfo(
                prev_hits + cur.hits,
                prev_misses + cur.misses,
                cur.maxsize,
                cur.currsize,
            )

        def new_cache_clear():
            nonlocal prev_hits, prev_misses
            cur = wrapped_f.cache_info()
            prev_hits += cur.hits
            prev_misses += cur.misses
            old_cache_clear()

        wrapped_f.cache_clear = new_cache_clear
        wrapped_f.cumulative_cache_info = cumulative_cache_info
        if log.isEnabledFor(logging.DEBUG):
            atexit.register(log_lru_cache_stats, wrapped_f)
        return wrapped_f

    return inner

# These are modules that contain generic code for interacting with ShapeEnv
# which are unlikely to identify a particular interesting guard statement
@lru_cache(None)
def uninteresting_files() -> Set[str]:
    import torch._inductor.sizevars
    import torch._library.abstract_impl
    import torch._subclasses.meta_utils
    import torch._subclasses.fake_tensor
    mods = [
        sys.modules[__name__],
        torch.fx.experimental.recording,
        torch.fx.experimental.sym_node,
        torch.fx.interpreter,
        torch,
        torch._inductor.sizevars,
        torch._library.abstract_impl,
        torch._subclasses.meta_utils,
        torch._subclasses.fake_tensor,
    ]
    return {inspect.getfile(m) for m in mods}

# We don't bother with the metaclass as all of the dispatching logic happens
# entirely from Python
#
# Didn't bother with ancestors for now, unlikely to have multiple modes for
# symints right now

class ConstraintViolationError(RuntimeError):
    pass

def has_symbolic_sizes_strides(elem) -> bool:
    return elem._has_symbolic_sizes_strides

Int = Union[torch.SymInt, int]

def create_contiguous(shape: Sequence[Int]) -> List[Int]:
    strides: List[Int] = [1]
    for dim in reversed(shape[:-1]):
        strides.append(dim * strides[-1])
    return list(reversed(strides))

def hint_int(a: Union[torch.SymInt, int], fallback: Optional[int] = None) -> int:
    """
    Retrieve the hint for an int (based on the underlying real values as observed
    at runtime).  If no hint is available (e.g., because data dependent shapes),
    if fallback is not None, use that instead (otherwise raise an error).
    """
    if isinstance(a, torch.SymInt):
        return a.node.require_hint(fallback)
    assert type(a) is int, a
    return a

Scalar = Union[torch.SymInt, torch.SymFloat, torch.SymBool, int, float, bool]

def has_hint(a: Scalar) -> bool:
    if isinstance(a, SymTypes):
        return a.node.has_hint()
    return True

def is_concrete_int(a: Union[int, SymInt]) -> bool:
    r""" Utility to check if underlying object
    in SymInt is concrete value. Also returns
    true if integer is passed in.

    Args:
        a (SymInt or int): Object to test if it int
    """
    assert isinstance(a, (SymInt, int))

    if isinstance(a, int):
        return True

    if isinstance(a.node.expr, sympy.core.numbers.Integer):
        return True

    return False

# In obscure Meta only situations, sympy.logic.boolalg doesn't exist at runtime.
# So make sure only type checker evaluates this alias.
# Xref: https://www.internalfb.com/diff/D53324783
SympyBoolean: TypeAlias = "sympy.logic.boolalg.Boolean"

def guard_size_oblivious(expr: Union[torch.SymBool, bool]) -> bool:
    """
    Perform a guard on a symbolic boolean expression in a size oblivious way.
    This is typically used when a non-oblivious test would result in a guard
    on a data dependent value of which we don't know the value of at compile time.
    When a guard is tested this way, we may diverge in behavior from how regular
    PyTorch semantics would treat it.  For more information, see
    https://github.com/pytorch/pytorch/pull/118579
    """
    if isinstance(expr, torch.SymBool):
        return expr.node.guard_size_oblivious("", 0)
    else:
        assert isinstance(expr, bool)
        return expr

def canonicalize_bool_expr(expr: SympyBoolean) -> SympyBoolean:
    r""" Canonicalize a boolean expression by transforming it into a lt / le
    inequality and moving all the non-constant terms to the rhs.
    We canonicalize And / Ors / Not via cnf and then canonicalize their subexpr
    recursively
    nb. sympy.Rel.canonical is not good enough https://github.com/sympy/sympy/issues/25924

    Args:
        expr (sympy.Expr): Expression to canonicalize
    """
    # Canonicalise an inequality by transforming it into a lt / le
    # inequality and moving all the non-constant terms to the rhs
    # We canonicalise And / Ors / Not via cnf
    # nb. Relational.canonical in sympy is broken
    # https://github.com/sympy/sympy/issues/25924

    if not isinstance(expr, (sympy.Rel, sympy.And, sympy.Or, sympy.Not, sympy.Eq, sympy.Ne)):
        return expr

    if isinstance(expr, (sympy.And, sympy.Or, sympy.Not)):
        expr = sympy.logic.boolalg.to_cnf(expr)
    return _canonicalize_bool_expr_impl(expr)

def _canonicalize_bool_expr_impl(expr: SympyBoolean) -> SympyBoolean:
    """
    After canonicalization, we are guaranteed to have eliminated Ge/Gt relations
    (rewriting them to Le/Lt, respectively).
    """
    if isinstance(expr, (sympy.And, sympy.Or)):
        return type(expr)(*map(canonicalize_bool_expr, expr.args))

    opposite = {sympy.Gt: sympy.Lt, sympy.Ge: sympy.Le}
    if isinstance(expr, tuple(opposite.keys())):
        lhs = expr.rhs - expr.lhs
        t = opposite[type(expr)]
    else:
        assert isinstance(expr, (sympy.Lt, sympy.Le, sympy.Eq, sympy.Ne))
        lhs = expr.lhs - expr.rhs
        t = type(expr)
    rhs = 0
    if isinstance(lhs, sympy.Add):
        cts = []
        variables = []
        for term in lhs.args:
            if term.is_number:
                cts.append(term)
            else:
                variables.append(term)
        lhs = sympy.Add(*variables)
        rhs = -sympy.Add(*cts)
    return t(lhs, rhs)

def is_concrete_bool(a: Union[bool, SymBool]) -> bool:
    r""" Utility to check if underlying object
    in SymBool is concrete value. Also returns
    true if integer is passed in.
    Args:
        a (SymBool or bool): Object to test if it bool
    """
    assert isinstance(a, (SymBool, bool))

    if isinstance(a, bool):
        return True

    if isinstance(a.node.expr, (sympy.logic.boolalg.BooleanTrue, sympy.logic.boolalg.BooleanFalse)):
        return True

    return False

def is_nested_int(s):
    return isinstance(s, torch.SymInt) and s.node.is_nested_int()

def _iterate_exprs(val: Union[SymInt, torch.Tensor]) -> Iterable[sympy.Basic]:
    if isinstance(val, SymTypes):
        # This allow applies to the jagged layout NestedTensor case as
        # nested ints are not symbolic
        if is_symbolic(val):
            yield val.node.expr
    elif isinstance(val, sympy.Basic):
        yield val
    elif isinstance(val, (int, float, bool)):
        pass
    elif isinstance(val, (tuple, list)):
        for s in val:
            yield from _iterate_exprs(s)
    elif isinstance(val, torch.Tensor):
        yield from _iterate_exprs(val.size())
        yield from _iterate_exprs(val.stride())
        yield from _iterate_exprs(val.storage_offset())
    elif is_sparse_any(val):
        yield from _iterate_exprs(val.size())
    elif val is None:
        pass
    else:
        raise AssertionError(f"cannot extract sympy expressions from {val} {type(val)}")

def free_symbols(val: Union[SymInt, torch.Tensor]) -> Set[sympy.Symbol]:
    if val is None:
        return set()
    itr = _iterate_exprs(val)
    # we need at least 1 to call union, so we hand code the identity
    try:
        first_expr = next(itr)
    except StopIteration:
        return set()

    return first_expr.free_symbols.union(*(e.free_symbols for e in itr))

def has_free_symbols(val: Union[SymInt, torch.Tensor]) -> bool:
    """Faster version of bool(free_symbols(val))"""
    return not all(e.is_number for e in _iterate_exprs(val))

# Like free_symbols, but filtered to only report unbacked symbols
def free_unbacked_symbols(x):
    # NB: keep synced with is_unbacked_symint
    return {s for s in free_symbols(x) if s.name.startswith(("u", "f"))}

# WARNING: Don't use this on Dynamo produced graphs, they don't have meta
# setup!
def is_symbol_binding_fx_node(node) -> Optional[sympy.Symbol]:
    if (
        node.op == "placeholder" and
        "val" in node.meta and
        isinstance(node.meta["val"], torch.SymInt) and
        isinstance(node.meta["val"].node.expr, sympy.Symbol)
    ):
        return node.meta["val"].node.expr
    return None

def find_symbol_binding_fx_nodes(graph):
    return {
        node.meta["val"].node.expr: node
        for node in graph.nodes
        if is_symbol_binding_fx_node(node)
    }

def definitely_true(a):
    """
    Returns True only if we can tell that a is True, possibly introducing
    a guard in the process.  If a depends on some unbacked SymInt, we may
    return False even though there may exist a possible value of the SymInt
    that would cause the expression to return True.

    When is it appropriate to use definitely_true?  First, if you can use
    a higher level combinator like parallel_or/parallel_and, prefer using
    those instead, they are definitely safe (modulo short-circuiting).
    Second, it can be used if the program would behave equivalently if
    definitely_true always returned False (parallel_or/parallel_and are
    examples of this pattern, modulo short-circuiting).  Finally, it even
    be OK if the program wouldn't behave equivalently, so long as the
    change is semantics preserving.  It can be semantics preserving if
    the program errors in more cases than it did previously (but otherwise
    behaves identically), or if it changes some quantity in a way that
    doesn't matter (e.g., strides often fall in this bucket.)
    """
    if isinstance(a, SymBool):
        if a.node.has_hint():
            return guard_bool(a)
        else:
            return False
    return bool(a)

def definitely_false(a):
    """
    Returns True only if we can tell that a is False, possibly introducing
    a guard in the process.  If a depends on some unbacked SymInt, we may
    return False even though there may exist a possible value of the SymInt
    that would cause the expression a to be False.  See definitely_true
    for more usage guidance.
    """
    if isinstance(a, SymBool):
        if a.node.has_hint():
            return not guard_bool(a)
        else:
            return False
    return not bool(a)

def statically_known_true(x: Union[bool, SymBool]) -> bool:
    """Returns True if x can be simplified to a constant and is true.

    .. note::
        This function doesn't introduce new guards, so the expression may end
        up evaluating to true at runtime even if this function returns False.

    Args:
        x (bool, SymBool): The expression to try statically evaluating

    """
    if isinstance(x, SymBool):
        expr = x.node.expr
        shape_env = x.node.shape_env
        try:
            simplified = shape_env._maybe_evaluate_static(expr)
            if simplified is not None:
                return bool(simplified)
        except Exception:
            log.debug("Could not simplify %s", expr)
        return False
    assert isinstance(x, bool)
    return x


def parallel_or(*args):
    """
    Evaluate the logical OR of several arguments, avoiding guarding on
    unbacked SymInts if another argument is definitely True.
    """
    if any(statically_known_true(a) for a in args):
        return True
    if any(definitely_true(a) for a in args):
        return True
    return any(args)

def parallel_and(*args):
    """
    Evaluate the logical FALSE of several arguments, avoiding guarding on
    unbacked SymInts if another argument is definitely False.
    """
    if any(statically_known_true(torch.sym_not(a)) for a in args):
        return False
    if any(definitely_false(a) for a in args):
        return False
    return all(args)

def sym_eq(x, y):
    """
    Like ==, but when run on list/tuple, it will recursively test equality
    and use sym_and to join the results together, without guarding.
    """
    if (isinstance(x, tuple) and isinstance(y, tuple)) or (isinstance(x, list) and isinstance(y, list)):
        if len(x) != len(y):
            return False
        return functools.reduce(operator.and_, map(sym_eq, x, y), True)
    elif isinstance(x, (int, torch.SymInt)) and isinstance(y, (int, torch.SymInt)):
        return x == y
    else:
        raise AssertionError(f"unexpected sym_eq between {type(x)} {type(y)}")

def guard_scalar(a):
    if isinstance(a, (SymBool, bool)):
        return guard_bool(a)
    elif isinstance(a, (SymInt, int)):
        return guard_int(a)
    elif isinstance(a, (SymFloat, float)):
        return guard_float(a)
    else:
        raise AssertionError(f"unrecognized scalar {a}")


@record_shapeenv_event()
def _constrain_symbol_range(shape_env, s: sympy.Symbol, compiler_min: int, compiler_max: int):
    upd_vr = ValueRanges(compiler_min, compiler_max)
    old_vr = shape_env.var_to_range.get(s, ValueRanges.unknown())
    shape_env._update_var_to_range(s, upd_vr)
    if (new_vr := shape_env.var_to_range[s]) != old_vr:
        log.info("_constrain_symbol_range %s [%s, %s]", s, new_vr.lower, new_vr.upper)


def _advise_is_size(a):
    """
    Don't use this directly; use torch._check_is_size instead.

    This is a softer version of _constrain_range_for_size (with min=0,
    max=Inf).  Instead of forcibly constraining a variable (and erroring if we
    failed to constrain it), it will simply advise us that a size is
    constrained in some way.  We will always defer a runtime assert for this
    constraint if we cannot prove it at compile-time, but we we only
    *sometimes* learn useful extra information at compile-time with this
    information.  This is in contrast to constrain_range_for_size, where if
    you don't call that on a fresh unbacked symint, chances are we will choke.

    TODO: Make Dynamo handle this appropriately if this is seen in Dynamo-ed
    code.  Right now this is only really used in code with AOTAutograd trace
    through, so it is not a big problem that this isn't supported, but in
    principle all of this code should be Dynamo'able too.

    TODO: I didn't support min/max because I didn't have a use case where this
    actually helped.  In principle we can support it, it just makes the
    implementation below more complicated.
    """

    # This must always succeed, because the sole allowed caller _check_is_size
    # was responsible for expect_true'ing this
    assert a >= 0

    # NB: it's important not to constrain range for size for *hinted* SymInts,
    # because it is not only unsound, it will immediately trip our asserts
    # that hints have to be consistent with static analysis!  If you somehow
    # have an unbounded SymInt that later constrains to 1, this will be
    # inconsistent with the range
    if (
        isinstance(a, SymInt)
        and isinstance(a.node, SymNode)
        and not a.node.has_hint()
        and isinstance(a.node.expr, sympy.Symbol)
    ):
        _constrain_range_for_size(a)

@record_shapeenv_event()
def _constrain_range_for_size(a, min: Optional[int] = None, max: Optional[int] = None):
    """
    This function is NOT INTENDED to be used by itself.
    """

    if isinstance(a, (SymFloat, SymBool)):
        raise ValueError("Constraining SymFloat/SymBool is nyi")

    assert isinstance(a, SymInt), "can only constrain range for SymInt"
    assert isinstance(a.node.expr, sympy.Symbol), "constraining non-Symbols NYI"

    if min is None:
        min = 0
    if max is None:
        max = sys.maxsize - 1

    if max < min:
        raise ValueError(
            "Maximum value to constrain_as_size can't be less than the specified min value, "
            "received min={min} and max={max}"
        )

    _constrain_symbol_range(
        a.node.shape_env,
        a.node.expr,
        compiler_min=min,
        compiler_max=max,
    )
    a.node.shape_env.size_like.add(a.node.expr)


# inclusive both ways
@record_shapeenv_event()
def constrain_range(a, *, min: Optional[int], max: Optional[int] = None):
    """
    Applies a constraint that the passed in SymInt must lie between min-max
    inclusive-inclusive, WITHOUT introducing a guard on the SymInt (meaning
    that it can be used on unbacked SymInts).  If min/max are None, we assume
    that the dimension is unbounded in that direction.  Repeated application
    of constrain_range intersects the ranges.  This is a fairly low level API
    that doesn't have a lot of safety guarantees (TODO: provide higher level
    APIs).

    Currently, we use this API in the following circumstance: when we allocate
    an unbacked SymInt, denoting an integer quantity which is data dependent,
    we ordinarily do not know anything about what values it may take.  This
    means that any sort of guard on it will immediately fail.  However, in
    many cases, we know something about the unbacked SymInt: for example, we
    know that nonzero(x).size(0) must be >= 0.  We use constrain_range to
    narrow the possible range, declaring that negative symbols are impossible.
    This permits to definitely answer True to queries like 'nnz >= 0', even if
    we don't know what the actual (hinted) value of 'nnz' is.  In fact, we
    actually use constrain_range to unsoundly discharge common guards: for an
    unbacked SymInt produced by nonzero, we will also assume that it is not
    equal to 0/1 (even though these are perfectly possible values at runtime),
    because we generally expect graphs that are valid for N=2 to also be valid
    for N=1.
    """
    if min is None:
        min = -sympy.oo
    if max is None:
        max = sympy.oo

    if max < min:
        raise ValueError(
            "Maximum value to constrain_as_size can't be less than the specified min value, "
            "received min={min} and max={max}"
        )

    if isinstance(a, int):
        if not (min <= a <= max):
            raise ValueError(f"Invalid value {a} for range [{min}:{max}]")
        return

    if isinstance(a.node.expr, sympy.Integer):
        if not (min <= int(a.node.expr) <= max):
            raise ValueRangeError(f"Invalid value {int(a.node.expr)} for range [{min}:{max}]")
        return
    assert isinstance(a.node.expr, sympy.Symbol), "constraining non-Symbols NYI"

    # TODO: Shouldn't we install a guard if the symbol is backed?  Or is the
    # semantics that this is an "unchecked" assert (but it this actually
    # something useful?  Might be better to restrict only for unbacked
    # SymInt).
    _constrain_symbol_range(
        a.node.shape_env,
        a.node.expr,
        compiler_min=min,
        compiler_max=max,
    )


@record_shapeenv_event()
def constrain_unify(a, b):
    """
    Given two SymInts, constrain them so that they must be equal.  NB:
    this will not work with SymInts that represent nontrivial expressions
    (yet!)
    """
    # TODO: this does not install a deferred runtime assert yet

    # TODO: Maybe dedupe this with _maybe_guard_rel?
    # Update Feb 2024: this is extra important to do, this doesn't handle
    # unbacked replacements properly nor does it generate deferred runtime
    # asserts
    if not isinstance(a, SymInt):
        if not isinstance(b, SymInt):
            assert a == b
        else:
            assert isinstance(b.node.expr, sympy.Symbol), "constraining non-Symbols NYI"
            shape_env = b.node.shape_env
            shape_env.replacements[b.node.expr] = sympy.Integer(a)
    else:
        # TODO: Actually, we can support this as long as one of them is a symbol.
        # NB: We can't actually do "unification" as our operators are not
        # injective
        assert isinstance(a.node.expr, sympy.Symbol), "constraining non-Symbols NYI"
        shape_env = a.node.shape_env
        if not isinstance(b, SymInt):
            shape_env.replacements[a.node.expr] = sympy.Integer(b)
        else:
            assert a.node.shape_env is b.node.shape_env
            assert isinstance(b.node.expr, sympy.Symbol), "constraining non-Symbols NYI"
            new_var = shape_env._find(a.node.expr)
            shape_env.replacements[b.node.expr] = new_var

# Assume that a boolean is true for the purposes of subsequent symbolic
# reasoning.  This will keep track of corresponding runtime checks to verify
# that the result is upheld: either as a regular guard, or as a special set
# of asserts which are triggered when an unbacked SymInt is allocated.
#
# DO NOT use this function for these cases:
#
#  - This is inappropriate for "branching" conditions (where both
#    true and false result in valid programs).  We will always assume
#    the condition evaluates true, and so it will never be possible
#    to trace the false condition when you use it.  For true branching
#    on unbacked SymInts, you must use torch.cond; if you incorrectly
#    use expect_true in this case, you will make the false branch
#    unreachable (as we will simply assume that only the true branch
#    is ever exercised).
#
#  - This is inappropriate for situations where you know some other system
#    invariant guarantees that this property holds, since you don't
#    really need to insert a runtime check in that case.  Use something
#    like constrain_range in that case.
#
# This API has a hitch.  To avoid having to reimplement error reporting
# capabilities, this function CAN return False.  The invariant is that
# the surrounding code must raise an error when this function returns
# False.  This is quite low level, so we recommend using other functions
# like check() which enforce this in a more intuitive way.
#
# By the way, this name is a nod to the __builtin_expect macro,
# which is used similarly (but unlike __builtin_expect, you MUST fail
# in the unlikely branch.)  (I think expect is a good name; in recent
# versions of C++, this is replaced with [[likely]], which is weaker
# and not accurate for this function!)
def expect_true(a, skip: int = 0):
    if isinstance(a, SymBool):
        # TODO: check perf implications of this
        frame = inspect.currentframe()
        for _ in range(skip + 1):  # always run this loop at least once
            frame = frame.f_back
        return a.node.expect_true(frame.f_code.co_filename, frame.f_lineno)
    assert type(a) is bool, a
    return a

@record_shapeenv_event()
def rename_unbacked_to(orig: SymInt, new: SymInt):
    """
    Rename an unbacked SymInt into a new one.

    The goal here is that you have two unbacked symbols, but actually they are
    the same (you allocated the second one without knowing that it was going
    to be the first one, e.g., due to retracing), and importantly, we don't
    want to setup a deferred runtime assert because the old unbacked symbol is
    *literally* vanishing from the graph and we better not try to compute any
    asserts on it because we won't know how to generate a reference to it in
    Inductor.  This is all very delicate, TODO find a better way.
    """
    # orig is eliminated, new is preserved
    shape_env = orig.node.shape_env
    assert shape_env is new.node.shape_env
    if not isinstance(orig.node.expr, sympy.Symbol):
        return
    if not isinstance(new.node.expr, sympy.Symbol):
        return
    if orig.node.expr == new.node.expr:
        return
    if not shape_env.is_unbacked_symint(orig.node.expr):
        return
    if not shape_env.is_unbacked_symint(new.node.expr):
        return
    orig_s = orig.node.expr
    shape_env._set_replacement(orig_s, new.node.expr, "rename_unbacked_to")
    shape_env.eliminated_unbacked.add(orig_s)

def guard_bool(a):
    if isinstance(a, SymBool):
        return a.node.guard_bool("", 0)  # NB: uses Python backtrace
    assert type(a) is bool, a
    return a

def guard_int(a):
    if isinstance(a, SymInt):
        return a.node.guard_int("", 0)  # NB: uses Python backtrace
    assert type(a) is int, a
    return a

def guard_float(a):
    if isinstance(a, SymFloat):
        return a.node.guard_float("", 0)  # NB: uses Python backtrace
    assert isinstance(a, float), a
    return a

# Given a GraphModule, return all the FakeTensors for all the placeholders
def fx_placeholder_vals(gm):
    return [n.meta['val'] for n in gm.graph.nodes if n.op == "placeholder"]

def fx_placeholder_targets(gm):
    return [n.target for n in gm.graph.nodes if n.op == "placeholder"]

# Given a GraphModule and arguments to run it with, evaluate that the guards
# for its associated ShapeEnv are satisfied by the passed arguments.  This
# WILL check for duck sizing.
def eval_guards(gm, *args, ignore_static=True):
    return gm.shape_env.evaluate_guards_for_args(fx_placeholder_vals(gm), args, ignore_static=ignore_static)

def bind_symbols(gm, *args):
    return gm.shape_env.bind_symbols(fx_placeholder_vals(gm), args)

def _assert_bound_is_rational(expr: sympy.Expr, bound: ValueRanges):
    """
    We assert that the bounds are either Boolean, or not finite, or can be computed
    in exact prevision via rational arithmetic.
    The only exception to this is the rare case when the user calls `sqrt(s0)`
    sqrt is turned into sympy.Pow so we just match for that (it matches more things, but still)
    """
    assert bound.lower.is_rational or bound.lower.is_Boolean or not bound.lower.is_finite or expr.has(sympy.Pow), (bound, expr)
    assert bound.upper.is_rational or bound.upper.is_Boolean or not bound.upper.is_finite or expr.has(sympy.Pow), (bound, expr)

class DimDynamic(Enum):
    """
    Controls how to perform symbol allocation for a dimension.  It is always
    sound to default this to DYNAMIC, but the policies DUCK and STATIC can
    result in better trace-time and compile-time performance, as they reduce
    the number of allocated symbols and generally make your graph more static.

    NB: If we notice you've applied a constraint to the dimension, we will
    force it to DYNAMIC for simplicity.

    DimDynamic is controlled by a variety of higher level UX features.
    Currently:

    - In eager mode, the default policy is DUCK.
        - The default is changed to STATIC with assume_static_by_default.
        - An individual dim is marked DYNAMIC if you mark_dynamic_dim.
    - In export mode, the default policy is STATIC.
        - An individual dim is marked DYNAMIC if you mention it as dynamic_dim
          in the constraints kwarg.
    """
    # Treat the dimension symbolically
    DYNAMIC = 0
    # Treat the dimension symbolically, but if its hint matches another
    # dynamic dimension, unify the two symbols ("duck sizing")
    DUCK = 1
    # Treat the dimension statically based on its hint
    STATIC = 2


# NB: These constraints affect both clients and backends: given some
# constraint C, the client must pass inputs that satisfy the constraint,
# while a backend must not introduce guards BEYOND this constraint.
# For clarity, we document the implications on both sides for both the client
# and the backend.
#
# NB: These constraints are on a *single* dimension.  In principle, we could
# also have multi-dimension constraints, but our guess is that this is not
# actually useful and so we are not supporting it right now.
#
# NB: Strict constraints are typically only suitable for export, as in eager
# a backend like inductor may validly introduce extra, discretionary guards
# to improve performance of code.  A StrictMinMaxConstraint would be brittle
# under future optimizations performed by inductor; we don't guarantee
# eager code with StrictMinMaxConstraint will keep working in the future!

@dataclass(frozen=True)
class Constraint:
    warn_only: bool

@dataclass(frozen=True)
class StrictMinMaxConstraint(Constraint):
    """
    For clients: the size at this dimension must be within 'vr' (which
    specifies a lower and upper bound, inclusive-inclusive) AND it
    must be non-negative and should not be 0 or 1 (but see NB below).

    For backends: there must not be any guards on this dimension which
    are not implied by the given lower and upper bound.  Regardless of
    the lower bound, the backend can assume the size is non-negative
    and that it is not 0 or 1.

    An unbounded StrictMinMaxConstraint can be thought of as a strict version
    of "RelaxedUnspecConstraint".

    NB: Export will often unsoundly assume that a graph works for 0/1, even
    though at trace time we assumed size is not 0 or 1.  The idea is that
    if we produce a graph that works for a range of values, it will be OK
    for N=0/1 too.
    """
    vr: ValueRanges

    def render(self, source: Source):
        """Format the constrain equation"""
        # TODO: better printing for -oo and oo
        return f"{self.vr.lower} <= {source.name()} <= {self.vr.upper}"

@dataclass(frozen=True)
class RelaxedUnspecConstraint(Constraint):
    """
    For clients: no explicit constraint; constraint is whatever is implicitly
    inferred by guards from tracing.

    For backends: there must exist at least TWO possible values for the
    size at this dimension which satisfy the guards for this dimension.

    In other words, this constraint helps us distinguish between "we don't
    care if this dimension specializes or not" versus "this dimension must be
    unspecialized."  However, this constraint doesn't say very much about what
    specialization is permitted; for example, if we guard on a size being
    even, this would still be acceptable under an unspec constraint.  This
    makes RelaxedUnspecConstraint useful for eager mode, where your backend compiler
    may add constraints to otherwise dynamic dimensions; we can't assert that
    there are NO guards as this is brittle because compilers should be able to
    add extra constraints.  If you want to assert that there are no guards,
    use StrictMinMaxConstraint with an unbounded ValueRanges.
    """
    def render(self, source: Source):
        return f"RelaxedUnspecConstraint({source.name()})"

# NB: None here indicates the client constraint is whatever is implicitly
# inferred by guards from tracing, and that a backend can add whatever guards
# it wants (including fully specializing the value).
DimConstraint = Union[StrictMinMaxConstraint, RelaxedUnspecConstraint, None]

@dataclass(frozen=True)
class EqualityConstraint(Constraint):
    """
    Represent and decide various kinds of equality constraints between input sources.

    A "source pair" is a pair of input sources for dynamic dimensions that
    are specified equal. We represent `source_pairs` in a union-find forest
    so that we can efficiently check whether two such sources are transitively equal.

    A "derived equality" relates an input source to an expression over a root.
    The root can be another input source, corresponding to some dynamic dimension,
    or a phantom symbol that does not directly represent any dynamic dimension. We
    represent `derived_equalities` involving input sources in a transitively-closed map
    so that we can efficiently check whether an input source is transitively equal to
    a given expression over another input source.
    (NOTE: In contrast, it is easy to decide whether an input source is transitively equal
    to a given expression over a phantom symbol; such expressions are already in canonical
    form and so the problem reduces to symbolic expression equality.)
    """
    source_pairs: List[Tuple[Source, Source]]
    derived_equalities: List[Tuple[Source, Union[Source, sympy.Symbol], Callable[[sympy.Expr], sympy.Expr]]]
    phantom_symbols: List[sympy.Symbol]

    def __post_init__(self):
        """Pre-processing to answer queries `is_equal` and `is_derived` below.

        Example: Suppose we are given:
          source_pairs [a = b, b = c]
          derived_equalities [d = c + 1, e = d - 1]
        We first construct a union find with source_pairs:
          _parents = {a: a, b: a, c: a}
        Then we compute canonical symbolic expressions, recursively applying derived_equalities
        until we bottom out:
          _defs = {d: c + 1, e: (c + 1) - 1 aka c}
        """

        # self._parents is a map from input sources to input sources where, conceptually,
        # these are directed edges in a union-find forest
        _parents: Dict[Source, Source] = {}
        object.__setattr__(self, "_parents", _parents)
        # self._defs is a map from input sources to "canonical" symbolic expressions,
        # i.e., unary expressions with symbols that corresponds to regular Dims (i.e.,
        # not derived Dims)
        _defs: Dict[Source, sympy.Expr] = {}
        object.__setattr__(self, "_defs", _defs)

        for source1, source2 in self.source_pairs:
            # preprocess into a union-find forest
            self._union(self._find(source1), self._find(source2))
        for source, root, fn in self.derived_equalities:
            # preprocess into a transitively-closed map
            # NOTE(avik): we reuse the union-find forest for canonicalizing input sources
            if isinstance(root, sympy.Symbol):
                self._defs[self._find(source)] = fn(root)
            else:
                self._defs[self._find(source)] = fn(self._rewrite(root))

    def _find(self, source):
        # chase edges to find the root of this equivalence class
        if source in self._parents:
            return self._find(self._parents[source])
        else:
            return source

    def _union(self, root1, root2):
        # merge two equivalence classes by adding an edge from one root to the other
        if root1 != root2:
            self._parents[root1] = root2

    def _rewrite(self, src):
        # always represent the given source by the root of its equivalence class
        src = self._find(src)
        if src in self._defs:
            # simply look up the definition if it exists
            # NOTE(avik): This works because definitions are always transitively-closed;
            # otherwise we would have to do recursive rewriting.
            return self._defs[src]
        else:
            # otherwise, create a symbol representing the source
            return sympy.Symbol(src.name())

    def is_equal(self, source1, source2):
        return (
            # check whether source1 and source2 have the same root
            self._find(source1) == self._find(source2) or
            # check whether source1 is derived equal to source2
            self.is_derived(source1, source2, lambda x: x)
        )

    def is_derived(self, src, symbol_src, fn):
        # check whether both src and symbol_src have the same definition
        return self._rewrite(src) == fn(self._rewrite(symbol_src))


def _assert_symbol_context(symbolic_context):
    assert isinstance(symbolic_context, SymbolicContext), "Invalid symbolic_context object"
    assert type(symbolic_context) is not SymbolicContext, "Illegal usage of symbolic_context ABC"


@dataclass(frozen=True)
class SymbolicContext:
    """
    Data structure specifying how we should create symbols in
    ``create_symbolic_sizes_strides_storage_offset``; e.g., should
    they be static or dynamic.

    This is an abstract base class because we are probably going to add
    another version of this that says "use exactly these SymInts, don't
    allocate fresh symbols."
    """
    pass


@dataclass(frozen=True)
class StatelessSymbolicContext(SymbolicContext):
    """
    Create symbols in ``create_symbolic_sizes_strides_storage_offset`` via
    a symbolic_context determination as given by ``DimDynamic`` and ``DimConstraint``.
    This will cause fresh symbols to be allocated
    """
    dynamic_sizes: DimList[DimDynamic]
    constraint_sizes: DimList[DimConstraint] = None
    # If the tensor is a view, this should be populated for the base. It contains
    # information on how to allocate symbols when recursively fakeifying the base
    # during view fake-ification.
    view_base_context: Optional[SymbolicContext] = None
    # TODO: add storage offset and stride symbolic_context

    def __post_init__(self):
        if self.constraint_sizes is None:
            object.__setattr__(self, 'constraint_sizes', [None] * len(self.dynamic_sizes))


# note [Tensor Fakification and Symbol Caching]
#
# As of the time of this note, dynamo creates a fresh fake tensor mode for backends.
# The reason we do this is because there are certain classes of operations, namely,
# metadata mutations, that change tensor size, stride, etc. This means that the fake tensor
# state at the end of a dynamo trace is different than the fake tensor state at the beginning
# of a trace. Backends like aot_autograd need a fresh fake tensor to correctly track metadata mutation,
# view relationships, etc.
#
# As we create a new fake mode, we also lose the memoization that comes with it. Rather than
# transfer the memoization cache, we instead transfer the shape env. However, with this
# comes nuance - as dynamo is selective in how it makes symbolic shapes. Due to strategies in
# automatic dynamic and constraints, the policy for which dims are dynamic is nuanced and varies across
# recompilations.
#
# In order to preserve the symbolic decisions made during dynamo tensor fakification, we pass
# a StatefulSymbolicContext at creation time. This object is tracked, per tensor, on the TracingContext.
# The lifecycle of this object should match the lifecycle of the original dynamo tracked tensor, and it is
# safe to reuse this object as many times as necessary to create a fake tensor. Fake tensors
# created with new fake modes should produce the same exact symbols as the original, providing the same shape_env
# is used.
# TODO(voz): Shape env validation
@dataclass(frozen=True)
class StatefulSymbolicContext(StatelessSymbolicContext):
    """
    Create symbols in ``create_symbolic_sizes_strides_storage_offset`` via
    a symbolic_context determination as given by a cache of Source:Symbol. A cache hit
    will reuse a stored symbol, and a cache miss will write to this cache.

    This behaves like StatelessSymbolicContext, except the cache supersedes the
    other values - dynamic_sizes and constraint_sizes will not be read if we cache
    hit.

    It is the cache owners responsibility to maintain the lifecycle of the cache
    w/r/t different shape_envs, clearing, etc.
    """
    tensor_source: Source = None
    # Why is this keyd on int first?
    # That integer is actually the id of the shape_env. This cache short-circuits symbol
    # creation, and we must store it per shape env. Now, while tracing invariants are a single
    # shape env per tracing context, and every new frame gets a new shape_env. So where would we have
    # multiple shape envs? The answer lies in recording. When we are replaying, replay_shape_env_events
    # is invoked, and creates a new shape_env. Replaying events against this new shape_env will
    # cause it to fail with unknown symbols, as the symbols cached here will skip creation, and never
    # get recorded in var_to_val, etc.
    # TODO(voz): consider a weakref to the shape_env here
    shape_env_to_source_to_symbol_cache : Dict[int, Dict["TensorPropertySource", "sympy.Expr"]] = None

    def __post_init__(self):
        # The None default is annoying, but required because of dataclass limitations
        assert self.tensor_source is not None
        if not self.shape_env_to_source_to_symbol_cache:
            object.__setattr__(self, 'shape_env_to_source_to_symbol_cache', {})


@dataclass(frozen=True)
class SubclassSymbolicContext(StatefulSymbolicContext):
    """
    The correct symbolic context for a given inner tensor of a traceable tensor subclass
    may differ from that of the outer symbolic context. This structure allows for this
    flexibility, with inner symbolic contexts mapped via attr -> symbolic context.
    """
    inner_contexts: Dict[str, SymbolicContext] = None

    def __post_init__(self):
        super().__post_init__()
        if self.inner_contexts is None:
            self.inner_contexts = {}


def is_symbolic(val: Union[int, SymInt, float, SymFloat, bool, SymBool]) -> bool:
    if isinstance(val, (int, float, bool)):
        return False
    return val.node.is_symbolic()

IndicatorTypes = (IsNonOverlappingAndDenseIndicator,)

@lru_cache(256)
def safe_expand(r):
    if hasattr(r, 'expand'):
        try:
            return sympy.expand(r)
        except RecursionError:
            log.warning("RecursionError in sympy.expand(%s)", r)
            return r
    else:
        return r

def error():
    raise AssertionError("shouldn't be hit")


# TODO: Deduplicate this with torch/_prims_common/__init__.py
def eval_is_non_overlapping_and_dense(sizes, strides):
    return int(guard_bool(_eval_is_non_overlapping_and_dense(sizes, strides)))

def _eval_is_non_overlapping_and_dense(sizes, strides):
    dim = len(sizes)

    # Short-circuits for tensors of rank one, which are
    # non-overlapping and "dense" if their stride is one
    # or it is a 0/1 element tensor
    if dim == 1:
        return strides[0] == 1 or sizes[0] < 2

    # Checks that there exists a permutation of the strides s.t. the tensor would be contiguous
    # Sorts (length, stride) pairs by stride
    lengths_and_strides = sorted(
        zip(sizes, strides), key=operator.itemgetter(1)
    )

    # Unlike the C++ code, we don't move the 0/1 size dimensions to the
    # end.  So we have to keep going for this code.
    expected_stride = 1
    for length, stride in lengths_and_strides:

        if length == 1:
            continue

        if stride != expected_stride:
            return False

        expected_stride *= length

    return True


def cast_symbool_to_symint_guardless(symbool: torch.SymBool) -> torch.SymInt:
    int_sym = sympy.Piecewise((1, symbool.node.expr), (0, True))
    return symbool.node.shape_env.create_symintnode(int_sym, hint=int(symbool.node.require_hint()))

SYMPY_INTERP = {
    'Abs': operator.abs,
    'Eq': operator.eq,
    'Ne': operator.ne,
    'Gt': operator.gt,
    'Lt': operator.lt,
    'Le': operator.le,
    'Ge': operator.ge,
    'Min': min,
    'Max': max,
    'Mod': operator.mod,
    'FloorDiv': operator.floordiv,
    'TrueDiv': operator.truediv,
    'IsNonOverlappingAndDenseIndicator': eval_is_non_overlapping_and_dense,
    'floor': math.floor,
    'ceiling': math.ceil,
    'cast_symbool_to_symint_guardless': cast_symbool_to_symint_guardless,
    'Round': builtins.round,
    'RoundDecimal': builtins.round,
}


def _lru_cache(fn, maxsize=None):
    """
    Wrapper around lru_cache that clears when new info about shapes has been
    updated.

    Use lru_cache if the output is always the same, regardless of the
    constraints we know now (i.e. evaluate_expr)

    Use _lru_cache otherwise.

    Also note that this depends on _update_version_counter being called on the
    shape environment whenever the constraints are updated, otherwise the cache
    will not be cleared.
    """
    fn_cache = lru_cache(maxsize)(fn)
    prior_version = 0

    if config.validate_shape_env_version_key:
        prior_key = None

        @functools.wraps(fn)
        def wrapper(self, *args, **kwargs):
            nonlocal prior_version, prior_key
            if prior_key is None:
                prior_key = self._get_key()

            if prior_version != self._version_counter:
                fn_cache.cache_clear()
                prior_version = self._version_counter
                prior_key = self._get_key()
            else:
                assert prior_key == self._get_key(), \
                    "ShapeEnv cache key changed without version being updated!"

            return fn_cache(self, *args, **kwargs)

    else:

        @functools.wraps(fn)
        def wrapper(self, *args, **kwargs):
            nonlocal prior_version
            if prior_version != self._version_counter:
                fn_cache.cache_clear()
                prior_version = self._version_counter

            return fn_cache(self, *args, **kwargs)

    wrapper.cache_clear = fn_cache.cache_clear
    wrapper.cache_info = fn_cache.cache_info  # type: ignore[attr-defined]
    return wrapper


# This is pretty similar to ShapeGuard but it also comes with a message,
# and is exclusively used for things that MUST be true (unlike guards,
# which can evaluate False, in which case you just choose not to use
# a particular specialization)
@dataclass(frozen=True)
class RuntimeAssert:
    expr: sympy.Expr
    msg: str = field(repr=False)
    stack: str = field(repr=False)


class ShapeGuardPrinter(StrPrinter):
    def __init__(
        self,
        symbol_to_source,
        source_ref,
        var_to_sources,
    ):
        super().__init__()
        self.symbol_to_source = symbol_to_source
        self.source_ref = source_ref
        self.var_to_sources = var_to_sources

    def _print_Not(self, expr):
        return 'not %s' % (self.parenthesize(expr.args[0], PRECEDENCE["Not"]))

    def _print_And(self, expr):
        return self.stringify(expr.args, " and ", PRECEDENCE["And"])

    def _print_Or(self, expr):
        return self.stringify(expr.args, " or ", PRECEDENCE["Or"])

    def _print_Symbol(self, expr) -> str:
        assert isinstance(expr, sympy.Symbol), str(type(expr))

        def repr_symbol_to_source():
            return repr({
                symbol: [s.name() for s in sources]
                for symbol, sources in self.symbol_to_source.items()
            })

        assert self.symbol_to_source.get(expr), (
            f"{expr} (could be from {[s.name() for s in self.var_to_sources[expr]]}) "
            f"not in {repr_symbol_to_source()}.  If this assert is failing, it could be "
            "due to the issue described in https://github.com/pytorch/pytorch/pull/90665"
        )
        return self.source_ref(self.symbol_to_source[expr][0])


class LoggingShapeGuardPrinter(ShapeGuardPrinter):
    def __init__(self, var_to_sources):
        super().__init__(var_to_sources, lambda n: n.name(), var_to_sources)


class DynamicDimConstraintPrinter(StrPrinter):
    """
    Printer for dynamic dim constraints.
    - Instead of t.size()[d] it prints dynamic_dim(t, d)
    - Instead of Eq(_, _), Mod(_, _), etc. it prints _ == _, _ % _, etc.

    We use this to suggest code for specifying dynamic dim constraints.
    """
    def __init__(self, symbol_to_source, source_name_to_debug_name):
        super().__init__()
        self.symbol_to_source = symbol_to_source
        self.source_name_to_debug_name = source_name_to_debug_name

    def print_source(self, source) -> str:
        if self.source_name_to_debug_name:
            return source.name()
        return f"dynamic_dim({source.base.name()}, {source.idx})"

    def _print_Symbol(self, expr) -> str:
        assert isinstance(expr, sympy.Symbol), str(type(expr))
        assert self.symbol_to_source.get(expr), (
            f"Unknown symbol {expr} created by constraints solver"
        )
        return self.print_source(self.symbol_to_source[expr][0])

    def _print_Relational(self, expr):
        return '{} {} {}'.format(
            self.parenthesize(expr.lhs, precedence(expr)),
            expr.rel_op,
            self.parenthesize(expr.rhs, precedence(expr))
        )


class DimConstraints:
    """
    Custom solver for a system of constraints on symbolic dimensions.
    Solutions are "static" values or simplified "dynamic" constraints.
    """

    def __init__(self, symbol_to_source, var_to_val, marked_dynamic, source_name_to_debug_name):
        # We try to solve systems of inequalities with 1 free variable.
        self._univariate_inequalities: Dict[sympy.Symbol, Set[sympy.Expr]] = defaultdict(set)
        # Among them, we prioritize solving for a free variable that has equalities.
        # NOTE: _symbols_with_equalities is always a subset of _univariate_inequalities.keys()
        # and removing a symbol from the former => removing it from the latter.
        self._symbols_with_equalities: Set[sympy.Symbol] = set()
        # A solution of a free variable with equalities becomes a substitution.
        # We use these substitutions to simplify other constraints.
        # NOTE: removing a symbol from _symbols_with_equalities => adding it to _substitutions.
        self._substitutions: Dict[sympy.Symbol, sympy.Integer] = {}

        # In general, constraints may have // and % operations.
        # Of course, // can be expressed in terms of / and %.
        # Our inequality solver can handle / but not %. So we need to transform them away.
        # We do so by using the values of variables as hints to evaluate %.
        # For soundness we record additional congruence guards and solve them separately.
        self._var_to_val: Dict[sympy.Symbol, sympy.Integer] = var_to_val
        self._congruences: Set[sympy.Expr] = defaultdict(set)

        # We do not try to (directly) solve inequalities with > 1 free variables.
        # NOTE: free variables in these inequalities cannot also be in _substitutions.
        self._multivariate_inequalities: Set[sympy.Expr] = set()

        # We park external equalities between free variables here.
        self._symbolic_equivalences: List[Tuple[Source, sympy.Expr]] = []

        # Solutions come in two forms:
        # - (static) specializations
        # - (dynamic) inequalities / congruences
        self._static_results: Set[str] = set()
        self._dynamic_results: Set[str] = set()

        # printer for solutions
        self._dcp = DynamicDimConstraintPrinter(symbol_to_source, source_name_to_debug_name)

        # inconsistencies found on substituting with concrete values / static solutions
        self._inconsistencies: List[str] = []

        # symbols that are marked dynamic
        self._marked_dynamic = marked_dynamic

    def rewrite_with_congruences(self, s, expr):
        """
        Eliminate expressions of the form b // d and b % d while adding congruences of the form b % d == k.
        This leaves rational operators (in particular of the form b / d) that our inequality solver can handle.
        We solve the added congruences separately (using our congruence solver, see below).
        """
        def mod_handler(*args):
            # Suppose that we have an expression of the form b % d with free variable s.
            # Using the value of s as a "hint," we can evaluate b % d to a value k.
            # Then we can rewrite b % d to k while adding the guard b % d == k.

            # NOTE(avik): This abstraction is provably sound but, in general, incomplete. It is complete IFF
            # the original expression always evaluates to a constant value (i.e., it does not vary with s).
            # In other words,
            # - solutions of s with the rewritten expression are guaranteed to also be solutions of s with
            #   the original expression;
            # - while it may be possible to find solutions of s with the original expression that are not
            #   solutions with the rewritten expression, in that case the original expression cannot evaluate
            #   to the same value for all solutions of s.
            #
            # Should we be worried about this incompleteness? No, because of the following reasons:
            # 1. It unblocks dramatic simplification that would not be otherwise possible with current tech
            #    (i.e., "don't let perfect be the enemy of the good").
            # 2. We already have a tradition of using hints to add guards in the compiler for making progress.
            # 3. We have not yet seen a counterexample arise in practice! In particular, any congruence guards
            #    we generate (or simplify to) seem to be of the form b % d == k where k is a constant.
            #
            # Here's a theoretical counterexample: 3*s % (s + 1) == s - 2, that is satisfied by all s >= 2.
            # With any hint (say) s = k, we'd rewrite this to: 3*s % (s + 1) == k - 2. But, substituting, we
            # would then get k - 2 == s - 2, and thus s = k as the (only, constant) solution!
            base, divisor = args
            base, divisor = self.rewrite_with_congruences(s, base), self.rewrite_with_congruences(s, divisor)
            mod_reduced = base.subs(self._var_to_val) % divisor.subs(self._var_to_val)
            congruence = (base - mod_reduced) % divisor
            if congruence != 0:
                self._congruences[s].add(congruence)
            return mod_reduced

        def floor_div_handler(*args):
            # Suppose that we have an expression of the form b // d with free variable s.
            # Using the value of s, we can evaluate b % d to a value k.
            # Then we can rewrite b // d to (b - k) / d, while adding the guard b % d == k.

            # NOTE(avik): This is exactly equivalent to rewriting b // d as (b - (b % d)) / d
            # and eliminating b % d as above.
            base, divisor = args
            base, divisor = self.rewrite_with_congruences(s, base), self.rewrite_with_congruences(s, divisor)
            mod_reduced = base.subs(self._var_to_val) % divisor.subs(self._var_to_val)
            congruence = (base - mod_reduced) % divisor
            if congruence != 0:
                self._congruences[s].add(congruence)
            return (base - mod_reduced) / divisor

        if expr.has(Mod):
            expr = expr.replace(Mod, mod_handler)
        if expr.has(FloorDiv):
            expr = expr.replace(FloorDiv, floor_div_handler)
        return expr

    def add(self, expr) -> bool:
        """Add an expression to the set of constraints.

        Return whether the expression is a trivial constraint (i.e., an obvious tautology).
        """
        if expr == sympy.true:
            return True
        orig_expr = expr
        orig_reduced = orig_expr.subs(self._var_to_val)
        # TODO(avik): https://github.com/pytorch/pytorch/issues/101093
        # It is possible that `expr` will fail the consistency check because of
        # precision errors. Specifically, on substituting its free symbols with
        # their concrete values, we might end up comparing floats. Until we have
        # a fix for this issue, we delay raising such failures. See solve().
        if orig_reduced == sympy.false:
            self._inconsistencies.append(f"{orig_expr} is inconsistent!")
        if isinstance(expr, sympy.Ne):
            # we're not going to do anything useful with these, so drop them
            return False
        free_symbols = expr.free_symbols
        assert free_symbols, f"Did not expect constraint with no free variables: {expr}"
        if len(free_symbols) > 1:
            # multivariate: record and move on
            self._multivariate_inequalities.add(expr)
        else:
            # univariate: can solve these immediately
            s = next(iter(free_symbols))
            # eliminate // and % (see documentation of `rewrite_with_congruences` above)
            old_n_congruences = len(self._congruences[s])
            expr = self.rewrite_with_congruences(s, expr)
            new_n_congruences = len(self._congruences[s])
            if expr == sympy.true:
                return old_n_congruences == new_n_congruences
            reduced = expr.subs(self._var_to_val)
            if reduced == sympy.false:
                self._inconsistencies.append(
                    f"{expr}, obtained by rewriting {orig_expr} with congruences, "
                    "is inconsistent!"
                )
            if isinstance(expr, sympy.Eq):
                # special status for symbols that have equalities (see `solve` below)
                self._symbols_with_equalities.add(s)
            self._univariate_inequalities[s].add(expr)
        return False

    def add_equality(self, source, expr):
        """Add an equality constraint"""
        if expr.is_number:
            # specialization, right here
            self._static_results.add(f"{source.name()} == {expr}")
        else:
            # these will resolve to either specializations or dynamic equality constraints
            self._symbolic_equivalences.append((source, expr))

    def _reduce_congruences(self):
        reduced_congruences = {}
        for s, congruences in self._congruences.items():
            remainder_modulus_pairs = []
            congruences_to_check = set()
            for congruence in congruences:
                base, divisor = congruence.args
                # We are given a congruence of the form base % divisor == 0 with a free variable s. So:
                # - we transform this into an equation of the form base = divisor * tmp;
                # - we solve this equation for s to get a linear solution with free variable tmp.
                tmp = sympy.Symbol("tmp", integer=True)
                symbol, solution = sympy.solve_linear(base - divisor * tmp, symbols=[s])
                # See https://docs.sympy.org/latest/modules/solvers/solvers.html#sympy.solvers.solvers.solve_linear
                # for how to interpret the results.
                if s == symbol:
                    # This means the solution is of the form s = modulus*tmp + remainder.
                    modulus, remainder = sympy.polys.polytools.div(solution, tmp)
                    if isinstance(modulus, sympy.Integer) and isinstance(remainder, sympy.Integer):
                        # Make sure 0 <= remainder <= modulus.
                        remainder = remainder % modulus
                        remainder_modulus_pairs.append((remainder, modulus))
                        continue
                # This means that we did not get a unique solution to the equation.
                # No problem, we will check it.
                congruences_to_check.add(congruence)
            # Finally we solve for a congruence s such that s = r_i mod m_i for each (r_i, m_i).
            # The solution will be a congruence of the form s = r mod m.
            # NOTE(avik): Since the given m_i may not be pairwise coprime, we can't just use CRT.
            if remainder_modulus_pairs:
                remainder, modulus = sympy.ntheory.modular.solve_congruence(*remainder_modulus_pairs)
                reduced_congruences[s] = {(s - remainder) % modulus}
                substitution = {s: modulus * sympy.Symbol("tmp", integer=True) + remainder}
                reduced_congruences[s].update(
                    congruence for congruence in congruences_to_check
                    if not sympy.checksol(congruence, substitution)
                )
            else:
                reduced_congruences[s] = congruences_to_check

        return reduced_congruences

    def _raise_inconsistencies(self):
        if self._inconsistencies:
            msg = "\n".join(self._inconsistencies)
            self._inconsistencies.clear()
            raise ValueError(f"The following inconsistencies were found:\n{msg}")

    def _force_specialization(self, s):
        val = self._var_to_val[s]
        self._static_results.add(f"{self._dcp.symbol_to_source[s][0].name()} == {val}")
        self._substitutions[s] = val

    def _specialize_divisor_symbols(self):
        for expr in self._multivariate_inequalities:
            for atom in expr.atoms(FloorDiv, Mod):
                _, divisor = atom.args
                for s in divisor.free_symbols:
                    self._force_specialization(s)

        multivariate_inequalities = self._multivariate_inequalities
        self._multivariate_inequalities = set()
        for expr in multivariate_inequalities:
            self.add(expr.subs(self._substitutions))
        self._raise_inconsistencies()
        self._univariate_inequalities = {
            s: exprs
            for s, exprs in self._univariate_inequalities.items()
            if s not in self._substitutions
        }
        self._congruences = {
            s: congruences
            for s, congruences in self._congruences.items()
            if s not in self._substitutions
        }

    def solve(self, disable_congruences=True, disable_equivalences=True):
        """Solve the system of constraint equations to find simplified constraints
        """
        self._raise_inconsistencies()
        # as long as there are symbols with equalities, solve for them
        # NOTE(avik): this is guaranteed to terminate (#iterations <= #symbols)
        while self._symbols_with_equalities:
            s = self._symbols_with_equalities.pop()
            exprs = self._univariate_inequalities.pop(s)
            solution = sympy.solvers.inequalities.reduce_inequalities(exprs, s)
            if isinstance(solution, sympy.And):
                solution = next((arg for arg in solution.args if isinstance(arg, sympy.Eq)), solution)
            assert isinstance(solution, sympy.Eq), f"Expected an equality constraint for {s}, got {solution}"
            symbol, val = solution.args
            assert symbol == s, f"Expected a constraint on {s} instead of on {symbol}"
            # because this is univariate, the solution is a specialization
            self._static_results.add(f"{self._dcp.symbol_to_source[s][0].name()} == {val}")
            # add this as a substitution to simplify other constraints
            self._substitutions[s] = val

            # simplify multivariate inequalities: some of them will now become univariate!
            multivariate_inequalities = self._multivariate_inequalities
            self._multivariate_inequalities = set()
            for expr in multivariate_inequalities:
                self.add(expr.subs(s, self._substitutions[s]))
            self._raise_inconsistencies()

        self._specialize_divisor_symbols()

        # solve linear congruences
        # NOTE(avik): We do not need to solve them for symbols that have already been specialized.
        reduced_congruences = self._reduce_congruences()
        for s, congruences in reduced_congruences.items():
            for congruence in congruences:
                # any congruence that cannot be checked becomes a dynamic constraint as well
                if s not in self._substitutions or not sympy.checksol(congruence, {s: self._substitutions[s]}):
                    if self._is_supported_congruence(congruence):
                        base, divisor = congruence.args
                        tmp_name = f"_{self._dcp.source_name_to_debug_name[self._dcp.symbol_to_source[s][0].name()]}"
                        tmp = sympy.Symbol(tmp_name, integer=True)
                        from torch._dynamo.source import ConstantSource
                        self._dcp.symbol_to_source[tmp] = [ConstantSource(tmp_name)]
                        r = try_solve(sympy.Eq(base, divisor * tmp), s)
                        self._dynamic_results.add(self._dcp.doprint(sympy.Eq(s, r[1])))
                    elif disable_congruences:
                        self._force_specialization(s)
                        self._univariate_inequalities.pop(s, None)

        # remaining symbols have only pure inequalities (no equalities)
        for s, exprs in self._univariate_inequalities.items():
            try:
                solution = sympy.solvers.inequalities.reduce_inequalities(exprs, s)
                # because this is univariate, the solution is a dynamic (range) constraint
                if isinstance(solution, sympy.Or):
                    solution = next(iter(arg for arg in solution.args if arg.subs(self._var_to_val)))
                if isinstance(solution, sympy.And):
                    for arg in solution.args:
                        self._dynamic_results.add(self._dcp.doprint(arg))
                else:
                    self._dynamic_results.add(self._dcp.doprint(solution))
            except (NotImplementedError, AssertionError) as e:
                log.warning("Failed to reduce inequalities: %s", e)
                for expr in exprs:
                    self._dynamic_results.add(self._dcp.doprint(expr))

        # simplify symbolic equivalences: some of them will now become specializations!
        symbolic_equivalences = self._symbolic_equivalences
        self._symbolic_equivalences = []
        for source, expr in symbolic_equivalences:
            if disable_equivalences and not self._is_supported_equivalence(expr):
                for s in expr.free_symbols:
                    self._force_specialization(s)
                    sexpr = self._dcp._print_Symbol(s)
                    self._dynamic_results = {r for r in self._dynamic_results if sexpr not in r}
            self.add_equality(source, expr.subs(self._substitutions))

        # remaining symbolic equivalences become dynamic equality constraints
        for source, expr in self._symbolic_equivalences:
            self._dynamic_results.add(f"{self._dcp.print_source(source)} == {self._dcp.doprint(expr)}")

    @classmethod
    def _is_supported_equivalence(cls, expr):
        # Currently supported Dim ops are linear expressions with integer coefficients.
        # So check that expr only contains +, *, ints, and a single occurrence of a symbol.
        # (See also documentation of dynamic_shapes._DerivedDim.)
        if isinstance(expr, (sympy.Add, sympy.Mul)):
            lhs, rhs = expr.args
            return (
                (cls._is_supported_equivalence(lhs) and isinstance(rhs, sympy.Integer)) or
                (isinstance(lhs, sympy.Integer) and cls._is_supported_equivalence(rhs))
            )
        return isinstance(expr, sympy.Symbol)

    @classmethod
    def _is_supported_congruence(cls, congruence):
        base, divisor = congruence.args
        # Congruences that can be currently expressed with supported Dim ops are
        # of the form (x + a) % b == 0, where x is a Dim and a and b are constants.
        # This allows us to derive x as b*y - a for some Dim y.
        # (See also documentation of dynamic_shapes._DerivedDim.)
        if isinstance(base, sympy.Add):
            lhs, rhs = base.args
            cond = (
                (isinstance(lhs, sympy.Symbol) and isinstance(rhs, sympy.Integer)) or
                (isinstance(lhs, sympy.Integer) and isinstance(rhs, sympy.Symbol))
            )
        else:
            cond = isinstance(base, sympy.Symbol)
        cond = cond and isinstance(divisor, sympy.Integer)
        return cond

    def forced_specializations(self):
        """Returns a dictionary of the names of symbols to their specialized value
        """
        def debug_name(src):
            name = src.name()
            if self._dcp.source_name_to_debug_name:
                return f"{self._dcp.source_name_to_debug_name[name]} = {name}"
            else:
                return name

        return {
            debug_name(self._dcp.symbol_to_source[s][0]): val
            for s, val in self._substitutions.items()
            if s in self._marked_dynamic
        }

    def remove_redundant_dynamic_results(self):
        """Remove constraints of the form 2 <= dynamic_dim(...) as 2 is the default
        lower bound.
        """
        candidates_for_removal = []
        dynamic_results = set()
        for dc in self._dynamic_results:
            # Instead of 2 <= dynamic_dim(...) simply suggest dynamic_dim(...).
            # There is no change in behavior since 2 is the default lower bound.
            dc_ = re.sub(r"2 <= dynamic_dim(.+)", r"dynamic_dim\1", dc)
            if dc != dc_:
                candidates_for_removal.append(dc_)
            else:
                dynamic_results.add(dc_)
        for dc in candidates_for_removal:
            # remove dynamic_dim(t, 0) as a constraint when dynamic_dim(t, 0) also
            # appears as part of another constraint
            found = False
            for other_dc in dynamic_results:
                if dc in other_dc:
                    found = True
            if not found:
                dynamic_results.add(dc)
        self._dynamic_results = dynamic_results

    def prettify_results(
        self,
        original_signature: inspect.Signature,
        constraint_violation_error=None,
        forced_specializations=None,
    ):
        """Format a message for constraint violation erros"""
        if self._dcp.source_name_to_debug_name:
            def transform(s):
                for k, v in self._dcp.source_name_to_debug_name.items():
                    s = s.replace(k, v)
                return s

            results = defaultdict(dict)

            def flip(op):
                if op == "<=":
                    return ">="
                if op == ">=":
                    return "<="
                if op == "<":
                    return ">"
                if op == ">":
                    return "<"
                assert op == "=="
                return op

            def relation_with_digit(expr, op, digit):
                if op == "<=":
                    results[expr]["max"] = digit
                elif op == "<":
                    results[expr]["max"] = digit - 1
                elif op == ">=":
                    results[expr]["min"] = digit
                elif op == ">":
                    results[expr]["min"] = digit + 1
                else:
                    assert op == "=="
                    results[expr]["eq"] = digit

            for s in self._static_results.union(self._dynamic_results):
                t = transform(s)
                if t == s:
                    continue
                left, op, right = re.split(r"( == | <= | >= | < | > )", t)
                op = op.strip()
                if op == "==" and left == right:
                    continue
                if right.isdigit():
                    relation_with_digit(left, op, int(right))
                elif left.isdigit():
                    relation_with_digit(right, flip(op), int(left))
                else:
                    assert op == "=="
                    results[left]["eq"] = sympy.sympify(right)

            buf = ""
            debug_names = set()
            if forced_specializations:
                debug_names.update(k.split(" = ")[0] for k in forced_specializations.keys())
                buf += (
                    f"Specializations unexpectedly required ({', '.join(debug_names)})! "
                    "For more information, run with TORCH_LOGS=\"+dynamic\".\n"
                )
                for s, val in forced_specializations.items():
                    buf += f"  - {s} must be specialized to {val} because the guards generated for it are too complex.\n"

            dims = []
            others = []
            match = None
            if constraint_violation_error:
                match = re.search(r"Constraints violated \((.*)\)", constraint_violation_error.args[0])
            if match is not None:
                debug_names.update(match.expand(r'\1').split(', '))

            for k, c in sorted(results.items()):
                # if k not in debug_names:
                #     continue
                if "eq" in c:
                    other = c["eq"]
                    if isinstance(other, int):
                        others.append(f"{k} = None  # {other}")
                    elif self._is_supported_equivalence(other):
                        s = next(iter(other.free_symbols))
                        if s not in results:
                            modulus, remainder = sympy.polys.polytools.div(other, s)
                            c_min = c.get("min", 2)
                            min_ = math.ceil((c_min - remainder) / modulus)
                            c_max = c.get("max", sys.maxsize - 1)
                            max_ = math.floor((c_max - remainder) / modulus)
                            dims.append(f"{s} = Dim('{s}', min={min_}, max={max_})  # {c_min} <= {other} <= {c_max}")
                        others.append(f"{k} = {other}")
                else:
                    min_ = c.get("min", None)
                    if min_ == 2:
                        min_ = None
                    max_ = c.get("max", None)
                    if min_ is not None and max_ is not None:
                        dims.append(f"{k} = Dim('{k}', min={min_}, max={max_})")
                    elif min_ is not None:
                        dims.append(f"{k} = Dim('{k}', min={min_})")
                    elif max_ is not None:
                        dims.append(f"{k} = Dim('{k}', max={max_})")
                    else:
                        dims.append(f"{k} = Dim('{k}')")

            buf += "\nSuggested fixes:\n  "
            buf += "\n  ".join(dims + others)

            return buf

        # Note: Model inputs are wrapped as LocalSource in dynamo.
        # LocalSource.name() wraps the name with L[""]. We use regular
        # expression to do the replacement to avoid traversing up
        # the source hierarchy manually.
        def extract_and_rewrite_local(dc):
            match = re.search(r"L\['(.+?)'\]", dc)
            if match is None:
                return
            arg = match.expand(r'\1')
            dc = re.sub(r"L\['(.+?)'\]", r'\1', dc)
            return arg, dc

        def group(results, args_index):
            groups = defaultdict(list)
            for dc in results:
                local = extract_and_rewrite_local(dc)
                if local is None:
                    # This can happen, e.g., with `assume_constant_result`.
                    # In that case, we drop the constraint.
                    # TODO(avik) Maybe we should generate an assertion here?
                    continue
                arg, dc = local
                if arg in args_index:
                    groups[args_index[arg]].append(dc)
                else:
                    # This can happen, e.g., with decorators that change the signature.
                    # In that case, we drop the constraint. Seems hard to do better. :/
                    # TODO(avik) Maybe warn that `arg` in not in `signature`?
                    continue
            sorted_groups = []
            for idx, dcs in sorted(groups.items()):
                _, arg = idx
                sorted_groups.append((arg, sorted(dcs)))
            return sorted_groups

        signature = original_signature.replace(return_annotation=inspect.Signature.empty)
        args_index = {}
        for i, arg in enumerate(signature.parameters.keys()):
            args_index[arg] = (i, arg)

        def print_results(grouped, indent, result_fn):
            nonlocal buf

            space = False
            for arg, results in grouped:
                if space:
                    buf += "\n"
                else:
                    space = True
                buf += f"\n{indent}# {arg}:"
                for result in results:
                    buf += f"\n{indent}{result_fn(result)}"

        buf = ""
        if forced_specializations:
            buf += (
                "Some dynamic dimensions need to be specialized because "
                "the constraints inferred for them are too complex to specify.\n"
            )
            for s, val in forced_specializations.items():
                buf += f"  - {s}, which was marked dynamic, must be specialized to {val}.\n"
        indent = 4 * " "
        if self._static_results:
            grouped_static_results = group(self._static_results, args_index)
            buf += "\nThe following dimensions have been specialized and CANNOT be dynamic."
            buf += f"\n```\ndef specializations{str(signature)}:"
            print_results(
                grouped_static_results,
                indent,
                lambda result: f"assert {result}",
            )
            buf += "\n```\n"
        if self._dynamic_results:
            grouped_dynamic_results = group(self._dynamic_results, args_index)
            buf += "\nThe following dimensions CAN be dynamic."
            buf += "\nPlease use the following code to specify the constraints they must satisfy:"
            buf += f"\n```\ndef specify_constraints{str(signature)}:"
            buf += f"\n{indent}return ["
            print_results(
                grouped_dynamic_results,
                indent * 2,
                lambda result: f"{result},",
            )
            buf += f"\n{indent}]\n```\n"
        return buf


TLS = threading.local()


@dataclass(frozen=True)
class ShapeEnvSettings:
    """
    Encapsulates all shape env settings that could potentially affect
    FakeTensor dispatch. Used when creating dispatch cache keys.
    """

    allow_scalar_outputs: bool
    allow_dynamic_output_shape_ops: bool
    assume_static_by_default: bool
    specialize_zero_one: bool
    duck_shape: bool
    prefer_deferred_runtime_asserts_over_guards: bool


class ShapeEnv:
    # This is a wrapper over the actual __init__ function.
    #
    # Where to add a new constructor parameter to ShapeEnv?
    # =====================================================
    # This __init__ function should be used only for parameters related to event recording.
    # These are parameters that we don't wish to pass down the road to new ShapeEnv instances
    # created from replaying events.
    #
    # If you wish to add a parameter to the constructor of ShapeEnv, unrelated to event
    # recording, do so in the _init function.
    def __init__(
        self, *,
        should_record_events: Optional[bool] = None,
        tracked_fakes: Optional[List[Any]] = None,
        **kwargs
    ) -> None:
        self._init(**kwargs)

        # Disable event recording when replaying.
        kwargs["should_record_events"] = False

        from torch.fx.experimental.validator import translation_validation_enabled
        self._translation_validation_enabled = translation_validation_enabled()

        # If not specified, enable event recording if both:
        #   - Translation validation is on
        #   - Translation validation bisection is not disabled
        self.should_record_events = (
            should_record_events
            if should_record_events is not None
            else (
                self._translation_validation_enabled
                and not config.translation_validation_no_bisect
            )
        )

        # Enable event recording check if both:
        #   - It should record events
        #   - The recording check is enabled
        self.check_recorded_events = (
            self.should_record_events and config.check_shape_env_recorded_events
        )

        # This will make sure we only record the top-level function call.
        self.is_recording = not self.should_record_events
        # Keep track of the list of tracked fakes.
        self.tracked_fakes = tracked_fakes
        # List of events for reconstructing ShapeEnv at arbitrary points in time.
        self.events: List[ShapeEnvEvent] = (
            [ShapeEnvEvent(ShapeEnv, kwargs=kwargs)] if self.should_record_events else []
        )

    # Pro-tip: if you add new field to ShapeEnv, this affects some accept
    # tests.  Accept their output with:
    #
    #   EXPECTTEST_ACCEPT=1 python test/dynamo/test_dynamic_shapes.py -k test_shape_env_equal
    #
    def _init(
        self, *,
        allow_scalar_outputs=True,
        allow_dynamic_output_shape_ops=True,
        # NB: These are legacy configuration that help us make good choices
        # when the constraint/dynamic dims are not explicitly passed to us.
        # Ideally we will fix all call sites to be explicit and not have
        # implicit choices, but this apparently was pretty involved.
        assume_static_by_default=False,
        # Note - On 0/1 specialization
        #
        # The following options affect decisions we make about eager
        # specialization.  Disabling them will increase trace time (as we do
        # more symbolic reasoning) and can also harm the quality of generated
        # code (because inductor may not be able to specialize for bounds
        # being equal--although if we later respecialize because of a guard,
        # your code may be just as good as it was before.)
        #
        # When True, eagerly specialize input sizes which have 0/1.
        specialize_zero_one=True,
        # When True, assume input sizes which have the same size are
        # symbolically equal.
        duck_shape=True,
        # For debugging
        co_fields=None,
        # When True, whenever safe, we will generate a deferred runtime assert
        # instead of a guard whenever we know that an expression must be True,
        # otherwise it would be an error, even for backed SymInts (where we
        # could ostensibly unconditionally generate guards).  This is useful
        # for export, where preventing "error checking" sizes from showing up
        # in guards is helpful, since these guards in some sense are overly
        # pedantic.  See also https://github.com/pytorch/pytorch/issues/121749
        prefer_deferred_runtime_asserts_over_guards=False,
        # XXX Add any new settings that could affect FakeTensor evaluation
        # to: torch._subclasses.fake_tensor._ShapeEnvSettings
    ):
        self.settings = ShapeEnvSettings(
            # Not directly used by ShapeEnv; indirectly used by FakeTensor
            allow_scalar_outputs=allow_scalar_outputs,
            allow_dynamic_output_shape_ops=allow_dynamic_output_shape_ops,
            # End
            assume_static_by_default=assume_static_by_default,
            specialize_zero_one=specialize_zero_one,
            duck_shape=duck_shape,
            prefer_deferred_runtime_asserts_over_guards=prefer_deferred_runtime_asserts_over_guards,
        )

        self.guards: List[ShapeGuard] = []
        # Maps symbolic ints to their original concrete values
        # Currently populated from tensors
        self.var_to_val: Dict[sympy.Symbol, sympy.Integer] = {}
        # Maps symbolic ints to their min/max range.  These ranges
        # are conservative: the int MUST fall in the range, but the
        # range may contain ints which may not actually appear in
        # practice
        self.var_to_range: Dict[sympy.Symbol, ValueRanges] = {}
        self.source_name_to_debug_name: Dict[str, str] = {}
        self.var_to_sources: Dict[sympy.Symbol, List[Source]] = {}
        self.var_to_stack: Dict[sympy.Symbol, CapturedTraceback] = {}
        # Maps from sympy ints to expressions representing them
        # Populated from equality guards (i.e. a.shape[0] == b.shape[0])
        self.replacements: Dict[sympy.Symbol, sympy.Expr] = {}
        # Eliminated unbacked symbols always get substituted, even when
        # resolved_unbacked is False
        self.eliminated_unbacked: Set[sympy.Symbol] = set()
        # Set holds a % b expressions that evaluate to 0.
        self.divisible: Set[sympy.Expr] = set()
        # Set that holds "size-like" symbols.  When we perform
        # "size-oblivious" tests, these can be assumed to be >= 2.
        self.size_like: Set[sympy.Symbol] = set()
        # Duck-shaping says that if two input tensors have the same size,
        # they get assigned the same symbolic variable
        self.val_to_var: Dict[int, sympy.Expr] = {}
        if specialize_zero_one:
            self.val_to_var = {0: sympy.Integer(0), 1: sympy.Integer(1)}
        self.unbacked_symfloat_counter = itertools.count()
        self.unbacked_symint_counter = itertools.count()
        # Similar to guards, but these MUST evaluate to true and can
        # only be evaluated at runtime midway through (i.e., they always
        # involve unbacked symints)
        #
        # For efficiency reasons, we index in the following way.  Suppose you have
        # a runtime assert i0 + i1 <= s1.  We pick the most recently allocated
        # symbol in the source expression and add the assert to the list for
        # that symbol e.g., {i1: [i0 + i1 <= s1]}.
        #
        # We access the runtime asserts in two situations:
        #
        #   - When we are guarding on an expression, we will attempt to
        #     statically evaluate it, in case the unbacked SymInts can
        #     simplify away.  If we have a runtime assert, we may be able
        #     to discharge the guard entirely.  We only need to attempt
        #     runtime asserts that mention freevars of the expression in
        #     question.
        #
        #   - When we are performing codegen (in Inductor for eager, or
        #     when finalizing the export FX graph), we need to know what
        #     extra runtime asserts to insert.  Whenever an unbacked
        #     SymInt comes into scope, all runtime asserts involving it
        #     become eligible for insertion (so long as all of their other
        #     free unbacked symbols are also in scope).  We technically
        #     can handle any choice of key by kicking inexpressible asserts
        #     to the next unbacked symbol to wait on, but if we choose the
        #     latest key, an assert will only show up at the moment when
        #     we can actually codegen it.
        self.deferred_runtime_asserts: Dict[sympy.Symbol, List[RuntimeAssert]] = {}
        # This exists so we can efficiently invalidate the cache (it's used as
        # part of the cache key); otherwise we'd have to iterate through
        # deferred_runtime_asserts to compute its length
        self.num_deferred_runtime_asserts = 0
        self.log = log
        self.log.debug("create_env")
        self.frozen = False
        self.dim_constraints: Optional[DimConstraints] = None
        self.counter = collections.Counter()
        # Mapping from sympy.Symbol to the number of guards which mention this
        # symbol
        self.symbol_guard_counter = collections.Counter()
        # A selection of important fields on co_field; solely used for
        # signpost_event
        self.co_fields = co_fields if co_fields else {}

        # Version counter used to invalidate cached values
        self._prev_cache_key = self._get_key()
        self._version_counter = 0

        # Cache for FX nodes.
        # Maps an already built node a tuple of:
        #   1. node's target
        #   2. list of arguments
        # This drastically reduces the size of the FX graph, avoiding
        # duplicated nodes.
        self.fx_node_cache: Dict[Tuple[Callable, Tuple[Any, ...]], torch.fx.Node] = {}
        self.source_to_symbol: Dict[str, sympy.Symbol] = {}

        from torch.fx.experimental.validator import translation_validation_enabled
        self._translation_validation_enabled = translation_validation_enabled()

        if self._translation_validation_enabled:
            from torch.fx.experimental.validator import TranslationValidator

            self.validator = TranslationValidator()
            self.graph = torch.fx.Graph()
            # Create an output graph and start inserting before that.
            # This is needed when 'deepcopy'-ing this object.
            self.graph.inserting_before(self.graph.output(None))

            # Mapping of each node name to the node itself.
            #
            # This is useful for matching an FX node from a recorded ShapeEnv.graph
            # to the FX node of the ShapeEnv we are running the event on.
            #
            # Whenever you add a node to self.graph, you must add a mapping to this
            # variable. Otherwise, the built FX graph on the replayed ShapeEnv will
            # not be valid.
            self.name_to_node: Dict[str, torch.fx.Node] = {}

    @property
    def allow_scalar_outputs(self):
        return self.settings.allow_scalar_outputs

    @property
    def allow_dynamic_output_shape_ops(self):
        return self.settings.allow_dynamic_output_shape_ops

    @property
    def assume_static_by_default(self):
        return self.settings.assume_static_by_default

    @property
    def specialize_zero_one(self):
        return self.settings.specialize_zero_one

    @property
    def duck_shape(self):
        return self.settings.duck_shape

    @property
    def prefer_deferred_runtime_asserts_over_guards(self):
        return self.settings.prefer_deferred_runtime_asserts_over_guards

    def check_equal(self, other: "ShapeEnv") -> None:
        """Compare another ShapeEnv for equivalence
        """
        # ShapeEnv fields that are not relevant for the outcome of
        # ShapeEnv.produce_guards call:
        #   - Debugging variables
        #   - Translation validation related variables
        #   - Events recording related variables
        non_state_variable_names = (
            "counter",
            "log",
            "var_to_stack",
            "fx_node_cache",
            "graph",
            "validator",
            "check_recorded_events",
            "should_record_events",
            "is_recording",
            "tracked_fakes",
            "events",
            "source_name_to_debug_name",
            "_prev_cache_key",
            "_version_counter",
        )

        # Mapping of the value of each to-be-compared field into the values that
        # should actually be compared.
        #
        # You should modify this if, for example, the field that holds state and
        # debugging information. e.g. ShapeGuard holds the actual guard (sympy.Expr)
        # and the stack when it was added to the set of guards. In order to compare
        # it, we throw away the stack information.
        def map_value(key: str, value: Any) -> Any:
            if key in ("unbacked_symfloat_counter", "unbacked_symint_counter"):
                from copy import copy

                # For itertools.count(), we compare the next integer returned
                # by the count iterators. Not that we need to copy the iterator
                # first. Otherwise we are mutating the object.
                return next(copy(value))
            elif key == "guards":
                # Transform the list of ShapeGuard into a list of expressions.
                return [g.expr for g in value]
            elif key == "deferred_runtime_asserts":
                # Transform the list of RuntimeAsserts into a list of expressions.
                return {s: [ra.expr for ra in ras] for s, ras in value.items()}
            elif key == "name_to_node":
                # Compare just the set of keys is the same.
                return set(value.keys())
            elif key == "symbol_guard_counter":
                # Skip this for comparisons
                return None
            return value

        shape_env_check_state_equal(self, other, non_state_variable_names, map_value)

    def _snapshot_tracked_fakes(self) -> Optional[List[Any]]:
        if self.tracked_fakes is None:
            return None

        from torch._dynamo.variables.builder import TrackedFake

        def maybe_transform_fake(fake: TrackedFake):
            inner_fake = fake.fake \
                if isinstance(fake.fake, torch.SymInt) \
                else FakeTensorMeta.from_fake(fake.fake)
            # Even though TrackedFake accepts either a Union[SymInt, FakeTensor], here we give it a
            # FakeTensorMeta for two reasons:
            #   1. this is all the information we need when recording ShapeEnvEvents.
            #   2. it works even if each TrackedFake changes its metadata.
            return TrackedFake(inner_fake, fake.source, fake.symbolic_context)  # type: ignore[arg-type]

        return [maybe_transform_fake(fake) for fake in self.tracked_fakes]

    def _last_event_index(self) -> int:
        return len(self.events) - 1

    @contextmanager
    def _recording(self):
        self.is_recording = True
        try:
            yield
        finally:
            self.is_recording = False

    @record_shapeenv_event()
    def freeze(self):
        """Freeze this ShapeEnv to stop accumulating guards

        A frozen ShapeEnv will ignore any further guards generated on it and
        only emit a warning which may lead to accuracy problems.
        """
        self.frozen = True

    def _create_symbol_for_source(self, source: Source) -> Optional[sympy.Symbol]:
        if not self._translation_validation_enabled:
            return None
        srcname = source.name()
        if source not in self.source_to_symbol:
            self.source_to_symbol[srcname] = sympy.Symbol(srcname, integer=True)
        return self.source_to_symbol[srcname]

    def _add_z3var(self, symbol: sympy.Symbol, type: Type) -> None:
        if self._translation_validation_enabled:
            self.validator.add_var(symbol, type)

    def _add_target_expr(self, expr) -> None:
        if self._translation_validation_enabled:
            self.validator.add_target_expr(expr)

    def _add_assertion(self, expr) -> None:
        if self._translation_validation_enabled:
            self.validator.add_assertion(expr)

    def _check_translation_validate(self) -> None:
        if self._translation_validation_enabled:
            self.validator.validate()

    @record_shapeenv_event()
    def _create_fx_call_function(
            self,
            op: Callable,
            args: Tuple,
    ) -> Tuple[Optional[torch.fx.Node], bool]:
        # Cache this tuple in order to avoid duplicated nodes.
        node_key = (op, args)
        # Flags whether the returned node was cached or not.
        fresh = False

        if self._translation_validation_enabled and node_key not in self.fx_node_cache:

            # Presence of None in the arguments implies that we should ignore this operation.
            if any(a is None for a in args):
                # We check if we are not mixing SymNode that should not be ignored
                # (fx_node is not None) with those that should (fx_node is None).
                assert all(not isinstance(a, torch.fx.Node) for a in args)
                return None, fresh

            fresh = True

            # If translation validation is enabled, all arguments must have its
            # own FX node.
            assert all(a is not None for a in args), f"missing arg in FX graph ({op.__name__}): {args}"
            node = self.fx_node_cache[node_key] = self.graph.call_function(op, args)
            self.name_to_node[node.name] = node

        return self.fx_node_cache.get(node_key, None), fresh

    def _create_fx_placeholder_and_z3var(
            self,
            symbol: sympy.Symbol,
            type: Type,
    ) -> Optional[torch.fx.Node]:
        if not self._translation_validation_enabled:
            return None

        node_key = (self.graph.placeholder, (symbol,))

        # Check if we haven't added this symbol already.
        # If so, skip the placeholder creation, as it
        # generates invalid Python code.
        if node_key not in self.fx_node_cache:
            # Add a Z3 variable according to 'type'.
            self._add_z3var(symbol, type)
            # Create the FX placeholder out of a mangled name.
            mangled_name = re.sub(r'[^a-zA-Z0-9]', '_', re.sub(r'[()]', '', symbol.name))
            node = self.fx_node_cache[node_key] = self.graph.placeholder(mangled_name)
            self.name_to_node[node.name] = node
            # Attach the 'symbol' to the placeholder so that we can retrieve
            # the Z3 variable later.
            node.meta["symbol"] = symbol

        return self.fx_node_cache[node_key]

    def _remove_fx_node(self, node: Optional[torch.fx.Node]) -> None:
        if self._translation_validation_enabled and node is not None:
            self.name_to_node.pop(node.name)
            self.graph.erase_node(node)

    def _add_fx_node_metadata(self, node: torch.fx.Node) -> None:
        from torch._dynamo.utils import get_current_node

        if self.should_record_events:
            node.meta[SHAPEENV_EVENT_KEY] = self._last_event_index()
            node.meta[CURRENT_NODE_KEY] = get_current_node()

    def _suppress_guards_tls(self):
        return getattr(TLS, "suppress_guards", False)

    @record_shapeenv_event()
    def _suppress_guards_enter(self):
        TLS.suppress_guards = True

    @record_shapeenv_event()
    def _suppress_guards_exit(self):
        TLS.suppress_guards = False

    @contextmanager
    def suppress_guards(self):
        """Context manager to ignore all guards generated inside"""
        self._suppress_guards_enter()
        try:
            yield
        finally:
            self._suppress_guards_exit()

    def _get_key(self):
        """
        Defines the current "state" of the guards we've accumulated in this ShapeEnv.
        Determines when we need to invalidate our cache
        """
        return (len(self.replacements), len(self.eliminated_unbacked), len(self.divisible), self.num_deferred_runtime_asserts)

    def _update_version_counter(self):
        # The shape environment is queried orders of magnitude more often than
        # it is changed, so we summarise the cache key into a linearly
        # increasing version counter which is cheaper to check in _lru_cache

        # Only update version counter if the state actually changed
        cur_key = self._get_key()
        if self._prev_cache_key != cur_key:
            self._prev_cache_key = cur_key
            self._version_counter += 1

    def _produce_dyn_sizes(self,
                           ex_size: Sequence[int],
                           source: Source,
                           symbolic_context: SymbolicContext
                           ) -> List[sympy.Expr]:
        return self._produce_dyn_sizes_from_int_tuple(tuple(ex_size), source, symbolic_context)

    def _produce_dyn_sizes_from_int_tuple(self,
                                          tensor_size: Tuple[int],
                                          source: Source,
                                          symbolic_context: SymbolicContext,
                                          ) -> List[sympy.Expr]:
        assert all(not is_symbolic(val) for val in tensor_size), f"Expect size to be a plain tuple of ints but got {tensor_size}"
        from torch._dynamo.source import TensorPropertySource, TensorProperty
        _assert_symbol_context(symbolic_context)
        dynamic_dims = symbolic_context.dynamic_sizes
        constraint_dims = symbolic_context.constraint_sizes
        size = []
        for i, val in enumerate(tensor_size):
            size.append(self.create_symbol(
                val,
                TensorPropertySource(source, TensorProperty.SIZE, i),
                dynamic_dims[i],
                constraint_dims[i],
                symbolic_context=symbolic_context
            ))
        return size

    def create_symbolic_sizes_strides_storage_offset(
        self,
        ex: torch.Tensor,
        source: Source,
        *,
        symbolic_context: Optional[SymbolicContext] = None,
    ):
        """
        Returns a list of symbolic sizes and strides for the given tensor.
        We try our best to express stride in terms of the sizes, so as to not
        introduce new symbolic variables.
        """

        ex_size = tuple(self._maybe_specialize_sym_int_with_hint(sz) for sz in ex.size())
        ex_stride = tuple(self._maybe_specialize_sym_int_with_hint(sd) for sd in ex.stride())
        ex_storage_offset = self._maybe_specialize_sym_int_with_hint(ex.storage_offset())

        return self._create_symbolic_sizes_strides_storage_offset(
            ex_size,
            ex_stride,
            ex_storage_offset,
            [_is_dim_dynamic(ex, i) for i in range(ex.dim())],
            source,
            symbolic_context=symbolic_context,
        )

    # Dynamo may want to wrap FakeTensors with SymInt sizes up e.g. make_fx(opt_f(), tracing_mode="symbolic").
    # We create symbols in shape_env using the backed hints behind SymInt.

    # Case 1: when SymInt is backed, dynamo can proceed with FakeTensors that have concrete shape.
    # produce_guards will trigger specializations on the outer stuff

    # Case 2: when the SymInt is unbacked, we will throw an data dependent error in require_hint().
    #
    # It's probably good for now but it's important to note that this approach has implications for
    # the original shape_env when checking guards in different order.

    # Example:
    # ---------
    # Consider a function "opt_f" as shown below:

    # @torch.compile()
    # def opt_f(x: bool, y: Tensor):
    #   if x == True:
    #     return y + torch.randn([4])
    #   else:
    #     return y
    # Depending on the sequence of calls, we might install two different sets of guards:

    # 1. opt_f(False, y):
    #    - "x == False" (always works for any size y)

    # 2. opt_f(True, y):
    #    - Triggers recompilation and results in guards like:
    #      - "x == True and y.size(0) == 4"
    #      - (or "y.size(0) == 4 and x == True")

    # The order of checking the guards matters. In this specific example:
    # If True branch guard check precedes False branch and for True branch, y.size(0) check precedes x == True,
    # we may have an unnessary shape speciliazation for y.
    def _maybe_specialize_sym_int_with_hint(self, maybe_sym) -> int:
        assert isinstance(maybe_sym, (int, torch.SymInt))
        if is_symbolic(maybe_sym):
            assert maybe_sym.node.shape_env is not self, \
                "expect the symbol is created from an shape env other than current one."
            return maybe_sym.node.require_hint()
        return maybe_sym

    @record_shapeenv_event()
    def _create_symbolic_sizes_strides_storage_offset(
        self,
        ex_size: Sequence[int],
        ex_stride: Sequence[int],
        ex_storage_offset: int,
        is_dim_dynamic: Sequence[bool],
        source: Source,
        *,
        symbolic_context: Optional[SymbolicContext] = None,
    ):
        dim = len(ex_size)

        # Reimplement the legacy behavior
        if symbolic_context is None:
            constraint_dims = [None] * dim
            dynamic_dims = []
            for i in range(dim):
                # NB: This is encapsulation breaking!  Legacy behavior was
                # bad.
                if is_dim_dynamic[i]:
                    r = DimDynamic.DYNAMIC
                elif self.assume_static_by_default:
                    r = DimDynamic.STATIC
                else:
                    r = DimDynamic.DUCK
                dynamic_dims.append(r)
            dynamic_dims = [DimDynamic.DUCK] * dim
            # symbolic_context is None - set one
            symbolic_context = StatelessSymbolicContext(dynamic_sizes=dynamic_dims, constraint_sizes=constraint_dims)
        # We got a StatelessSymbolicContext
        _assert_symbol_context(symbolic_context)
        constraint_dims = symbolic_context.constraint_sizes
        dynamic_dims = symbolic_context.dynamic_sizes

        # TODO: make this configurable from outside symbolic_context; we made a symbolic_context
        # decision here where if all sizes are static, we are going to
        # specialize all of the inner strides/offset too. We don't have to
        # do this, and arguably we should ALWAYS allow for dynamic offset,
        # this is cheap.
        # TODO: This should be DYNAMIC, using DUCK for BC
        dynamic_strides_offset = DimDynamic.STATIC if all(r == DimDynamic.STATIC for r in dynamic_dims) else DimDynamic.DUCK

        assert len(dynamic_dims) == dim, f"{len(dynamic_dims)} != {dim}"
        assert len(constraint_dims) == dim

        from torch._dynamo.source import TensorPropertySource, TensorProperty
        size: List[sympy.Expr] = self._produce_dyn_sizes_from_int_tuple(ex_size, source, symbolic_context)
        stride: List[Optional[sympy.Expr]] = [None] * len(size)
        for i, val in enumerate(ex_stride):
            if val in (0, 1):
                stride[i] = sympy.Integer(val)
        while any(x is None for x in stride):
            candidates = {
                ex_size[i] * ex_stride[i]: size[i] * stride[i]
                for i in range(len(size))
                if stride[i] is not None and ex_stride[i] >= 0
            }

            # iterate over unbound strides in sorted order
            def _nested_int_aware_sort(tup):
                return (
                    # Order nested ints by their coefficients.
                    # 1 here to order nested ints after non-nested-ints.
                    (1, tup[0].node.nested_int_coeff(), tup[1]) if is_nested_int(tup[0])
                    else (0, *tup)
                )
            val_list = sorted(
                [(ex_stride[i], i) for i in range(len(stride)) if stride[i] is None],
                key=_nested_int_aware_sort,
            )
            for _, i in val_list:
                if stride[i] is None and ex_stride[i] in candidates:
                    stride[i] = candidates[ex_stride[i]]
                    candidates[ex_size[i] * ex_stride[i]] = size[i] * stride[i]

            if any(x is None for x in stride):
                # bind the smallest unbound stride to a new variable
                val, i = min(
                    [
                        (ex_stride[i], i)
                        for i in range(len(stride))
                        if stride[i] is None
                    ], key=_nested_int_aware_sort
                )
                stride[i] = self.create_symbol(
                    val,
                    TensorPropertySource(source, TensorProperty.STRIDE, i),
                    dynamic_dim=dynamic_strides_offset,
                    constraint_dim=None,
                    symbolic_context=symbolic_context,
                )
        assert all(x is not None for x in stride)

        sym_sizes = [
            self.create_symintnode(
                sym,
                hint=hint,
                source=TensorPropertySource(source, TensorProperty.SIZE, i),
            )
            for i, (sym, hint) in enumerate(zip(size, ex_size))
        ]
        sym_stride = []
        for i, stride_expr in enumerate(stride):
            # NB: Don't duck size the stride; instead use the expression
            # we computed
            assert stride_expr is not None
            sym_stride.append(self.create_symintnode(
                stride_expr, hint=ex_stride[i], source=TensorPropertySource(source, TensorProperty.STRIDE, i)))
        sym_storage_offset = self.create_symintnode(
            self.create_symbol(
                ex_storage_offset,
                TensorPropertySource(source, TensorProperty.STORAGE_OFFSET),
                dynamic_dim=dynamic_strides_offset,
                constraint_dim=None,
                symbolic_context=symbolic_context
            ),
            hint=ex_storage_offset,
            source=TensorPropertySource(source, TensorProperty.STORAGE_OFFSET))
        return tuple(sym_sizes), tuple(sym_stride), sym_storage_offset

    @record_shapeenv_event()
    def create_symintnode(
            self,
            sym: "sympy.Expr",
            *,
            hint: Optional[int],
            source: Optional[Source] = None,
    ):
        """Create a SymInt value from a symbolic expression

        If you know what the current hint value of the SymInt to be created
        is, pass it into hint.  Otherwise, pass None and we will make our best
        guess

        """
        source_name = source.name() if source else None

        if self._translation_validation_enabled and source is not None:
            # Create a new symbol for this source.
            symbol = self._create_symbol_for_source(source)
            assert symbol is not None

            # Create a new FX placeholder and Z3 variable for 'symbol'.
            fx_node = self._create_fx_placeholder_and_z3var(symbol, int)

            # Add an equality assertion for the newly created symbol and 'sym'.
            self._add_assertion(sympy.Eq(symbol, sym))
        else:
            fx_node = None

        if isinstance(sym, sympy.Integer):
            if hint is not None:
                assert int(sym) == hint
            out = int(sym)
        else:
            out = SymInt(SymNode(sym, self, int, hint, fx_node=fx_node))
        return out

    @record_shapeenv_event()
    def create_unspecified_symint_and_symbol(self, value, source, dynamic_dim):
        """Create a SymInt wrapping a new unspecified symbol"""
        return self.create_symintnode(
            self.create_unspecified_symbol(
                value,
                source=source,
                dynamic_dim=dynamic_dim,
            ),
            hint=value,
            source=source,
        )

    def create_symboolnode(self, sym: "sympy.Expr"):
        """Create a SymBool object from a sympy boolean expression"""
        # This function is only being used in serialization, so we do not track it
        # for validation.
        return SymBool(SymNode(sym, self, bool, None))

    def _log_create_unbacked_symbol(self, prefix: str, symbol, vr: ValueRanges):
        is_debug = config.extended_debug_create_symbol is not None and str(symbol) in config.extended_debug_create_symbol.split(',')
        fsummary, maybe_user_loc, maybe_extra_debug = self._get_stack_summary(is_debug)
        log.info(
            "%s %s [%s, %s]%s (%s)%s",
            prefix, symbol, vr.lower, vr.upper, maybe_user_loc, format_frame(fsummary), maybe_extra_debug, stack_info=is_debug
        )

    @record_shapeenv_event()
    def create_unbacked_symfloat(self):
        """Create a symbolic float without a hint value
        """
        symbol: sympy.Symbol = sympy.Symbol(f"f{next(self.unbacked_symfloat_counter)}")
        self.counter["create_unbacked_symbol"] += 1
        self.var_to_stack[symbol] = CapturedTraceback.extract(skip=1)
        vr = self.var_to_range[symbol] = ValueRanges.unknown()

        # Create a new FX placeholder and Z3 variable for 'symbol'.
        fx_node = self._create_fx_placeholder_and_z3var(symbol, float)

        self._log_create_unbacked_symbol("create_unbacked_symfloat", symbol, vr)

        return SymFloat(SymNode(symbol, self, float, None, fx_node=fx_node))

    @record_shapeenv_event()
    def create_unbacked_symint(self):
        """Create a symbolic integer without a hint value
        """
        symbol: sympy.Symbol = sympy.Symbol(f"u{next(self.unbacked_symint_counter)}", integer=True)
        self.counter["create_unbacked_symbol"] += 1
        self.var_to_stack[symbol] = CapturedTraceback.extract(skip=1)
        vr = self.var_to_range[symbol] = self._default_unspecified_value_range()

        # Create a new FX placeholder and Z3 variable for 'symbol'.
        fx_node = self._create_fx_placeholder_and_z3var(symbol, int)

        self._log_create_unbacked_symbol("create_unbacked_symint", symbol, vr)

        return SymInt(SymNode(symbol, self, int, None, fx_node=fx_node))

    def is_unbacked_symint(self, symbol: sympy.Symbol) -> bool:
        """Check if a sympy symbol matches the naming convention for unbacked symbols
        """
        # NB: keep synced with free_unbacked_symbols
        return str(symbol).startswith("u")

    @record_shapeenv_event()
    def create_unbacked_symbool(self):
        """Create a symbolic boolean without a hint value
        """
        symbol: sympy.Symbol = sympy.Symbol(f"u{next(self.unbacked_symint_counter)}", integer=True)
        self.counter["create_unbacked_symbol"] += 1
        self.var_to_stack[symbol] = CapturedTraceback.extract(skip=1)
        vr = self.var_to_range[symbol] = ValueRanges(0, 1)

        # Create a new FX placeholder and Z3 variable for 'symbol'.
        fx_node = self._create_fx_placeholder_and_z3var(symbol, bool)

        self._log_create_unbacked_symbol("create_unbacked_symbool", symbol, vr)

        return SymBool(SymNode(sympy.Eq(symbol, 1), self, bool, None, fx_node=fx_node))

    @record_shapeenv_event()
    def create_unspecified_symbol(
        self,
        val: Union[int, SymInt],
        source: Source,
        dynamic_dim: DimDynamic = DimDynamic.DUCK,
        constraint_dim: DimConstraint = None,  # NB: includes None
    ) -> "sympy.Expr":
        """Create a symbol with an unspecified value

        Compared to standard symbols we do not assume the value is positive,
        nor do we specialze on zero or one values.
        """
        # 'positive' is None for unspecified symbols, since we can't
        # assume that it will be neither positive nor negative.

        # We don't want to specialize zero one val for unspecified symbol
        # so that we can always get a new symbol despite val.
        return self.create_symbol(
            val,
            source,
            dynamic_dim,
            constraint_dim,
            positive=None,
            do_not_specialize_zero_one=True,
            symbolic_context=None)

    @record_shapeenv_event()
    def create_symbol(
        self,
        val: int,
        source: Source,
        dynamic_dim: DimDynamic = DimDynamic.DUCK,
        constraint_dim: DimConstraint = None,  # NB: includes None
        positive: Optional[bool] = True,
        do_not_specialize_zero_one: bool = False,
        symbolic_context=None,
    ) -> "sympy.Expr":
        """Create a new symbol which is tracked by this ShapeEnv
        """
        # check if constraint_dim is actually static integer
        if isinstance(constraint_dim, StrictMinMaxConstraint) and constraint_dim.vr.lower == constraint_dim.vr.upper:
            dynamic_dim = DimDynamic.STATIC
            if constraint_dim.vr.lower != val:
                raise ConstraintViolationError(
                    f"Static shape constraint of {constraint_dim.vr.lower} does not match input size of {val}, "
                    f"for {source.name()}"
                )
            if symbolic_context:
                symbolic_context.dynamic_sizes[source.idx] = dynamic_dim
                symbolic_context.constraint_sizes[source.idx] = None
            constraint_dim = None

        # see note [Tensor Fakification and Symbol Caching]
        source_name = source.name()
        if (isinstance(symbolic_context, StatefulSymbolicContext)
                and id(self) not in symbolic_context.shape_env_to_source_to_symbol_cache):
            symbolic_context.shape_env_to_source_to_symbol_cache[id(self)] = {}

        if (isinstance(symbolic_context, StatefulSymbolicContext)
                and source_name
                and (source_name in symbolic_context.shape_env_to_source_to_symbol_cache[id(self)])):
            return symbolic_context.shape_env_to_source_to_symbol_cache[id(self)][source_name]

        if do_not_specialize_zero_one:
            specialize_zero_one = False
        else:
            specialize_zero_one = self.specialize_zero_one

        assert isinstance(source, Source), f"{type(source)} {source}"
        assert not (positive and val < 0), f"positive set for negative value: {val}"
        # It's always sound to allocate a symbol as DYNAMIC.  If the user
        # constrained the symbol, force the symbolic_context to DYNAMIC, because our
        # constraint code will do weird stuff if, e.g., it's duck shaped
        if constraint_dim is not None:
            dynamic_dim = DimDynamic.DYNAMIC

        if dynamic_dim is DimDynamic.STATIC:
            out = sympy.Integer(val)
            if isinstance(symbolic_context, StatefulSymbolicContext) and source_name:
                symbolic_context.shape_env_to_source_to_symbol_cache[id(self)][source_name] = out
            return out

        elif dynamic_dim is DimDynamic.DUCK:
            # duck_shape can be used to globally turn off duck shaping, even
            # if it was requested
            duck = self.duck_shape
        elif dynamic_dim is DimDynamic.DYNAMIC:
            duck = False
        else:
            raise AssertionError(f"unhandled dynamic_dim {dynamic_dim}")

        if val in (0, 1) and specialize_zero_one:
            r = self.val_to_var[val]
        elif not duck or val not in self.val_to_var:
            # If we're not duck shaping, we always create a new symbol
            # Even if we're duck shaping, if we haven't seen this particular
            # value before, we also create a new symbol
            sympy_expr = sympy.Symbol(f"s{len(self.var_to_val)}", positive=positive, integer=True)
            # We always associate vars to vals
            if isinstance(val, int):
                self.var_to_val[sympy_expr] = sympy.Integer(val)
            else:
                # Only used for jagged layout nested tensors
                self.var_to_val[sympy_expr] = SingletonInt(val.node.nested_int(), coeff=val.node.nested_int_coeff())

            # Do the appending later, because we always want to populate this
            self.var_to_sources[sympy_expr] = []
            # Create a Z3 variable for the new symbol.
            self._add_z3var(sympy_expr, int)

            if duck:
                # Make sure to reuse this symbol for subsequent duck shaping
                self.val_to_var[val] = sympy_expr

            if isinstance(val, int):
                if positive:
                    # Add assertions for the newly created symbols
                    self._add_assertion(sympy_expr > 1)

                    # Apply default range, which assumes not zero-one
                    self.var_to_range[sympy_expr] = self._default_value_range()
                else:
                    self.var_to_range[sympy_expr] = self._default_unspecified_value_range()

                # Small performance optimization: if we have a min-max constraint,
                # we can proactively narrow to that range
                if isinstance(constraint_dim, StrictMinMaxConstraint):
                    assert not duck
                    self.var_to_range[sympy_expr] &= constraint_dim.vr

                vr = self.var_to_range[sympy_expr]

                if val not in vr:
                    raise ConstraintViolationError(f"{val} not in range [{vr.lower}, {vr.upper}]")

                range_str = f"[{vr.lower}, {vr.upper}]"
            else:
                # Skip var_range logic for SingletonInt
                # Only used for jagged layout nested tensors
                range_str = ""

            r = sympy_expr

            is_debug = (
                config.extended_debug_create_symbol is not None and
                str(sympy_expr) in config.extended_debug_create_symbol.split(',')
            )
            maybe_more_info = ""
            if not is_debug:
                maybe_more_info = (
                    ", for more info run with "
                    f"TORCHDYNAMO_EXTENDED_DEBUG_CREATE_SYMBOL=\"{sympy_expr}\""
                )
            fsummary, maybe_user_loc, maybe_extra_debug = self._get_stack_summary(is_debug)
            self.log.info(
                "create_symbol %s = %s for %s %s%s (%s)%s%s",
                sympy_expr, val, source.name(), range_str,
                maybe_user_loc, format_frame(fsummary), maybe_more_info, maybe_extra_debug, stack_info=is_debug
            )

            self.counter["create_symbol"] += 1
        else:
            # This implements duck-shaping: input sizes that match are assigned
            # the same symint
            r = self.val_to_var[val]
            self.log.debug("create_symbol %s duck sized %s", r, source.name())

        if isinstance(r, sympy.Symbol):
            r_sources = self.var_to_sources[r]
            r_sources.append(source)
            if not source.is_ephemeral() and r_sources[0].is_ephemeral():
                # prefer non-ephemeral source first since it may be guarded on later
                r_sources[0], r_sources[-1] = r_sources[-1], r_sources[0]

            # This ensures we get zeros in symbol_guard_counts, which makes
            # some queries simpler (since we will accumulate mass on 0 this
            # way)
            self.symbol_guard_counter[r] = 0

        if isinstance(symbolic_context, StatefulSymbolicContext) and source_name:
            symbolic_context.shape_env_to_source_to_symbol_cache[id(self)][source_name] = r
        return r

    def add_var_to_val(self, expr: sympy.Symbol, val: int):
        """ Adds a new symbol to the symbolic environment. """
        assert expr not in self.var_to_val, f"{expr} already exists"
        self.var_to_val[expr] = sympy.Integer(val)

    def _debug_name(self, source):
        src_name = source.name()
        return self.source_name_to_debug_name.get(src_name, src_name)

    def _render_range_for_constraint_violation(self, source, c):
        if isinstance(c, StrictMinMaxConstraint):
            lower, upper = c.vr.lower, c.vr.upper
            default = self._default_value_range()
            if lower <= default.lower:
                lower = None
            if upper >= default.upper:
                upper = None
            c_render = f"{self._debug_name(source)} = {source.name()} in the specified range"
            if lower is not None and upper is not None:
                c_render += f" {lower} <= {self._debug_name(source)} <= {upper}"
            elif lower is None and upper is not None:
                c_render += f" {self._debug_name(source)} <= {upper}"
            elif lower is not None and upper is None:
                c_render += f" {lower} <= {self._debug_name(source)}"
            return c_render
        return c.render(source)

    def produce_guards(
        self,
        placeholders,
        sources,
        source_ref=lambda n: n.name(),
        *,
        input_contexts: Optional[DimList[SymbolicContext]] = None,
        # Encodes user-specified input shape equations of the form s = s' and s = fn(s').
        # (See docs on EqualityConstraint for details of the encoding.)
        equalities_inputs: Optional[EqualityConstraint] = None,
        _simplified=False,
        # Indicates if we should produce guards for known static values.
        ignore_static=True,
    ) -> List[str]:
        """
        Generates a list of guards strings which, when evaluated in a context that
        defines tensors for all the sources, returns True or False depending
        on if the guards in the list evaluated to True or not.  Primarily used by Dynamo,
        but this is also helpful for manual testing of guards (see
        evaluate_guards_for_args)

        For convenience in testing, a source is allowed to be a str,
        in which case we will assume it is a LocalSource

        simplified lets you omit duck sizing, equality and 0/1 guards.
        This is useful for testing when you don't care about the boilerplate
        guards, and it may be helpful for user output too (be careful though;
        some equality guards are nontrivial!  It would be nice to get simplified
        output to print them too).  It's private because it's not
        intended for normal use
        """
        self.log.info("produce_guards")

        # Check if we get to the same ShapeEnv state by replaying the recorded events.
        # This will create a new ShapeEnv instance, and call all recorded function
        # calls on this new instance. Finally, it will check whether this new instance
        # has equal state.
        #
        # It's important that we do it in the begining of this function, since it modifies
        # self.dim_constraints through its execution. Changes that happen in this method
        # aren't interesting, since this is the function call we wish to reproduce at the
        # end. If we wish to simply reproduce ShapeEnv instances even after this call,
        # this method should also be recorded.
        if self.check_recorded_events:
            shape_env = replay_shape_env_events(self.events)
            self.check_equal(shape_env)

        assert len(placeholders) == len(sources), f"len({placeholders}) != len({sources})"
        Tensorlike = (torch.Tensor, FakeTensorMeta)

        def _create_no_constraints_context(t):
            return StatelessSymbolicContext(
                # Ignored; only the constraints part is relevant below.
                dynamic_sizes=[DimDynamic.DYNAMIC] * t.dim(),
                constraint_sizes=[None] * t.dim()
            )

        # Expand optional inputs, or verify invariants are upheld
        if input_contexts is None:
            input_contexts = [
                _create_no_constraints_context(t) if isinstance(t, Tensorlike)
                else None for t in placeholders
            ]
        else:
            assert len(input_contexts) == len(placeholders)
            for i, (t, context) in enumerate(zip(placeholders, input_contexts)):
                if isinstance(t, Tensorlike):
                    if context is None:
                        input_contexts[i] = _create_no_constraints_context(t)
                else:
                    assert isinstance(t, (SymInt, int))
                    assert not isinstance(context, list)

        # It took a lot of sweat to figure out the algorithm here.  Let's
        # explain how it works.
        #
        # The ShapeEnv lifecycle looks something like this:
        #
        # - For each input, you either generate a fresh Sympy symbol (s0) to
        #   represent its value (a binding site), or you reuse some
        #   preexisting symbol or expression, skipping the symbol allocation
        #   (e.g., duck sizing to a preexisting symbol, or expressing a
        #   stride as a multiplication of a separate stride and size.)
        #   Naively, you might expect to bind a fresh Sympy symbol for
        #   every input, but this is fairly wasteful as most of these
        #   symbols immediately simplify away, and if you don't eagerly
        #   specialize, e.g., 0/1 symbols, you end up with very complicated
        #   expressions that are not optimizable in practice.
        #
        # - You perform some compute on these symbols, occasionally
        #   introducing guards on boolean expressions on these symbols.
        #   In particular, whenever we guard on equality (_maybe_guard_rel),
        #   we can simplify shapes; e.g., when s0 == s1 * 2, we can now
        #   replace all occurrences of s0 with s1 * 2.  Sometimes, a
        #   boolean expression evaluation doesn't introduce a guard, as
        #   the guard is already entailed by the simplifications we have
        #   applied.
        #
        # - In the end, you have a bunch of replacements (saying how to
        #   simplify shapes) and a bunch of guards (all the equality guards
        #   are trivial, because they're covered by the replacements).
        #
        # From the ShapeEnv, we must generate a Python expression that, when
        # evaluated on a set of inputs, tells us whether or not these boolean
        # expressions would have evaluated in the same way.  However,
        # we cannot easily compute this, as we elide recording boolean
        # expressions when we think they are vacuously true.  Thus, we seek
        # an approximation: we must generate an expression, if true, would have
        # produced an "equivalent" ShapeEnv, which would answer guard
        # expressions in the same way.
        #
        # Our notion of equivalence is a bit subtle.  For example, consider
        # the ShapeEnv created from an input of size (5, 4) versus (4, 4)
        # (no other guards.)  Duck sizing would generate (s0, s1) in the first
        # case but (s0, s0) in the second.  We do NOT assume that size
        # variables are disjoint; so in fact a graph that assumes the input
        # could be (s0, s1) subsumes (s0, s0) (setting s0 == s1), but not
        # vice versa.  However, consider an analogous case (1,) versus (2,).
        # Duck sizing generates (1,) and (s0,); the (s0,) graph does NOT
        # subsume the (1,) graph because we assume that any size variables
        # is NOT 0/1 (and make simplifications according to this; e.g., if
        # we queried s0 == 0, we would immediately return False without
        # returning a guard.)
        #
        # So, it is perhaps easier to flip things on their head: the guard
        # expressions we generate here say what simplifications are valid,
        # and what are not.  Below, we explain each of the guard expressions
        # we generate

        # TODO: Make this more efficient by binding all the size/stride/offsets
        # to locals before performing tests on them.

        from torch._dynamo.source import TensorPropertySource, TensorProperty, NegateSource

        # Actual codegen must be delayed as we don't necessarily know what
        # the symbol mapping is
        input_guards = []

        symbol_to_source = collections.defaultdict(list)
        symbol_to_constraints = collections.defaultdict(set)
        constraint_violations : List[Tuple[bool, Callable[[], str]]] = []

        def record_constraint_violation(warn_only, debug_name, msg, hint=None):
            constraint_violations.append(
                (warn_only, debug_name, lambda: f"{msg}{hint()}" if hint else msg)
            )

        def is_dim(src):
            return isinstance(src, TensorPropertySource) and src.prop is TensorProperty.SIZE

        if equalities_inputs:
            source_index = {}
            for i, src in enumerate(sources):
                source_index[src.name()] = i

            def get_expression(tensor_dim_src):
                fake = placeholders[source_index[tensor_dim_src.base.name()]]
                symint = fake.shape[tensor_dim_src.idx]
                if isinstance(symint, torch.SymInt):
                    return symint.node.expr
                else:
                    assert type(symint) is int, f"Expected int, got {type(symint)}"
                    return symint

            for src1, src2 in equalities_inputs.source_pairs:
                expr1, expr2 = get_expression(src1), get_expression(src2)
                # Check whether given input shape values satisfy a specified equation s = s'.
                # - Raise when the equation was violated by the given input shape values.
                # - Otherwise issue a guard to constrain them.
                concrete_val = self.evaluate_expr(sympy.Eq(expr1, expr2))
                if not concrete_val:
                    raise ConstraintViolationError(
                        f"{src1.name()} = {expr1.subs(self.var_to_val)}"
                        " is not equal to "
                        f"{src2.name()} = {expr2.subs(self.var_to_val)}"
                    )

            for src, root, fn in equalities_inputs.derived_equalities:
                expr1 = get_expression(src)
                # recall that root is either a phantom symbol or an input source
                expr2, debug_name = (
                    (root, self.var_to_sources[root][0].name()) if isinstance(root, sympy.Symbol)
                    else (get_expression(root), self._debug_name(root))
                )
                expr2_ = fn(expr2)
                # Check whether given input shape values satisfy a specified equation s = fn(s').
                # - Raise when the equation was violated by the given input shape values.
                # - Otherwise issue a guard to constrain them.
                concrete_val = self.evaluate_expr(sympy.Eq(expr1, expr2_))
                if not concrete_val:
                    raise ConstraintViolationError(
                        f"Expected input {src.name()} to be equal to "
                        f"{fn(sympy.Symbol(debug_name))}, "
                        f"where {debug_name} = {expr2.subs(self.var_to_val)}, "
                        f"but got {expr1.subs(self.var_to_val)}"
                    )

            for phantom_symbol in equalities_inputs.phantom_symbols:
                # we created additional phantom symbols that are not input shape dimensions
                symbol_to_source[phantom_symbol].extend(self.var_to_sources[phantom_symbol])

        # How do we know what the value of s0 is?  Fresh variables can only be
        # bound by inputs, so there MUST be some other input which binds the
        # variable.  If there is no such input, this is an error in our
        # system.  We record where all symbols come from, to help you diagnose
        # why those symbols didn't occur.
        #
        # In fact, generally speaking it is only possible for the "outermost"
        # user of a ShapeEnv to evaluate the guards, because some inputs may
        # not be available to inner levels.  For example, Dynamo can guard on
        # tensors that never actually become graph arguments (they are
        # pruned).  In this case, only Dynamo knows about these arguments.
        def track_symint(source, val, constraint=None):
            log.debug("track_symint %s %s %s", LazyString(source.name), val, constraint)
            assert not isinstance(val, SymInt) or is_symbolic(val)

            if isinstance(val, SymInt) and val.node.maybe_as_int() is not None:
                val = val.node.maybe_as_int()

            if isinstance(val, SymInt):
                s = val.node.expr
                if isinstance(s, sympy.Symbol):
                    symbol_to_source[s].append(source)
                    if constraint is not None:
                        symbol_to_constraints[s].add(constraint)
                elif isinstance(-s, sympy.Symbol):
                    symbol_to_source[-s].append(NegateSource(source))
                else:
                    constraint_violated = False
                    if isinstance(constraint, StrictMinMaxConstraint):
                        # try inferring the ranges of the expr s
                        sym_vrs = {x: self.var_to_range.get(x, None) for x in s.free_symbols}
                        if any(vr is None for vr in sym_vrs.values()):
                            # some of the free symbols in s don't have ranges
                            constraint_violated = True
                    elif isinstance(constraint, RelaxedUnspecConstraint):
                        if s.is_number:
                            i = int(s)
                            # Don't complain about 0/1 specialization, we
                            # expect to have to compile in this case anyway
                            if i not in (0, 1):
                                constraint_violated = True
                    if constraint_violated:
                        def hint(s):
                            sexpr = ShapeGuardPrinter(symbol_to_source, source_ref, self.var_to_sources).doprint(s)
                            return f"{sexpr}."

                        var_with_range = self._render_range_for_constraint_violation(source, constraint)
                        msg = (
                            f"Not all values of {var_with_range} are valid because "
                            f"{self._debug_name(source)} was inferred to be equal to "
                        )
                        record_constraint_violation(
                            constraint.warn_only,
                            self._debug_name(source),
                            msg,
                            hint=functools.partial(hint, s),
                        )

                input_guards.append((source, s))
            else:
                s = sympy.Integer(val)
                input_guards.append((source, s))
                constraint_violated = False
                if isinstance(constraint, StrictMinMaxConstraint):
                    if not (s == constraint.vr.lower == constraint.vr.upper):  # allow static constraints
                        constraint_violated = True
                elif isinstance(constraint, RelaxedUnspecConstraint):
                    # Don't complain about 0/1 specialization, we
                    # expect to have to compile in this case anyway
                    if val not in (0, 1):
                        constraint_violated = True
                if constraint_violated:
                    var_with_range = self._render_range_for_constraint_violation(source, constraint)
                    msg = (
                        f"Not all values of {var_with_range} are valid because "
                        f"{self._debug_name(source)} was inferred to be a constant ({val})."
                    )
                    record_constraint_violation(constraint.warn_only, self._debug_name(source), msg)

        for t, source, context in zip(placeholders, sources, input_contexts):
            if isinstance(source, str):
                from torch._dynamo.source import LocalSource
                source = LocalSource(source)
            assert isinstance(source, Source)
            if t is None:
                continue
            if isinstance(t, (SymInt, int)):
                track_symint(source, t)
                continue
            assert isinstance(t, Tensorlike)
            if is_traceable_wrapper_subclass(t):
                from torch._dynamo.source import AttrSource

                assert isinstance(context, SubclassSymbolicContext)

                # For subclasses, we need to track symints on BOTH the outer
                # and inner tensors.
                sources_tensors_constraints = [
                    (source, t, context.constraint_sizes)
                ]
                attrs, _ = t.__tensor_flatten__()
                for attr in attrs:
                    inner_t = getattr(t, attr)
                    inner_context = context.inner_contexts[attr]
                    sources_tensors_constraints.append((
                        AttrSource(source, attr),
                        inner_t,
                        inner_context.constraint_sizes
                    ))
            else:
                sources_tensors_constraints = [(source, t, context.constraint_sizes)]

            for src, curr_t, constraint in sources_tensors_constraints:
                if is_sparse_any(curr_t):
                    for i, ss in enumerate(curr_t.size()):
                        property_source = TensorPropertySource(src, TensorProperty.SIZE, i)
                        track_symint(property_source, ss, constraint[i])
                else:
                    for i, ss in enumerate(curr_t.size()):
                        property_source = TensorPropertySource(src, TensorProperty.SIZE, i)
                        track_symint(property_source, ss, constraint[i])
                    for i, ss in enumerate(curr_t.stride()):
                        track_symint(TensorPropertySource(src, TensorProperty.STRIDE, i), ss)
                    track_symint(TensorPropertySource(src, TensorProperty.STORAGE_OFFSET), curr_t.storage_offset())

        # 1. Every input must equal the final simplified symbolic expression
        #    stored on the placeholder.  Given a placeholder (s0*2, s1),
        #    if we have an input (2, 3), we must show s0*2 == 2 and s1 == 3.
        #    This does a lot of work: it covers duck sizing and equality guards.
        exprs = []
        self.dim_constraints = DimConstraints(
            symbol_to_source,
            self.var_to_val,
            set(symbol_to_constraints.keys()),
            self.source_name_to_debug_name,
        )

        if not _simplified:
            for source, expr in input_guards:
                if self._translation_validation_enabled:
                    # Ignore sources that were not turned into SymInts.
                    srcname = source.name()
                    if srcname in self.source_to_symbol:
                        self._add_target_expr(sympy.Eq(self.source_to_symbol[srcname], expr))

                # Small optimization
                if (
                    isinstance(expr, sympy.Symbol) and
                    symbol_to_source.get(expr) and
                    source == symbol_to_source[expr][0]
                ):
                    continue

                # This logic excludes static values found on tensors from guarding, because
                # dynamo's check_tensor_fn does that (see guards.cpp).
                # However, for non tensor sources, we still need to guard here.
                if ignore_static and isinstance(source, TensorPropertySource):
                    if expr.is_number:
                        self.log.debug("Skipping guard %s", f"{source_ref(source)} == {expr}")
                        continue

                if is_dim(source):
                    self.dim_constraints.add_equality(source, expr)

                sexpr = ShapeGuardPrinter(symbol_to_source, source_ref, self.var_to_sources).doprint(expr)
                exprs.append(f"{source_ref(source)} == {sexpr}")
                if (
                    isinstance(source, TensorPropertySource)
                    and source.prop is TensorProperty.SIZE
                    and equalities_inputs
                    and len(expr.free_symbols) == 1
                ):
                    symbol = next(iter(expr.free_symbols))
                    if (
                        isinstance(expr, sympy.Symbol) and
                        expr in symbol_to_constraints and
                        not equalities_inputs.is_equal(source, symbol_to_source[expr][0])
                    ):
                        msg = (
                            f"The values of {self._debug_name(source)} = {source.name()} and "
                            f"{self._debug_name(symbol_to_source[expr][0])} = {symbol_to_source[expr][0].name()} "
                            "must always be equal."
                        )
                        record_constraint_violation(equalities_inputs.warn_only, self._debug_name(source), msg)

                    if (
                        not isinstance(expr, sympy.Symbol) and
                        symbol in symbol_to_constraints and
                        not equalities_inputs.is_derived(source, symbol_to_source[symbol][0], lambda x: expr.subs(symbol, x))
                    ):
                        src = symbol_to_source[symbol][0]
                        msg = (
                            f"The values of {self._debug_name(source)} = {source.name()} must always be related to "
                            f"the values of {self._debug_name(src)} = {src.name()} by "
                            f"{self._debug_name(source)} = {expr.subs(symbol, sympy.sympify(self._debug_name(src)))}."
                        )
                        record_constraint_violation(equalities_inputs.warn_only, self._debug_name(source), msg)

                # NB: Not necessary to report constraint violations here:
                # constraints are guaranteed to be on symbols (we've already
                # caught constants and non-atomic expressions), so we only
                # have relational constraints, but we don't support those
                # at the moment

        # 2. Every guard must evaluate to True (but remember many guards
        #    like s0 == s1*2 because trivial due to simplification)
        issued = set()

        def issue_guard(guard: ShapeGuard) -> None:
            expr = self.simplify(guard.expr)

            # Avoid re-issueing the same guard.
            if expr in issued:
                return

            issued.add(expr)

            try:
                is_trivial = False
                if any(is_dim(source) for s in expr.free_symbols for source in symbol_to_source[s]):
                    is_trivial = self.dim_constraints.add(expr)
                guard_expr = ShapeGuardPrinter(symbol_to_source, source_ref, self.var_to_sources).doprint(expr)
                exprs.append(guard_expr)
                self._add_target_expr(expr)
                # A non-relational constraint on a single sizevar can violate
                # a constraint
                if not is_trivial and len(expr.free_symbols) == 1:
                    symbol = next(iter(expr.free_symbols))
                    source = symbol_to_source[symbol][0]
                    constraints = symbol_to_constraints[symbol]
                    for c in constraints:
                        if isinstance(c, StrictMinMaxConstraint):
                            var_with_range = self._render_range_for_constraint_violation(source, c)
                            msg = (
                                f"Not all values of {var_with_range} "
                                f"satisfy the generated guard {guard_expr}."
                            )
                            record_constraint_violation(c.warn_only, self._debug_name(source), msg)
                        elif isinstance(c, RelaxedUnspecConstraint):
                            # This is fine, we allow guards here as long as it
                            # didn't constrain it to one value  (we don't
                            # actually know this; this depends on our
                            # ValueRanges reasoning capability)
                            pass
                        else:
                            raise AssertionError(f"unrecognized constraint {c}")
            except Exception:
                self.log.warning("Failing guard allocated at: \n%s", ''.join(guard.stack.format()))
                raise

        # First, issue all the non-trivial guards.
        for guard in self.guards:
            if self._maybe_evaluate_static(guard.expr) is not None:
                continue
            issue_guard(guard)

        # 3. Every symbol must be within its value range (this handles 0/1
        # specialization too).
        for symbol, sources in symbol_to_source.items():
            r = self.var_to_range.get(symbol)
            if r is None:
                if symbol not in self.var_to_range:
                    continue
                r = self.var_to_range[symbol]

            assert sources
            assert symbol.is_integer
            bounds = []
            if r.lower != -sympy.oo:
                if any(is_dim(source) for source in sources):
                    self.dim_constraints.add(sympy.Ge(symbol, r.lower))
                # Only print lower bound in simplified mode if it is not the
                # default
                if not _simplified or r.lower != self._default_value_range().lower:
                    bounds.append(str(r.lower))
            bounds.append(source_ref(sources[0]))
            # NB: This looks like an off-by-one error but it's not: the
            # upper bound may be sys.maxsize - 1 because we intentionally
            # exclude sys.maxsize from our bounds to deal with direct
            # == INT_MAX guards, but it's still dumb to actually test it.
            # Note that you can be off by a pretty large constant and it
            # won't matter because sizes in practice will be no where near
            # the 64-bit limit.
            if r.upper != sympy.oo and r.upper < sys.maxsize - 1:
                if any(is_dim(source) for source in sources):
                    self.dim_constraints.add(sympy.Le(symbol, r.upper))
                # nontrivial upper bound is always interesting
                bounds.append(str(r.upper))
            if len(bounds) > 1:
                exprs.append(" <= ".join(bounds))

                # Check constraints
                constraints = symbol_to_constraints[symbol]
                for c in constraints:
                    if isinstance(c, StrictMinMaxConstraint):
                        # NB: By default, we have a restrictive range
                        # 2 <= s0 <= sys.maxsize - 1.  But export users generally
                        # expect to be able to specify nice ranges like [0, oo]
                        if not (c.vr & self._default_value_range()).issubset(r):
                            source = sources[0]

                            expr = sympy.And(sympy.Le(r.lower, symbol), sympy.Le(symbol, r.upper))
                            guard_expr = ShapeGuardPrinter(symbol_to_source, source_ref, self.var_to_sources).doprint(expr)
                            var_with_range = self._render_range_for_constraint_violation(source, c)
                            msg = (
                                f"Not all values of {var_with_range} satisfy the generated guard {guard_expr}"
                            )
                            record_constraint_violation(
                                c.warn_only,
                                self._debug_name(source),
                                msg,
                            )

        if constraint_violations:
            warn_msgs = []
            error_msgs = []
            debug_names = set()
            for warn_only, debug_name, msg in constraint_violations:
                if warn_only:
                    msg = f"  {len(warn_msgs) + 1}. {msg()}"
                    warn_msgs.append(msg)
                else:
                    msg = f"  - {msg()}"
                    error_msgs.append(msg)
                    debug_names.add(debug_name)
            if len(error_msgs) > 0:
                debug_names = ', '.join(debug_names)
                err = '\n'.join(error_msgs)
                raise ConstraintViolationError(
                    f"Constraints violated ({debug_names})! "
                    "For more information, run with TORCH_LOGS=\"+dynamic\".\n"
                    f"{err}"
                )
            elif len(warn_msgs) > 0:
                log.debug("%s Warning only constraints violated", len(warn_msgs))

        signpost_event(
            "dynamic",
            "produce_guards",
            {
                **self.co_fields,
                **self.counter,
                "num_guards": len(exprs),
                "free_symbols": sum(1 for v in symbol_to_source.values() if v),
                # The keys are meaningless from an aggregate perspective, so
                # don't include them.  Biggest first.
                "symbol_guard_counts": sorted(self.symbol_guard_counter.values(), reverse=True),
            },
        )

        if self._translation_validation_enabled:
            from torch.fx.experimental.validator import PopulateValidator

            # Add all deferred runtime assertions; these are not technically
            # handled by produce_guards but we need to put them in the target
            # set
            for ras in self.deferred_runtime_asserts.values():
                for ra in ras:
                    self._add_target_expr(ra.expr)

            # Add value range bound guards for all symbols with no trivial bounds.
            # Reason: '_maybe_evaluate_static' may eliminate guards based on the
            # refined value ranges.
            for sym, vr in self.var_to_range.items():
                if vr.lower != -sympy.oo:
                    self._add_target_expr(sympy.Le(vr.lower, sym))
                if vr.upper != sympy.oo:
                    self._add_target_expr(sympy.Le(sym, vr.upper))

            # Before validating, populate the input of the validator with the
            # built FX graph.
            with fx_traceback.preserve_node_meta():
                PopulateValidator(self.graph, self.validator).run()

        self._check_translation_validate()
        return exprs

    def produce_guards_expression(self, placeholders, ignore_static=True):
        """
        Expected to be used with evaluate_guards_expression(). Produces the guards
        for the given placeholders and returns a string expression to be evaluated
        by evaluate_guards_expression given concrete values for the placeholders.
        """
        from torch._dynamo.source import LocalSource
        arg_names = [f"t{i}" for i in range(len(placeholders))]
        guards = self.produce_guards(placeholders, [LocalSource(a) for a in arg_names], ignore_static=ignore_static)
        if guards:
            return " and ".join(guards)
        return None

    def evaluate_guards_expression(self, code, args):
        """
        Expected to be used with produce_guards_expression(). Evaluates an expression
        generated by produce_guards_expression for the given concrete args.
        """
        arg_names = [f"t{i}" for i in range(len(args))]
        return eval(code, SYMPY_INTERP, {"L": dict(zip(arg_names, args))})

    def evaluate_guards_for_args(self, placeholders, args, *, ignore_static=True):
        """Generate guards for a graph's placeholder values and evaluate the guards with args
        """
        code = self.produce_guards_expression(placeholders, ignore_static=ignore_static)
        if code:
            return self.evaluate_guards_expression(code, args)
        return True

    def bind_symbols(self, placeholders, args):
        """
        Given a paired list of placeholders (fake tensors with
        symbolic sizes) and concrete arguments (regular tensors
        with real sizes), returns a dictionary mapping each
        symbol to its real value.  So for example, if you
        have a placeholder with size (s0, s1), binding
        (2, 4) to it will give you {s0: 2, s1: 4}.  This is
        not guaranteed to bind ALL symbols in the ShapeEnv;
        we can't bind a symbol if it doesn't occur in any placeholder,
        and symbols that already have replacements won't get bindings.

        This is a little duplicative with evaluate_guards but
        it's different enough that it seemed cleanest to make
        another copy.  This assumes the guards are already checked,
        though if it's cheap we'll check for shenanigans
        """
        bindings: Dict[sympy.Symbol, int] = {}

        def bind_symint(arg, val):
            if isinstance(val, SymInt):
                s = val.node.expr

                if isinstance(s, sympy.Symbol):
                    if s in bindings:
                        assert bindings[s] == arg, f"{bindings[s]} != {arg}"
                    else:
                        bindings[s] = arg
                elif isinstance(-s, sympy.Symbol):
                    if -s in bindings:
                        assert bindings[-s] == -arg, f"{bindings[-s]} != {-arg}"
                    else:
                        bindings[-s] = -arg

        for t, arg in zip(placeholders, args):
            if t is None:
                continue
            if isinstance(t, SymInt):
                bind_symint(arg, t)
                continue
            assert isinstance(t, torch.Tensor)
            for i, s in enumerate(t.size()):
                bind_symint(arg.size(i), s)
            for i, s in enumerate(t.stride()):
                bind_symint(arg.stride(i), s)
            bind_symint(arg.storage_offset(), t.storage_offset())

        return bindings

    def get_nontrivial_guards(self):
        """Returns a list of guard expressions that aren't statically known (i.e. not trivial)"""
        return [self.simplify(guard.expr) for guard in self.guards if self._maybe_evaluate_static(guard.expr) is None]

    def format_guards(self, verbose=False):
        """Format this shape env's guard expressions with optional traceback info if verbose"""
        def format_tb(tb):
            if not verbose:
                return ""
            return f"\n   Guarded at:\n{''.join('   ' + l for l in tb.format())}"

        return '\n'.join(f" - {guard.expr}{format_tb(guard.stack)}" for guard in self.guards)

    def bound_sympy(self, expr: sympy.Expr, size_oblivious: bool = False) -> ValueRanges:
        """Given a sympy expression, computes a ValueRanges bound for what values it can be"""
        var_to_range = {x: self.var_to_range.get(x, None) for x in expr.free_symbols}
        if size_oblivious:
            # Clamp values of size-like variables
            for x in self.size_like & var_to_range.keys():
                if var_to_range[x] is not None:
<<<<<<< HEAD
                    # If this is failing because you have an invalid range
                    # where lower > upper, this means that you had a
                    # var_to_range for a size-like unbacked SymInt that was
                    # too aggressive; aka max < 2.  We should never do this;
                    # to fix, find where this assignment happened and update
                    # it to use _update_var_to_range.  Note that this can also
                    # happen if we find out a variable is size-like very late;
                    # in that case, hitting the assert here is not great, but
                    # the best fix is for the user to torch._check_is_size as
                    # early as possible.
                    var_to_range[x] &= ValueRanges(2, sympy.oo)
=======
                    var_to_range[x] = ValueRanges(2, sympy.oo)
>>>>>>> 4f244cfa
        return bound_sympy(expr, var_to_range)

    @_lru_cache
    def _maybe_evaluate_static(
        self, expr: "sympy.Expr", *, unbacked_only: bool = False, compute_hint: bool = False,
        expect_rational=True, size_oblivious: bool = False
    ) -> "Optional[sympy.Expr]":
        """
        Tries to evaluate expr without introducing guards

        If unbacked_only == True, then we only do substitutions on
        unbacked SymInts (leaving regular hinted integers alone).  This could
        result in an expression that still contains backed SymInts, which you
        could then potentially guard on.

        Use compute_hint == True if you are trying to compute a non-binding
        hint for the particular hint values of backed SymInts, e.g., if
        s0 happens to be 3 this run, compute_hint will subsitute s0 with 3.
        """
        expr = self.simplify(expr)

        if compute_hint:
            expr = expr.xreplace(self.var_to_val)

        expr = canonicalize_bool_expr(expr)

        symbols = list(expr.free_symbols)

        # Apply known runtime asserts
        for s in symbols:
            # Unbacked symints only
            if s in self.var_to_val:
                continue

            subst = {}

            def add_expr(expr):
                # Expr and negation
                subst[canonicalize_bool_expr(expr)] = sympy.true
                subst[canonicalize_bool_expr(sympy.Not(expr))] = sympy.false
                if isinstance(expr, sympy.Rel):
                    # multiplying by -1 changes the direction of the inequality
                    dual = type(expr)(-expr.rhs, -expr.lhs)
                    subst[canonicalize_bool_expr(dual)] = sympy.true
                    subst[canonicalize_bool_expr(sympy.Not(dual))] = sympy.false

            for e in itertools.chain(self.guards, self.deferred_runtime_asserts.get(s, ())):
                # We need to make sure we apply replacements that were
                # previously impeded by resolve_unbacked=False
                e = self.simplify(e.expr)
                if compute_hint:
                    e = canonicalize_bool_expr(e.xreplace(self.var_to_val))
                add_expr(e)
                # Other relational expressions this expression implies
                if isinstance(e, sympy.Eq):
                    add_expr(sympy.Le(e.lhs, e.rhs))
                    add_expr(sympy.Ge(e.lhs, e.rhs))
                elif isinstance(e, sympy.Lt):
                    add_expr(sympy.Le(e.lhs, e.rhs))
                    add_expr(sympy.Ne(e.lhs, e.rhs))

            # NB: this helps us deal with And/Or connectives
            expr = expr.subs(subst)

        # Simplify making use of value range lower bound
        new_shape_env = {}
        new_range_env = {}
        for idx, k in enumerate(symbols):
            if isinstance(self.var_to_val.get(k, None), SingletonInt):
                # Skip var_to_range logic for SingletonInt which is only used
                # for jagged layout NestedTensors today
                continue
            vr = self.var_to_range[k]
            if size_oblivious and k in self.size_like:
                lower = max(2, vr.lower)
            else:
                lower = vr.lower
            # Don't do anything if we don't have a nontrivial lower bound
            # Also don't do anything if we asked only to simplify unbacked
            # SymInt
            if (
                lower < (-sys.maxsize - 1) // 2 or
                (unbacked_only and k in self.var_to_val)
            ):
                new_range_env[k] = vr
                continue
            # Positive means >= 1
            # Positive - 1 means >= 0
            # Positive + lower - 1 means >= lower
            # The new symbol 's' is "too low", so when we substitute it in
            # we have to increase it by offset (and conversely, the new
            # variables have to have their value range bounds adjusted as
            # well)
            s = sympy.Symbol(f"shape_{idx}", positive=True, integer=True)
            offset = lower - 1
            new_shape_env[k] = s + offset
            new_range_env[s] = SymPyValueRangeAnalysis.add(vr, -offset)

        def replace(expr, repl):
            return expr.xreplace(repl)

        try:
            new_expr = replace(expr, new_shape_env)
        except RecursionError:
            log.warning("RecursionError in sympy.xreplace(%s, %s)", expr, new_shape_env)
            self.counter["sympy_recursion_error"] += 1
            return None

        floor_div_replace = {}
        for atom in new_expr.atoms(FloorDiv):
            floor_div_replace[atom] = sympy.floor(atom.args[0] / atom.args[1])
        new_expr = safe_expand(new_expr.xreplace(floor_div_replace))
        # TODO: when unbacked_only, can sometimes early return even when there
        # are still free symbols
        if new_expr.is_number:
            return new_expr

        # Check if the range can solve it statically
        out = bound_sympy(new_expr, new_range_env)
        if expect_rational:
            _assert_bound_is_rational(new_expr, out)
            if out.is_singleton():
                return out.lower

        return new_expr if unbacked_only else None

    @_lru_cache
    def replace(self, expr: "sympy.Expr", *, resolve_unbacked=True) -> "sympy.Expr":
        """Apply symbol replacements to any symbols in the given expression
        """
        # When resolve_unbacked is False, do not put unbacked SymInts in the
        # replacement dict because we want to keep them preserved
        replacements = {
            s: self._find(cast(sympy.Symbol, s))
            for s in expr.free_symbols
            if resolve_unbacked or
            not self.is_unbacked_symint(s) or
            s in self.eliminated_unbacked
        }
        # NB: do NOT apply unbacked replacements here yet
        return safe_expand(expr.xreplace(replacements))

    @_lru_cache
    def _update_divisible(self):
        new_divisible = set()
        for k in self.divisible:
            res = self.replace(k)
            if not res.is_number:
                new_divisible.add(k)

        self.divisible = new_divisible
        self._update_version_counter()

    @_lru_cache
    def simplify(self, expr: "sympy.Expr", resolve_unbacked=True) -> "sympy.Expr":
        """Use known constraints and replacements to simplify the given expr
        """
        expr = self.replace(expr, resolve_unbacked=resolve_unbacked)
        # TODO it would seem that this pass is not necessary given the
        # below replacement of // with /, but for nested FloorDivs
        # the non-recursive replacement doesn't work, and
        # recursive makes it hard to look up divisibility,
        # because existing divisibility info has FloorDiv in it, not /
        # for now just do a separate pass to catch common nested case
        if expr.has(FloorDiv):
            self._update_divisible()
            div_replacements = {}
            for atom in expr.atoms(FloorDiv):
                base, divisor = atom.args
                if isinstance(divisor, FloorDiv):
                    base1, divisor1 = divisor.args
                    if self.replace(Mod(base, divisor)) in self.divisible and \
                            base == base1 and self.replace(Mod(base1, divisor1)) in self.divisible:
                        div_replacements[atom] = divisor1
            expr = expr.xreplace(div_replacements)
            expr = safe_expand(expr)
        if expr.has(FloorDiv):
            div_replacements = {}
            pows = expr.atoms(sympy.Pow)
            rationals = expr.atoms(sympy.Rational).difference(expr.atoms(sympy.Integer))
            for fd in expr.atoms(FloorDiv):
                base, divisor = fd.args
                if self.replace(Mod(base, divisor)) in self.divisible:
                    div_replacements[fd] = base / divisor
            new_expr = expr.xreplace(div_replacements)
            new_expr = safe_expand(new_expr)
            new_pows = new_expr.atoms(sympy.Pow)
            new_rationals = new_expr.atoms(sympy.Rational).difference(new_expr.atoms(sympy.Integer))
            # divisions simplified away
            if new_pows.issubset(pows) and new_rationals.issubset(rationals):
                expr = new_expr
        return expr

    @lru_cache(256)
    def size_hint(self, expr: "sympy.Expr", *, allow_none=False):
        """
        Gets a size hint for a given expression from the underlying shapes we had.
        Does not introduce a guard, so only use this when you can guarantee that
        your code is still valid for arbitrary shapes (such as optimization decisions)
        """
        result_expr = safe_expand(expr).xreplace(self.var_to_val)
        if not result_expr.is_number:

            from torch.utils._sympy.singleton_int import SingletonInt

            if isinstance(result_expr, SingletonInt):
                return None
            r = self._maybe_evaluate_static(result_expr, compute_hint=True)
            if r is not None:
                return r
            if allow_none:
                return None
            raise self._make_data_dependent_error(result_expr, expr)
        return result_expr

    # NB: keep in sync with size_hint
    @lru_cache(256)
    def has_hint(self, expr: "sympy.Expr"):
        result_expr = safe_expand(expr).xreplace(self.var_to_val)
        return result_expr.is_number or self._maybe_evaluate_static(result_expr) is not None

    def _make_data_dependent_error(self, expr, unhinted_expr, *, size_oblivious_result: Optional[bool] = None):
        # TODO: in a Dynamo context, having user code, and having the
        # name of the local, will be much better
        size_like_symbols = []
        for s in expr.free_symbols:
            stacktrace = ''.join(self.var_to_stack[s].format())
            self.log.debug("Data dependent variable '%s' allocated at:\n%s", s, stacktrace)
            if s in self.size_like:
                size_like_symbols.append(s)
        size_oblivious_result_msg = ""
        if size_oblivious_result is not None:
            size_oblivious_result_msg = (
                f"ATTENTION: guard_size_oblivious would fix the error, evaluating expression to {size_oblivious_result}.\n"
                "Maybe you need to add guard_size_oblivious to framework code, see doc below for more guidance.\n\n"
            )
        fsummary, maybe_user_loc, maybe_extra_debug = self._get_stack_summary(True)
        return GuardOnDataDependentSymNode(
            f"Could not guard on data-dependent expression {expr} (unhinted: {unhinted_expr}).  "
            f"(Size-like symbols: {', '.join(map(str, size_like_symbols)) or 'none'})\n\n"
            f"{size_oblivious_result_msg}"
            "Potential framework code culprit (scroll up for full backtrace):\n"
            f"{''.join(traceback.StackSummary.from_list([fsummary]).format())}\n"
            "For more information, run with TORCH_LOGS=\"dynamic\"\n"
            "For extended logs when we create symbols, also add "
            f"TORCHDYNAMO_EXTENDED_DEBUG_CREATE_SYMBOL=\"{','.join(map(str, expr.free_symbols))}\"\n"
            "If you suspect the guard was triggered from C++, add TORCHDYNAMO_EXTENDED_DEBUG_CPP=1\n"
            "For more debugging help, see "
            "https://docs.google.com/document/d/1HSuTTVvYH1pTew89Rtpeu84Ht3nQEFTYhAX3Ypa_xJs/edit?usp=sharing\n" +
            maybe_extra_debug
            # TODO: Help text about how to use our runtime tests to fix this
            # problem
        )

    def _update_var_to_range(self, symbol, vr):
        lower, upper = vr.lower, vr.upper

        # If we have a size-like unbacked SymInt, refuse to refine the range to be
        # less than two.  This is because when we intersect this range
        # with [2, inf] for size oblivious tests, the range would be
        # unsatisfiable.  In other words, once you have a size-like
        # unbacked SymInt, we can never learn that it is exactly zero or one,
        # because we would now give inconsistent results for all size
        # oblivous tests!
        if upper < 2 and symbol in self.size_like:
            upper = 2

        # Updates the range and the guards corresponding to each bound of the symbol.
        if symbol not in self.var_to_range:
            self.var_to_range[symbol] = ValueRanges(lower, upper)
        else:
            self.var_to_range[symbol] &= ValueRanges(lower, upper)

    def _set_replacement(self, a: "sympy.Symbol", tgt: "sympy.Expr", msg: str) -> None:
        """
        Adds or updates a replacement for a symbol.
        Use this instead of `self.replacements[a] = tgt`.
        """

        # Precondition: a == tgt
        assert isinstance(a, sympy.Symbol)

        # Handles nested tensor symbolic variables which don't have
        # var_to_range bounds
        tgt_bound = None
        if a in self.var_to_range:
            src_bound = self.var_to_range[a]

            # If you have x in [2, maxint], then 2*x in [4, 2*maxint].
            # But we don't really care that the max bound says we can
            # go beyond the maximum integer size, because we aren't
            # using bigints anyway.  Arguably, ValueRanges should know
            # to do this truncation automaticaly (to avoid doing
            # bigint compute in range analysis), but right now it doesn't
            # so we need to get rid of some unnecessary precision.
            int_range = ValueRanges(-sys.maxsize - 1, sys.maxsize - 1)

            def issubset(x, y):
                return (x & int_range).issubset(y & int_range)

            # First, refine the value range of a based on the computed value range
            # of tgt.  This is always OK to do, even if we decide not to do the
            # substitution in the end.  This might be a no-op, if a already has
            # a tighter bound
            tgt_bound = self.bound_sympy(tgt)
            self._update_var_to_range(a, tgt_bound)

            # Next, check if we can update the range of free symbols in tgt
            # based on the range in a. But only do it if:
            #  - the source bound non-trivially improves over what we get out of
            #    the existing bounds.
            #  - the replacement is univariate and we can invert the tgt expression
            if not issubset(tgt_bound, src_bound) and len(tgt.free_symbols) == 1:
                b = next(iter(tgt.free_symbols))
                # Try to invert the equality
                r = try_solve(sympy.Eq(a, tgt), b, floordiv_inequality=False)
                if r is not None:
                    b_bound = self.bound_sympy(r[1])
                    self._update_var_to_range(b, b_bound)
                    tgt_bound = self.bound_sympy(tgt)
                    assert issubset(tgt_bound, src_bound)

            # TODO: Should we propagate size-like-ness?
            #
            # Pros: if u0 is size-like, intuitively u0 == u1 should cause u1
            # to become size-like.
            #
            # Cons: if u0 is size-like, what about u0 - 1 == u1?  You CAN'T
            # propagate in this case, because what if u0 == 0, then u1 is negative
            # and clearly isn't a size.  So, at minimum, any f(x) whose value
            # range isn't [0, inf] given x in [0, inf] cannot propagate
            # size-like-ness.  But there are many situations where you could
            # imagine u1 is going to be size-like and actually you just didn't
            # have a refined enough value range on u0.  Since even innocuous
            # looking arithmetic operations can destroy size-like-ness, it's
            # best to not propagate it at all and force the user to annotate it
            # as necessary.
            #
            # Compromise: we preserve size-like-ness only for exact equality
            # and nothing else.
            if a in self.size_like and isinstance(tgt, sympy.Symbol):
                self.size_like.add(tgt)
            elif isinstance(tgt, sympy.Symbol) and tgt in self.size_like:
                self.size_like.add(a)

            # Now, decide if we will do the substitution.
            #
            #  - If the source has a non-trivial range, only substitute if
            #    we preserve this range.  Note that we may have propagated
            #    the src_range to free variables in tgt when tgt is univariate
            #    and we could find an inverse, which helps us achieve this.
            #    This ensures we never "forget" about user defined ranges,
            #    even if they end up being defined on composite formulas
            #    like s0 + s1.
            #
            #  - If the variable is unbacked, only substitute if the substitution
            #    would preserve the bounds also under size-like-ness conditions.

            if not issubset(tgt_bound, src_bound):
                self.log.debug("skipped set_replacement %s = %s (%s) [%s not subset of %s]", a, tgt, msg, tgt_bound, src_bound)
                return
            elif a in self.size_like:
                tgt_bound_so = self.bound_sympy(tgt, size_oblivious=True)
                src_bound_so = self.bound_sympy(a, size_oblivious=True)
                if not issubset(tgt_bound_so, src_bound_so):
                    self.log.debug("skipped set_replacement %s = %s (%s) "
                                   "[%s not subset of %s (size-oblivious conditions)]", a, tgt, msg, tgt_bound_so, src_bound_so)
                    return

        if config.print_specializations and isinstance(tgt, (sympy.Integer, sympy.Float)):
            # specializing to a constant, which is likely unexpected

            # NOTE(avik): It is possible that we try logging the same specialization multiple times, e.g.,
            # when adding a to self.replacements, and again when simplifying an expression containing a.
            # Thus to avoid duplication, checking whether a is in self.replacements isn't enough; if it is,
            # it must not already map to `tgt`. Fortunately this check is cheap because `tgt` is a constant.
            if a not in self.replacements or tgt != self.replacements[a]:
                self.log.warning("Specializing %s to %s", self.var_to_sources[a][0].name(), tgt)
                self.log.debug("SPECIALIZATION", stack_info=True)
        log.info("set_replacement %s = %s (%s) %s", a, tgt, msg, tgt_bound)
        self.replacements[a] = tgt
        self._update_version_counter()

        # When specializing 'a == tgt', the equality should be also conveyed to
        # Z3, in case an expression uses 'a'.
        self._add_target_expr(sympy.Eq(a, tgt))

    def _add_divisible(self, expr: "sympy.Expr"):
        self.divisible.add(expr)
        self._update_version_counter()

    @_lru_cache
    @record_shapeenv_event()
    def _find(self, a: "sympy.Symbol") -> "sympy.Expr":
        """
        Implements a DSU-like algorithm to find the variable that represents a
        Also handles transitive non-identity replacements.

        a: b + c
        c: d
        """
        if a not in self.replacements:
            return a
        res = self.replacements[a]
        cur_replace = {s: self._find(s) for s in res.free_symbols}
        self._set_replacement(a, self.replacements[a].xreplace(cur_replace), "find")
        return self.replacements[a]

    @lru_cache(256)
    def _maybe_guard_rel(self, expr: "sympy.Rel") -> None:
        """
        The relational guard is guarded to be true.  Use this information to
        simplify shapes (i.e. a == b or a % 5 == 0)
        """
        assert isinstance(expr, sympy.Rel)

        # A good example of what goes wrong if you don't do this is
        # python test/functorch/test_aotdispatch.py -k
        # test_aot_autograd_symbolic_module_exhaustive_nn_LazyConv3d_cpu_float32
        if isinstance(expr, sympy.Ne):
            return

        free = list(expr.free_symbols)

        assert len(free) > 0, f"The expression should not be static by this point: {expr}"
        # In case of really gnarly expression, we don't blow up
        if len(free) > 5:
            return

        # Prioritize unbacked symints for solving by ordering them last.
        # Prefer to simplify out lexicographically higher symbols (i.e. simplify out s4 over s3).
        #   (NB: this unfortunately isn't strictly equivalent to simplifying out newer symbols)
        # Prefer to simplify out symbols with ephemeral sources.
        def _smart_symbol_sort(x):
            has_only_ephemeral_sources = (
                x in self.var_to_sources and all(s.is_ephemeral() for s in self.var_to_sources[x])
            )
            size = self.size_hint(x, allow_none=True) or sys.maxsize
            name = x.name
            # 1 puts ephemeral sourced symbols first when sorting in reverse
            return (1 if has_only_ephemeral_sources else 0, size, name)

        free = sorted(free, key=_smart_symbol_sort, reverse=True)  # type: ignore[attr-defined]
        lhs = expr.lhs
        rhs = expr.rhs

        self._refine_ranges(expr)

        # The rest of this stuff is for equality only
        if not isinstance(expr, sympy.Eq):
            return

        if not expr.has(Mod):
            try:
                floor_div_atoms = lhs.atoms(FloorDiv).union(rhs.atoms(FloorDiv))
                if len(floor_div_atoms) > 0 and any(a.divisor != 1 for a in floor_div_atoms):
                    raise NotImplementedError
                # short-circuit when no solving is needed

                if isinstance(lhs, sympy.Symbol) and free_unbacked_symbols(lhs):
                    self._set_replacement(lhs, self._find(rhs), "trivial_lhs")
                elif isinstance(rhs, sympy.Symbol) and free_unbacked_symbols(rhs):
                    self._set_replacement(rhs, self._find(lhs), "trivial_rhs")
                else:
                    r = try_solve(expr, free[0], floordiv_inequality=False)
                    if r is not None and all(t.is_integer for t in sympy.preorder_traversal(r[1])):
                        new_var = self._find(r[1])
                        ok = False
                        if self.is_unbacked_symint(free[0]):
                            # If you have i0 + i1 + i2 = s0, don't substitute i2 =
                            # s0 - i0 - i1.  Arguably this should be OK but the
                            # runtime assert machinery is very delicate right now
                            # so this causes things to fail e.g.,
                            # test_split_unbacked_sizes
                            ok = len(free_unbacked_symbols(new_var)) <= 1
                            msg = "solve_unbacked"
                        else:
                            # Never substitute backed with unbacked
                            ok = len(free_unbacked_symbols(new_var)) == 0
                            msg = "solve_backed"
                        if ok:
                            self._set_replacement(cast(sympy.Symbol, free[0]), new_var, msg)
            except NotImplementedError:
                pass
        if expr.has(Mod):
            mod_expr = next(iter(expr.atoms(Mod)))
            try:
                r = try_solve(expr, mod_expr, floordiv_inequality=False)
                if r is not None and r[1] == 0:
                    self._add_divisible(mod_expr)
                    # This is a little bit of extra logic to make things like
                    # torch.empty(i0, q).view(c, -1, q) work out
                    p, q = mod_expr.args
                    if isinstance(q, sympy.Number) and isinstance(p, sympy.Mul) and len(p.args) == 2:
                        c, i0 = p.args
                        # Given Mod(c * i0, q) == 0
                        if (
                            isinstance(c, sympy.Number) and
                            isinstance(i0, sympy.Symbol) and
                            self.is_unbacked_symint(i0)
                        ):
                            # We have Mod(i0, q / c) == 0, which means we can
                            # rewrite i0 as (q / gcd(q, c)) * i1
                            d = q / sympy.gcd(q, c)
                            i1 = self.create_unbacked_symint().node.expr
                            # Propagate the value ranges.  It doesn't really
                            # matter if we use truediv or floordiv, because we
                            # have established divisibility.
                            self._update_var_to_range(i1, SymPyValueRangeAnalysis.truediv(
                                self.var_to_range[i0], ValueRanges.wrap(d)
                            ))
                            # Propagate size-like-ness
                            if i0 in self.size_like:
                                self.size_like.add(i1)
                            self._set_replacement(i0, d * i1, "divisibility")

            except NotImplementedError:
                pass
        return

    # See: Note - On 0/1 specialization
    # NB: sys.maxsize is NOT allowed for sizes, because we use MAX_INT
    # as a sentinel sometimes.  Your sizevar isn't going to be
    # anywhere near the max 64-bit integer anyway.
    def _default_value_range(self) -> ValueRanges:
        lower = 2 if self.specialize_zero_one else 0
        return ValueRanges(lower, sys.maxsize - 1)

    def _default_unspecified_value_range(self) -> ValueRanges:
        return ValueRanges(-sys.maxsize - 1, sys.maxsize)

    @_lru_cache
    def _simplify_floor_div(self, expr):
        floor_divs = tuple(expr.atoms(FloorDiv))
        # we expect floor_divs to be exact,
        # and thus add the guards for the exact floordivs,
        # even if tracing doesn't require them otherwise
        for fd in reversed(floor_divs):
            base, divisor = fd.args
            mod_expr = Mod(base, divisor)
            eq_expr = sympy.Eq(mod_expr, 0)
            # add necessary mod guards
            self.evaluate_expr(eq_expr)
        # This is called when we do a floordiv in SymNode to avoid expression
        # blow up, but be sure not to eliminate unbacked SymInts in case this
        # expression is for a deferred runtime assert
        return self.simplify(expr, resolve_unbacked=False)

    # We're about to add a guard/runtime assert, check if the ShapeEnv is frozen
    # and if so issue a warning
    def _check_frozen(self, expr, concrete_val):
        if self.frozen:
            self.counter["ignored_backward_guard"] += 1
            signpost_event(
                "dynamic",
                "evaluate_expr_frozen",
                {
                    **self.co_fields,
                    "ignored_guard": f"{expr} == {concrete_val}",
                    # no version = original state (this signpost is expected)
                    # version 2 = dynamic backwards is eagerly compiled
                    "version": 2,
                },
            )
            log.warning("Ignored guard %s == %s, this could result in accuracy problems", expr, concrete_val)


    def _get_stack_summary(self, is_debug: bool = False):
        fsummary = None
        frame = inspect.currentframe()
        try:
            while frame is not None:
                if frame.f_code.co_filename not in uninteresting_files():
                    fsummary = traceback.FrameSummary(
                        frame.f_code.co_filename,
                        frame.f_lineno,
                        frame.f_code.co_name,
                    )
                    break
                frame = frame.f_back
        finally:
            del frame

        # NB: this stack is truncated, but it's fine because the main
        # stack_info will give you the rest of the info you need
        maybe_user_loc = ""
        user_tb = TracingContext.extract_stack()
        if user_tb:
            maybe_user_loc = " at " + format_frame(user_tb[-1])

        maybe_extra_debug = ""
        if is_debug and user_tb:
            maybe_extra_debug = (
                '\nUser Stack (most recent call last):\n' +
                '  (snipped, see stack below for prefix)\n' +
                ''.join(traceback.format_list(user_tb))
            )
        if is_debug and config.extended_debug_cpp:
            cpp_stack = CapturedTraceback.extract(cpp=True)
            maybe_extra_debug += "\nC++ stack trace:\n" + ''.join(cpp_stack.format())
        elif is_debug:
            maybe_extra_debug += (
                "\nFor C++ stack trace, run with "
                "TORCHDYNAMO_EXTENDED_DEBUG_CPP=1"
            )

        return fsummary, maybe_user_loc, maybe_extra_debug

    def _log_guard(self, prefix: str, g, forcing_spec: bool):
        if self.log.isEnabledFor(logging.INFO):
            str_g = str(g)
            is_debug = config.extended_debug_guard_added is not None and str_g == config.extended_debug_guard_added
            fsummary, maybe_user_loc, maybe_extra_debug = self._get_stack_summary(is_debug)
            maybe_more_info = ""
            if not is_debug:
                maybe_more_info = (
                    ", for more info run with "
                    f"TORCHDYNAMO_EXTENDED_DEBUG_GUARD_ADDED=\"{str_g}\""
                )
            self.log.info(
                "%s %s [guard added]%s (%s)%s%s",
                prefix if not forcing_spec else f"{prefix} (forcing_spec)",
                str_g,
                maybe_user_loc,
                format_frame(fsummary),
                maybe_more_info,
                maybe_extra_debug,
                stack_info=is_debug,
            )

    @lru_cache(256)
    @record_shapeenv_event(save_tracked_fakes=True)
    def evaluate_expr(self, orig_expr: "sympy.Expr", hint=None, fx_node=None,
                      expect_rational=True, size_oblivious: bool = False, *, forcing_spec: bool = False):
        """
        Given an expression, evaluates it, adding guards if necessary
        """

        # TODO: split conjunctions and evaluate them separately

        # Don't track this one
        @functools.lru_cache(None)
        def compute_concrete_val():
            if hint is None:
                return self.size_hint(orig_expr)
            else:
                return sympy.sympify(hint)

        # Check if:
        #   1. 'translation_validation' is set
        #   2. the corresponding 'fx_node' is not 'None'
        #   3. the guard should not be suppressed
        #
        # If all of the above check, we create an FX node representing the
        # actual expression to be guarded.
        node = None
        fresh = False
        if (
                self._translation_validation_enabled
                and fx_node is not None
                and not self._suppress_guards_tls()
                and not size_oblivious
        ):
            concrete_val = compute_concrete_val()
            if concrete_val is sympy.true:
                node, fresh = self._create_fx_call_function(torch._assert, (fx_node,))
            elif concrete_val is sympy.false:
                neg, _ = self._create_fx_call_function(operator.not_, (fx_node,))
                node, fresh = self._create_fx_call_function(torch._assert, (neg,))
            else:
                eql, _ = self._create_fx_call_function(operator.eq, (fx_node, concrete_val))
                node, fresh = self._create_fx_call_function(torch._assert, (eql,))

            assert node is not None
            # If this is a fresh node, we have to remember the event index that
            # corresponds to this assertion node.
            # Reason: so that, given an assertion node, we can replay the ShapeEnv
            # events until the point where this assertion node was freshly created.
            if fresh:
                self._add_fx_node_metadata(node)

        # After creating the FX node corresponding to orig_expr, we must make sure that
        # no error will be raised until the end of this function.
        #
        # Reason: the translation validation may become invalid otherwise.
        #
        # If an error is raised before the end of this function, we remove the FX node
        # inserted, and re-raise the error.
        guard = None
        tb = None

        try:
            if orig_expr.is_number:
                self.log.debug("eval %s [trivial]", orig_expr)
                # NB: don't test float as there may be precision issues
                if isinstance(hint, (int, bool)):
                    assert orig_expr == hint, f"{orig_expr} != {hint}"
                return orig_expr

            expr = orig_expr

            static_expr = self._maybe_evaluate_static(expr,
                                                      expect_rational=expect_rational,
                                                      size_oblivious=size_oblivious)
            if static_expr is not None:
                self.log.debug("eval %s == %s [statically known]", orig_expr, static_expr)
                # NB: don't test float as there may be precision issues
                if isinstance(hint, (int, bool)):
                    assert static_expr == hint, f"{static_expr} != {hint}"
                return static_expr

            if not (expr.free_symbols <= self.var_to_val.keys()):
                # TODO: dedupe this with _maybe_evaluate_static
                # Attempt to eliminate the unbacked SymInt
                new_expr = self._maybe_evaluate_static(expr, unbacked_only=True)
                if not (new_expr.free_symbols <= self.var_to_val.keys()):
                    size_oblivious_result = None
                    if not size_oblivious:
                        size_oblivious_result = self._maybe_evaluate_static(
                            expr,
                            expect_rational=expect_rational,
                            size_oblivious=True
                        )

                    raise self._make_data_dependent_error(
                        expr.xreplace(self.var_to_val),
                        expr,
                        size_oblivious_result=size_oblivious_result
                    )
                expr = new_expr

            concrete_val = compute_concrete_val()
            self._check_frozen(expr, concrete_val)

            if (
                    config.inject_EVALUATE_EXPR_flip_equality_TESTING_ONLY
                    and isinstance(hint, bool)
                    and isinstance(expr, (sympy.Eq, sympy.Ne))
            ):
                expr = sympy.Not(expr)

            # Turn this into a boolean expression, no longer need to consult
            # concrete_val
            suppress_maybe_guard_rel = False
            if concrete_val is sympy.true:
                g = expr
            elif concrete_val is sympy.false:
                g = sympy.Not(expr)
            else:
                # WARNING: we cannot actually do simplifications on guards
                # on floating point values, because Sympy generally does not
                # think expressions on integers can ever be equal to floating
                # point (e.g., sympy.Eq(s0/6, 0.5) evaluates to False).  Without
                # very clear algebraic laws that hold for floating point, such
                # simplifications are error prone anyway, so be sure not to
                # maybe_guard_rel in those cases.
                if not isinstance(concrete_val, sympy.Integer):
                    suppress_maybe_guard_rel = True
                g = sympy.Eq(expr, concrete_val)  # type: ignore[arg-type]

            if isinstance(g, sympy.Rel):
                # TODO: If we successfully eliminate a symbol via equality, it
                # is not actually necessary to save a guard for the equality,
                # as we will implicitly generate a guard when we match that
                # input against the symbol.  Probably the easiest way to
                # implement this is to have maybe_guard_rel return a bool
                # saying if it "subsumed" the guard (and therefore the guard
                # is no longer necessary)
                self._maybe_guard_rel(g)

            if not self._suppress_guards_tls():
                stack = CapturedTraceback.extract(skip=1)
                guard = ShapeGuard(g, stack)
                # TODO: deal with duplicate guards somehow
                self.guards.append(guard)
        except Exception:
            if fresh:
                self._remove_fx_node(node)
            raise
        else:
            if not self._suppress_guards_tls():
                assert guard is not None

                self._log_guard("eval", g, forcing_spec=forcing_spec)

                for s in g.free_symbols:
                    self.symbol_guard_counter[s] += 1
                    # Forcing_spec to avoid infinite recursion
                    if (
                        not forcing_spec and
                        config.symbol_guard_limit_before_specialize is not None and
                        self.symbol_guard_counter[s] > config.symbol_guard_limit_before_specialize
                    ):
                        # Force specialization
                        self.log.info(
                            "symbol_guard_limit_before_specialize=%s exceeded on %s",
                            config.symbol_guard_limit_before_specialize,
                            s
                        )
                        self.evaluate_expr(s, forcing_spec=True)
            else:
                self.log.debug("eval %s [guard suppressed]", g)

        return concrete_val

    def cleanup(self):
        """
        Break reference cycles.

        This destroys the stacks. If you really want to keep them, we
        just need some way to break references on code objects.
        """
        for g in self.guards:
            g.stack.cleanup()
        for s in self.var_to_stack.values():
            s.cleanup()
        for ras in self.deferred_runtime_asserts.values():
            for ra in ras:
                ra.stack.cleanup()

    @record_shapeenv_event(save_tracked_fakes=True)
    def defer_runtime_assert(self, orig_expr: "sympy.Expr", msg, fx_node=None):
        """Create an assert that is checked at runtime

        Args:
            orig_expr (sympy.Expr): Boolean expression to assert is true
            msg (str): Message to display on assertion failure
            fx_node (Optional, torch.fx.Node): node in ``self.graph`` corresponding
                to the expression, if applicable

        """
        expr = orig_expr

        # TODO: split conjunctions and evaluate them separately

        static_expr = self._maybe_evaluate_static(expr)
        if static_expr is not None:
            self.log.debug("runtime_assert %s == %s [statically known]", orig_expr, static_expr)
            return static_expr

        # Attempt to eliminate the unbacked SymInt
        new_expr = self._maybe_evaluate_static(expr, unbacked_only=True)
        if not self.prefer_deferred_runtime_asserts_over_guards and new_expr.free_symbols <= self.var_to_val.keys():
            # Do a normal guard
            return self.evaluate_expr(new_expr, fx_node=fx_node)
        # NB: Don't use new_expr as expr; it could contain gunk like shape0
        # which we don't want to guard on

        # OK, we're definitely doing a runtime assert now
        if (
            self._translation_validation_enabled
            and fx_node is not None
            and not self._suppress_guards_tls()
        ):
            node, fresh = self._create_fx_call_function(torch._assert, (fx_node,))
            assert node is not None
            if fresh:
                self._add_fx_node_metadata(node)

        self._check_frozen(expr, sympy.true)

        # eliminate symbols on equality tests / refine ranges
        if isinstance(expr, sympy.Rel):
            self._maybe_guard_rel(expr)

        if not self._suppress_guards_tls():
            # canonicalise to remove equations that are trivially equal
            orig_expr = expr
            expr = canonicalize_bool_expr(expr)
            stack = CapturedTraceback.extract(skip=1)
            ra = RuntimeAssert(expr, msg, stack)
            # TODO: Do this in a way that is less janky than int(s.name[1:])
            cands = sorted([s for s in expr.free_symbols if s.name.startswith("u")], key=lambda s: int(s.name[1:]))
            # Is None when prefer_deferred_runtime_asserts_over_guards=True
            # and the guard in question has no unbacked SymInts in front
            ix = cands[-1] if cands else None
            self.deferred_runtime_asserts.setdefault(ix, []).append(ra)
            self.num_deferred_runtime_asserts += 1
            self._update_version_counter()
            self._log_guard("runtime_assert", orig_expr, forcing_spec=False)
        else:
            self.log.debug("runtime_assert %s [guard suppressed]", expr)

        return True

    # Refines the ranges of the variables present in 'guard'.
    #
    # This function tries to refine the range of the variables inside
    # 'guard' by reasoning about it. Specifically, when 'guard' is a
    # 'sympy.Relational' operation.
    #
    # It does mainly 3 things:
    #   1. Tries to isolate a variable in the left-hand side
    #   2. Compute the value range of the right-hand side
    #   3. Update the value range of the variable, if better
    def _refine_ranges(self, expr: sympy.Expr) -> None:
        expr = self.simplify(expr)

        for symbol in expr.free_symbols:
            assert isinstance(symbol, sympy.Symbol)

            if isinstance(self.var_to_val.get(symbol, None), SingletonInt):
                # Skip var_to_range logic for SingletonInt which is only used
                # for jagged layout NestedTensors today
                continue

            r = try_solve(expr, symbol)

            if r is None or not (symbol.is_integer and r[1].is_integer):
                # Range refinement only supports integer symbols for now.
                # There are lots of SymPy bugs when it comes to comparing
                # reals and integers, so we skip that for now.
                continue

            r_expr, rhs = r
            vr = self.var_to_range[symbol]
            lower, upper = vr.lower, vr.upper

            rhs_vr = bound_sympy(rhs, self.var_to_range)
            _assert_bound_is_rational(rhs, rhs_vr)

            # Let's suppose that we have a preexisting range for x [0, 100].
            # Now, we issue a guard x > y, where the range for y is [50, 150].
            # Then, lower = 0, rhs_vr.lower = 50 and therefore refinement can happen,
            # refining x to [51, 100], since x must be greater than y, but the lowest
            # y could be is 50.
            #
            # sympy.Eq may update both lower and upper bounds.
            # sympy.G{t,e} may update the lower bound, only.
            # sympy.L{t,e} may update the upper bound, only.
            if lower < rhs_vr.lower and isinstance(r_expr, (sympy.Eq, sympy.Ge, sympy.Gt)):
                # Strictly greater relations allow us to refine a bit more, since
                # x < y implies that the lower bound for x is: y + 1.
                lower = rhs_vr.lower + int(isinstance(r_expr, sympy.Gt))
            if upper > rhs_vr.upper and isinstance(r_expr, (sympy.Eq, sympy.Le, sympy.Lt)):
                upper = rhs_vr.upper - int(isinstance(r_expr, sympy.Lt))

            # Do nothing if the new value range is no better than what we already have.
            if vr == ValueRanges(lower, upper):
                continue

            self._update_var_to_range(symbol, ValueRanges(lower, upper))

            # Clears the cache, since this update can change the result.
            self._maybe_evaluate_static.cache_clear()

def _is_int(expr):
    return isinstance(expr, SymInt) and expr.node.expr.is_number

# WARNING: This is legacy, DO NOT USE
def _is_dim_dynamic(t, d):
    return hasattr(t, "_dynamo_dynamic_indices") and d in t._dynamo_dynamic_indices<|MERGE_RESOLUTION|>--- conflicted
+++ resolved
@@ -324,12 +324,12 @@
     elif isinstance(val, (tuple, list)):
         for s in val:
             yield from _iterate_exprs(s)
+    elif is_sparse_any(val):
+        yield from _iterate_exprs(val.size())
     elif isinstance(val, torch.Tensor):
         yield from _iterate_exprs(val.size())
         yield from _iterate_exprs(val.stride())
         yield from _iterate_exprs(val.storage_offset())
-    elif is_sparse_any(val):
-        yield from _iterate_exprs(val.size())
     elif val is None:
         pass
     else:
@@ -492,8 +492,8 @@
 def _constrain_symbol_range(shape_env, s: sympy.Symbol, compiler_min: int, compiler_max: int):
     upd_vr = ValueRanges(compiler_min, compiler_max)
     old_vr = shape_env.var_to_range.get(s, ValueRanges.unknown())
-    shape_env._update_var_to_range(s, upd_vr)
-    if (new_vr := shape_env.var_to_range[s]) != old_vr:
+    new_vr = shape_env.var_to_range[s] = old_vr & upd_vr
+    if new_vr != old_vr:
         log.info("_constrain_symbol_range %s [%s, %s]", s, new_vr.lower, new_vr.upper)
 
 
@@ -640,9 +640,6 @@
     # TODO: this does not install a deferred runtime assert yet
 
     # TODO: Maybe dedupe this with _maybe_guard_rel?
-    # Update Feb 2024: this is extra important to do, this doesn't handle
-    # unbacked replacements properly nor does it generate deferred runtime
-    # asserts
     if not isinstance(a, SymInt):
         if not isinstance(b, SymInt):
             assert a == b
@@ -705,36 +702,6 @@
         return a.node.expect_true(frame.f_code.co_filename, frame.f_lineno)
     assert type(a) is bool, a
     return a
-
-@record_shapeenv_event()
-def rename_unbacked_to(orig: SymInt, new: SymInt):
-    """
-    Rename an unbacked SymInt into a new one.
-
-    The goal here is that you have two unbacked symbols, but actually they are
-    the same (you allocated the second one without knowing that it was going
-    to be the first one, e.g., due to retracing), and importantly, we don't
-    want to setup a deferred runtime assert because the old unbacked symbol is
-    *literally* vanishing from the graph and we better not try to compute any
-    asserts on it because we won't know how to generate a reference to it in
-    Inductor.  This is all very delicate, TODO find a better way.
-    """
-    # orig is eliminated, new is preserved
-    shape_env = orig.node.shape_env
-    assert shape_env is new.node.shape_env
-    if not isinstance(orig.node.expr, sympy.Symbol):
-        return
-    if not isinstance(new.node.expr, sympy.Symbol):
-        return
-    if orig.node.expr == new.node.expr:
-        return
-    if not shape_env.is_unbacked_symint(orig.node.expr):
-        return
-    if not shape_env.is_unbacked_symint(new.node.expr):
-        return
-    orig_s = orig.node.expr
-    shape_env._set_replacement(orig_s, new.node.expr, "rename_unbacked_to")
-    shape_env.eliminated_unbacked.add(orig_s)
 
 def guard_bool(a):
     if isinstance(a, SymBool):
@@ -2033,9 +2000,6 @@
         # Maps from sympy ints to expressions representing them
         # Populated from equality guards (i.e. a.shape[0] == b.shape[0])
         self.replacements: Dict[sympy.Symbol, sympy.Expr] = {}
-        # Eliminated unbacked symbols always get substituted, even when
-        # resolved_unbacked is False
-        self.eliminated_unbacked: Set[sympy.Symbol] = set()
         # Set holds a % b expressions that evaluate to 0.
         self.divisible: Set[sympy.Expr] = set()
         # Set that holds "size-like" symbols.  When we perform
@@ -2363,7 +2327,7 @@
         Defines the current "state" of the guards we've accumulated in this ShapeEnv.
         Determines when we need to invalidate our cache
         """
-        return (len(self.replacements), len(self.eliminated_unbacked), len(self.divisible), self.num_deferred_runtime_asserts)
+        return (len(self.replacements), len(self.divisible), self.num_deferred_runtime_asserts)
 
     def _update_version_counter(self):
         # The shape environment is queried orders of magnitude more often than
@@ -3599,21 +3563,7 @@
             # Clamp values of size-like variables
             for x in self.size_like & var_to_range.keys():
                 if var_to_range[x] is not None:
-<<<<<<< HEAD
-                    # If this is failing because you have an invalid range
-                    # where lower > upper, this means that you had a
-                    # var_to_range for a size-like unbacked SymInt that was
-                    # too aggressive; aka max < 2.  We should never do this;
-                    # to fix, find where this assignment happened and update
-                    # it to use _update_var_to_range.  Note that this can also
-                    # happen if we find out a variable is size-like very late;
-                    # in that case, hitting the assert here is not great, but
-                    # the best fix is for the user to torch._check_is_size as
-                    # early as possible.
-                    var_to_range[x] &= ValueRanges(2, sympy.oo)
-=======
                     var_to_range[x] = ValueRanges(2, sympy.oo)
->>>>>>> 4f244cfa
         return bound_sympy(expr, var_to_range)
 
     @_lru_cache
@@ -3661,9 +3611,7 @@
                     subst[canonicalize_bool_expr(sympy.Not(dual))] = sympy.false
 
             for e in itertools.chain(self.guards, self.deferred_runtime_asserts.get(s, ())):
-                # We need to make sure we apply replacements that were
-                # previously impeded by resolve_unbacked=False
-                e = self.simplify(e.expr)
+                e = e.expr
                 if compute_hint:
                     e = canonicalize_bool_expr(e.xreplace(self.var_to_val))
                 add_expr(e)
@@ -3708,7 +3656,16 @@
             # variables have to have their value range bounds adjusted as
             # well)
             s = sympy.Symbol(f"shape_{idx}", positive=True, integer=True)
-            offset = lower - 1
+
+            # Note:
+            #   Offset might be a fraction(e.g. aten.split.Tensor), but shapes are always integers.
+            #   Sympy might give unexepected results when comparing an integer with a non-integer
+            #   Therefore, we cast offset to int here.
+            #   For example:
+            #       shape_0 = sympy.Symbol("shape_0", positive=True, integer=True)
+            #       expr = sympy.Eq(shape_0 - 1/3, 4)
+            #       expr.xreplace({}) # False
+            offset = int(lower - 1)
             new_shape_env[k] = s + offset
             new_range_env[s] = SymPyValueRangeAnalysis.add(vr, -offset)
 
@@ -3741,19 +3698,10 @@
         return new_expr if unbacked_only else None
 
     @_lru_cache
-    def replace(self, expr: "sympy.Expr", *, resolve_unbacked=True) -> "sympy.Expr":
+    def replace(self, expr: "sympy.Expr") -> "sympy.Expr":
         """Apply symbol replacements to any symbols in the given expression
         """
-        # When resolve_unbacked is False, do not put unbacked SymInts in the
-        # replacement dict because we want to keep them preserved
-        replacements = {
-            s: self._find(cast(sympy.Symbol, s))
-            for s in expr.free_symbols
-            if resolve_unbacked or
-            not self.is_unbacked_symint(s) or
-            s in self.eliminated_unbacked
-        }
-        # NB: do NOT apply unbacked replacements here yet
+        replacements = {s: self._find(cast(sympy.Symbol, s)) for s in expr.free_symbols}
         return safe_expand(expr.xreplace(replacements))
 
     @_lru_cache
@@ -3768,10 +3716,10 @@
         self._update_version_counter()
 
     @_lru_cache
-    def simplify(self, expr: "sympy.Expr", resolve_unbacked=True) -> "sympy.Expr":
+    def simplify(self, expr: "sympy.Expr") -> "sympy.Expr":
         """Use known constraints and replacements to simplify the given expr
         """
-        expr = self.replace(expr, resolve_unbacked=resolve_unbacked)
+        expr = self.replace(expr)
         # TODO it would seem that this pass is not necessary given the
         # below replacement of // with /, but for nested FloorDivs
         # the non-recursive replacement doesn't work, and
@@ -3851,8 +3799,12 @@
                 "Maybe you need to add guard_size_oblivious to framework code, see doc below for more guidance.\n\n"
             )
         fsummary, maybe_user_loc, maybe_extra_debug = self._get_stack_summary(True)
+        if expr.is_integer:
+            msg = "Could extract specialized integer from data-dependent expression"
+        else:
+            msg = "Could not guard on data-dependent expression"
         return GuardOnDataDependentSymNode(
-            f"Could not guard on data-dependent expression {expr} (unhinted: {unhinted_expr}).  "
+            f"{msg} {expr} (unhinted: {unhinted_expr}).  "
             f"(Size-like symbols: {', '.join(map(str, size_like_symbols)) or 'none'})\n\n"
             f"{size_oblivious_result_msg}"
             "Potential framework code culprit (scroll up for full backtrace):\n"
@@ -3868,25 +3820,6 @@
             # problem
         )
 
-    def _update_var_to_range(self, symbol, vr):
-        lower, upper = vr.lower, vr.upper
-
-        # If we have a size-like unbacked SymInt, refuse to refine the range to be
-        # less than two.  This is because when we intersect this range
-        # with [2, inf] for size oblivious tests, the range would be
-        # unsatisfiable.  In other words, once you have a size-like
-        # unbacked SymInt, we can never learn that it is exactly zero or one,
-        # because we would now give inconsistent results for all size
-        # oblivous tests!
-        if upper < 2 and symbol in self.size_like:
-            upper = 2
-
-        # Updates the range and the guards corresponding to each bound of the symbol.
-        if symbol not in self.var_to_range:
-            self.var_to_range[symbol] = ValueRanges(lower, upper)
-        else:
-            self.var_to_range[symbol] &= ValueRanges(lower, upper)
-
     def _set_replacement(self, a: "sympy.Symbol", tgt: "sympy.Expr", msg: str) -> None:
         """
         Adds or updates a replacement for a symbol.
@@ -3919,7 +3852,7 @@
             # substitution in the end.  This might be a no-op, if a already has
             # a tighter bound
             tgt_bound = self.bound_sympy(tgt)
-            self._update_var_to_range(a, tgt_bound)
+            self.var_to_range[a] = src_bound & tgt_bound
 
             # Next, check if we can update the range of free symbols in tgt
             # based on the range in a. But only do it if:
@@ -3932,7 +3865,7 @@
                 r = try_solve(sympy.Eq(a, tgt), b, floordiv_inequality=False)
                 if r is not None:
                     b_bound = self.bound_sympy(r[1])
-                    self._update_var_to_range(b, b_bound)
+                    self.var_to_range[b] = b_bound & self.var_to_range[b]
                     tgt_bound = self.bound_sympy(tgt)
                     assert issubset(tgt_bound, src_bound)
 
@@ -4122,9 +4055,9 @@
                             # Propagate the value ranges.  It doesn't really
                             # matter if we use truediv or floordiv, because we
                             # have established divisibility.
-                            self._update_var_to_range(i1, SymPyValueRangeAnalysis.truediv(
+                            self.var_to_range[i1] = SymPyValueRangeAnalysis.truediv(
                                 self.var_to_range[i0], ValueRanges.wrap(d)
-                            ))
+                            )
                             # Propagate size-like-ness
                             if i0 in self.size_like:
                                 self.size_like.add(i1)
@@ -4157,10 +4090,7 @@
             eq_expr = sympy.Eq(mod_expr, 0)
             # add necessary mod guards
             self.evaluate_expr(eq_expr)
-        # This is called when we do a floordiv in SymNode to avoid expression
-        # blow up, but be sure not to eliminate unbacked SymInts in case this
-        # expression is for a deferred runtime assert
-        return self.simplify(expr, resolve_unbacked=False)
+        return self.simplify(expr)
 
     # We're about to add a guard/runtime assert, check if the ShapeEnv is frozen
     # and if so issue a warning
@@ -4308,8 +4238,7 @@
         try:
             if orig_expr.is_number:
                 self.log.debug("eval %s [trivial]", orig_expr)
-                # NB: don't test float as there may be precision issues
-                if isinstance(hint, (int, bool)):
+                if hint is not None:
                     assert orig_expr == hint, f"{orig_expr} != {hint}"
                 return orig_expr
 
@@ -4320,8 +4249,7 @@
                                                       size_oblivious=size_oblivious)
             if static_expr is not None:
                 self.log.debug("eval %s == %s [statically known]", orig_expr, static_expr)
-                # NB: don't test float as there may be precision issues
-                if isinstance(hint, (int, bool)):
+                if hint is not None:
                     assert static_expr == hint, f"{static_expr} != {hint}"
                 return static_expr
 
@@ -4555,8 +4483,8 @@
             if vr == ValueRanges(lower, upper):
                 continue
 
-            self._update_var_to_range(symbol, ValueRanges(lower, upper))
-
+            # Updates the range and the guards corresponding to each bound of the symbol.
+            self.var_to_range[symbol] = ValueRanges(lower, upper)
             # Clears the cache, since this update can change the result.
             self._maybe_evaluate_static.cache_clear()
 
