--- conflicted
+++ resolved
@@ -1037,33 +1037,6 @@
             fake_mode, _get_params_buffers(mod)
         )
         with fake_mode:
-<<<<<<< HEAD
-            with _fakify_script_objects(mod, fake_args, fake_kwargs, fake_mode) as (
-                patched_mod,
-                new_fake_args,
-                new_fake_kwargs,
-                new_fake_constant_attrs,
-                map_fake_to_real,
-            ):
-                ep_non_strict = _export_non_strict(
-                    patched_mod,
-                    new_fake_args,
-                    new_fake_kwargs,
-                    fake_params_buffers,
-                    new_fake_constant_attrs,
-                    pre_dispatch=pre_dispatch,
-                    transform=_tuplify_outputs,
-                    _is_torch_jit_trace=_is_torch_jit_trace,
-                )
-                # ep_non_strict.constants contains only fake script objects, we need to map them back
-                ep_non_strict.constants = {
-                    fqn: map_fake_to_real[obj]
-                    if isinstance(obj, FakeScriptObject)
-                    else obj
-                    for fqn, obj in ep_non_strict.constants.items()
-                }
-
-=======
             ep_non_strict = _export_non_strict(
                 mod,
                 fake_args,
@@ -1072,8 +1045,8 @@
                 constant_attrs,
                 pre_dispatch=pre_dispatch,
                 transform=_tuplify_outputs,
+                _is_torch_jit_trace=_is_torch_jit_trace,
             )
->>>>>>> 2f99f427
         ep_non_strict.gm.meta["inline_constraints"] = {
             k: v
             for k, v in fake_mode.shape_env.var_to_range.items()
