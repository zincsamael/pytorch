--- conflicted
+++ resolved
@@ -1,8 +1,4 @@
 # mypy: ignore-errors
-<<<<<<< HEAD
-
-=======
->>>>>>> f34905f6
 import collections
 import dataclasses
 import functools
@@ -30,11 +26,7 @@
 )
 from .base import VariableTracker
 from .functions import NestedUserFunctionVariable, UserFunctionVariable
-<<<<<<< HEAD
-from .user_defined import UserDefinedObjectVariable
-=======
 from .user_defined import is_standard_setattr, UserDefinedObjectVariable
->>>>>>> f34905f6
 
 
 class SuperVariable(VariableTracker):
@@ -984,9 +976,6 @@
             if not isinstance(arg, allowed_input_types):
                 return False
 
-<<<<<<< HEAD
-        return True
-=======
         return True
 
 
@@ -1091,5 +1080,4 @@
 
 
 class NumpyTypeInfoVariable(ConstantLikeVariable):
-    _error_prefix = "np.iinfo/np.finfo"
->>>>>>> f34905f6
+    _error_prefix = "np.iinfo/np.finfo"