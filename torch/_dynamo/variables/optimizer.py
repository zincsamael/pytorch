--- conflicted
+++ resolved
@@ -53,9 +53,6 @@
         super().__init__(value, **kwargs)
 
         for group in self.value.param_groups:
-            if "capturable" in group:
-                group["capturable"] = True
-
             for p in group["params"]:
                 mark_static_address(p)
 
@@ -73,11 +70,8 @@
         """This is an optimization to avoid tracing the very slow initialization of the optimizer"""
         if name == "_init_group":
             try:
-<<<<<<< HEAD
-=======
                 self.graph_break_if_pending_mutation(tx)
                 self.move_step_if_cpu()
->>>>>>> 72271fb0
                 py_args, py_kwargs = self.get_python_args(*args, **kwargs)
                 ret_val = self.value._init_group(*py_args, **py_kwargs)
                 self.map_sources_and_install_guards(tx)
@@ -106,10 +100,11 @@
         if name in ("_init_group", "step"):
             return GetAttrVariable(self, name, source=AttrSource(self.source, name))
 
+        if name == "param_groups":
+            self._set_capturable(tx)
+
         return super().var_getattr(tx, name)
 
-<<<<<<< HEAD
-=======
     def graph_break_if_pending_mutation(self, tx):
         # If there are pending mutations on a parameter (due to using closure)
         # then we need to graph break to allow the python version of the parameter
@@ -146,7 +141,6 @@
             if key in param_group_vt.items:
                 param_group_vt.items[key] = ConstantVariable.create(True)
 
->>>>>>> 72271fb0
     def get_python_args(self, *args, **kwargs):
         """Get python values equivalent to the variable tracker args"""
 
@@ -169,6 +163,16 @@
         new_kwargs = {k: map_arg(v) for k, v in kwargs.items()}
 
         return new_args, new_kwargs
+
+    # If users load an old state dictionary,
+    # it's possible that step could be on the cpu
+    # if this is the case, move it to the GPU
+    # corresponding to the parameter
+    # in most cases this is a no-op because the state is empty
+    def move_step_if_cpu(self):
+        for p, state in self.value.state.items():
+            if "step" in state and state["step"].is_cpu:
+                state["step"] = state["step"].to(p.device)
 
     def map_sources_and_install_guards(self, tx):
         from ..decorators import mark_static_address
