--- conflicted
+++ resolved
@@ -4,7 +4,7 @@
 import inspect
 import sys
 import types
-from typing import Any, Callable, Dict, Set, Type, Union
+from typing import Any, Callable, Dict, List, Set, Type, Union
 
 import torch._C
 import torch.utils._pytree as pytree
@@ -239,6 +239,24 @@
 ]
 
 
+def _mannually_invoke_dispatch_mode_in_python(curr_mode, op_overload, *args, **kwargs):
+    assert isinstance(curr_mode, TorchDispatchMode)
+    overload_types = []
+    args_flattened, _ = torch.utils._pytree.tree_flatten((args, kwargs.values()))
+    for a in args_flattened:
+        # TODO: need to double check the semantics of the "types" argument to torch_dispatch.
+        # It's generated in PyInterpreter.cpp, but seems to be generated in two places,
+        # where in one case we only include tensors with the python key, and in another
+        # we include **all** tensors.
+        if isinstance(a, torch.Tensor) and torch._C._dispatch_keys(a).has(
+            torch._C.DispatchKey.Python
+        ):
+            overload_types.append(type(a))
+    # TODO: check that I got these args correct (in C++, we pass in "0000"??)
+
+    return curr_mode.__torch_dispatch__(op_overload, overload_types, args, kwargs)
+
+
 class HigherOrderOperator(OperatorBase):
     # The HigherOrderOperator will appear as torch.ops.higher_order.{name}
     #
@@ -722,24 +740,8 @@
                             _set_mode_pre_dispatch(top_mode)
 
                     with _temporarily_pop_modes_from_pre_dispatch() as curr_mode:
-                        assert isinstance(curr_mode, TorchDispatchMode)
-                        overload_types = []
-                        args_flattened, _ = torch.utils._pytree.tree_flatten(
-                            (args, kwargs.values())
-                        )
-                        for a in args_flattened:
-                            # TODO: need to double check the semantics of the "types" argument to torch_dispatch.
-                            # It's generated in PyInterpreter.cpp, but seems to be generated in two places,
-                            # where in one case we only include tensors with the python key, and in another
-                            # we include **all** tensors.
-                            if isinstance(a, torch.Tensor) and torch._C._dispatch_keys(
-                                a
-                            ).has(torch._C.DispatchKey.Python):
-                                overload_types.append(type(a))
-                        # TODO: check that I got these args correct (in C++, we pass in "0000"??)
-
-                        return curr_mode.__torch_dispatch__(
-                            self, overload_types, args, kwargs
+                        return _mannually_invoke_dispatch_mode_in_python(
+                            curr_mode, self, *args, **kwargs
                         )
 
                 # Note [Not Caching Per-Dispatch-Key Mode Handlers]
@@ -791,7 +793,6 @@
     # TODO: add more methods to expose information about input and output arguments
 
 
-<<<<<<< HEAD
 # TorchBindOpOverload are those custom ops which have at least one overload's
 # schema consists of torch.ScriptObject (i.e. custom class) input.
 # TorchBindOpOverload will skip C++ dispatcher and purely dispatched in python
@@ -799,20 +800,29 @@
 class TorchBindOpOverload(OpOverload):
     def __init__(self, *args, **kwargs):
         super().__init__(*args, **kwargs)
-        for key in [
+
+    def _fallthrough_keys(self) -> List[DispatchKey]:
+        _DEFAULT_FALLTHROUGH_KEYS = [
             DispatchKey.Autograd,
+            DispatchKey.AutogradCPU,
+            DispatchKey.AutogradCUDA,
             DispatchKey.ADInplaceOrView,
             DispatchKey.PythonTLSSnapshot,
-        ]:
-            self.py_impl(key)(torch.library.fallthrough_kernel)
+        ]
+        return [
+            key
+            for key in _DEFAULT_FALLTHROUGH_KEYS
+            if key not in self.py_kernels
+            or self.py_kernels[key] is torch.library.fallthrough_kernel
+        ]
 
     # use `self_` to avoid naming collide with arguments that
     # are named "self". This way, they can be called by kwargs.
     def __call__(self_, *args, **kwargs):  # noqa: B902
-        # The path when any inputs are FakeScriptObject, we need to
-        # skip c++ dispatcher and dispatch in python through _get_dispatch of python_dispatcher.
         if _must_dispatch_in_python(args, kwargs):
-            return self_._dispatch_in_python(args, kwargs, [])
+            # When any inputs are FakeScriptObject, we need to
+            # skip c++ dispatcher and dispatch in python through _get_dispatch of python_dispatcher.
+            return self_._dispatch_in_python(args, kwargs, self_._fallthrough_keys())
 
         return self_._op(*args, **kwargs)
 
@@ -830,9 +840,9 @@
             else self._dispatch_cache[dispatch_key]
         )
 
-        # fallthrough keys can be registered at runtime via torch.library.impl
-        # so need to add it to fallthrough_keys and re-dispatch.
         if isinstance(handler, DispatchKey):
+            # fallthrough keys can be registered at runtime via torch.library.impl
+            # so need to add it to fallthrough_keys and re-dispatch.
             if torch._C._dispatch_kernel_for_dispatch_key_is_fallthrough(  # type: ignore[attr-defined]
                 self.name(), dispatch_key
             ):
@@ -843,13 +853,6 @@
             raise RuntimeError(
                 f"Cannot handle FakeScriptObject with python dispatcher with dispatch key {handler}."
                 f"Please implement it by annotating a python callable with py_impl({handler})."
-            )
-
-        # fallthrough keys can also be registered via op.py_impl
-        # so need to add it to fallthrough_keys and re-dispatch.
-        if handler is torch.library.fallthrough_kernel:
-            return self._dispatch_in_python(
-                args, kwargs, fallthrough_keys + [dispatch_key]
             )
 
         assert isinstance(handler, Callable)  # type: ignore[arg-type]
@@ -869,8 +872,6 @@
     return any(isinstance(arg.type, torch.ClassType) for arg in schema.arguments)
 
 
-=======
->>>>>>> d17dd1ce
 # OpOverloadPacket class contains pointer to a base unresolved operator that doesn't correspond to a specific operator
 # You can obtain an OpOverload object through attribute query.
 class OpOverloadPacket:
@@ -882,21 +883,14 @@
         self._op = op
         self._overload_names = overload_names
         self._dir = []
-<<<<<<< HEAD
         self._schemas = {
             overload_name: torch._C._get_schema(qualified_op_name, overload_name)
             for overload_name in self._overload_names
         }
 
-        self._overload_has_script_obj_arg = {
-            overload_name: _has_script_object_arg(schema)
-            for overload_name, schema in self._schemas.items()
-        }
         self._has_torchbind_op_overload = any(
-            self._overload_has_script_obj_arg.values()
-        )
-=======
->>>>>>> d17dd1ce
+            _has_script_object_arg(schema) for schema in self._schemas.values()
+        )
 
     # it's a no-op since OpOverloadPacket object is immutable and must be unique for a given op.
     def __deepcopy__(self, memo=None):
@@ -949,8 +943,18 @@
             op_, op_dk_, tags = torch._C._get_operation_overload(
                 self._qualified_op_name, use_key
             )
-            schema = torch._C._get_schema(self._qualified_op_name, use_key)
-            overload = OpOverload(self, op_, op_dk_, schema, tags)
+
+            if use_key not in self._schemas:
+                # Raise Runtime error is to be consistant with the error raised by torch._C._get_schema
+                raise RuntimeError(f"Found no matching schema for {use_key}")
+
+            schema = self._schemas[use_key]
+
+            overload = (
+                OpOverload(self, op_, op_dk_, schema, tags)
+                if not _has_script_object_arg(schema)
+                else TorchBindOpOverload(self, op_, op_dk_, schema, tags)
+            )
             # cache the overload object
             setattr(self, key, overload)
             self._dir.append(key)
