--- conflicted
+++ resolved
@@ -5,12 +5,8 @@
 import torch
 import torch.nn as nn
 from torch.autograd import Variable
-<<<<<<< HEAD
 from torch.autograd.variable import queue_callback
-from torch.autograd.graph import Node, register_multi_grad_hook
-=======
 from torch.autograd.graph import register_multi_grad_hook
->>>>>>> ee0c4734
 from torch.distributed._composable_state import (
     _get_module_state,
     _insert_module_state,
@@ -213,7 +209,7 @@
         if self._fsdp_param_group:
             self._fsdp_param_group.pre_backward(*unused)
 
-    def _pre_backward_compile_only(self, forward_grad_fns: Tuple[Node, ...], grad) -> None:
+    def _pre_backward_compile_only(self, grad) -> None:
         """
         NOTE(yf225): since under compile we use `register_hook` to call pre_backward, to mimic `multi_grad_hook` "any" mode behavior
         we only want to call pre_backward once, so doing this check here to early return if already called.
@@ -225,12 +221,12 @@
         """
         if self._training_state == TrainingState.PRE_BACKWARD:
             return grad
-        self._pre_backward(forward_grad_fns)
+        self._pre_backward()
         # NOTE(yf225): this is only needed because we are using `register_hook` for pre-backward hooks under compile.
         # Not needed for eager mode where we use `register_multi_grad_hook`.
         return grad
 
-    def _root_post_backward_final_callback(self, *unused) -> None:
+    def _root_post_backward_final_callback(self) -> None:
         with torch.profiler.record_function("FSDP::root_post_backward_callback"):
             for state in self._state_ctx.all_states:
                 if state._fsdp_param_group and state._fsdp_param_group.is_unsharded:
@@ -247,14 +243,6 @@
             self._state_ctx.post_backward_final_callback_queued = False
 
     def _finalize_backward(self) -> None:
-<<<<<<< HEAD
-        self._training_state = TrainingState.IDLE
-        if not torch.distributed._functional_collectives.is_torchdynamo_compiling():
-            for handle in self._pre_backward_hook_handles:
-                handle.remove()
-        self._pre_backward_hook_handles.clear()
-=======
->>>>>>> ee0c4734
         if self._fsdp_param_group:
             self._fsdp_param_group.finalize_backward()
 
@@ -266,26 +254,11 @@
             t for t in flat_outputs if (torch.is_tensor(t) and t.requires_grad)
         )
         if tensors:
-<<<<<<< HEAD
             if not torch.distributed._functional_collectives.is_torchdynamo_compiling():
-                grad_fns = tuple(t.grad_fn for t in tensors if t.grad_fn is not None)
-                pre_backward = functools.partial(self._pre_backward, grad_fns)
-                handle = register_multi_grad_hook(tensors, pre_backward, mode="any")
-                self._pre_backward_hook_handles.append(handle)
+                register_multi_grad_hook(tensors, self._pre_backward, mode="any")
             else:
-                # NOTE(yf225): unfortunately `t.grad_fn` is not supported by Dynamo yet, so we set grad_fns = [] here
-                # and unconditionally do unshard in `_prefetch_unshard()`
-                grad_fns = []
-                pre_backward = functools.partial(self._pre_backward_compile_only, grad_fns)
                 for tensor in tensors:
-                    handle = tensor.register_hook(pre_backward)
-                    self._pre_backward_hook_handles.append(handle)
-            if self._fsdp_param_group:
-                if not torch.distributed._functional_collectives.is_torchdynamo_compiling():
-                    self._fsdp_param_group.all_forward_output_grad_fns.add(grad_fns)
-=======
-            register_multi_grad_hook(tensors, self._pre_backward, mode="any")
->>>>>>> ee0c4734
+                    handle = tensor.register_hook(self._pre_backward_compile_only)
         return output
 
     def _register_root_post_backward_final_callback(self):
