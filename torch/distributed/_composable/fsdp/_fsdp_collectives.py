--- conflicted
+++ resolved
@@ -1,8 +1,4 @@
-<<<<<<< HEAD
-from typing import List, NamedTuple, Optional, Tuple
-=======
 from typing import List, NamedTuple, Optional, Tuple, Union
->>>>>>> 22ba180e
 
 import torch
 import torch.distributed as dist
@@ -109,13 +105,9 @@
     orig_dtype: torch.dtype,
     reduce_dtype: Optional[torch.dtype],
     device: torch.device,
-<<<<<<< HEAD
-    divide_factors: Optional[Tuple[float, float]],
-=======
     divide_factors: Union[Tuple[None, None], Tuple[float, float]],
     all_reduce_group: Optional[dist.ProcessGroup],
     all_reduce_stream: torch.cuda.Stream,
->>>>>>> 22ba180e
 ) -> torch.cuda.Event:
     """
     ``unsharded_grads`` owns the references to the gradients computed by
@@ -153,12 +145,6 @@
         post_reduce_output = reduce_scatter_input.new_empty(
             (reduce_scatter_output_numel,)
         )
-<<<<<<< HEAD
-        _reduce_scatter(
-            reduce_scatter_output, reduce_scatter_input, group, divide_factors
-        )
-        reduce_scatter_output = _to_dtype_if_needed(reduce_scatter_output, orig_dtype)
-=======
         _div_if_needed(reduce_scatter_input, predivide_factor)
         _reduce_scatter(
             post_reduce_output,
@@ -175,7 +161,6 @@
     with torch.cuda.stream(view_out_stream):
         _div_if_needed(post_reduce_output, postdivide_factor)
         post_reduce_output = _to_dtype_if_needed(post_reduce_output, orig_dtype)
->>>>>>> 22ba180e
         # - View out and accumulate
         flat_grad_offset = 0  # [0, reduce_scatter_output_numel - 1]
         for padded_unsharded_size, fsdp_param in zip(
@@ -195,11 +180,7 @@
                 fsdp_param.sharded_param.grad = new_sharded_dtensor_grad
             padded_sharded_numel = padded_unsharded_size.numel() // world_size
             flat_grad_offset += padded_sharded_numel
-<<<<<<< HEAD
-        reduce_scatter_view_out_event = reduce_scatter_stream.record_event()
-=======
         post_reduce_view_out_event = view_out_stream.record_event()
->>>>>>> 22ba180e
     # The RS output is allocated in the RS stream and used in the default
     # stream (for optimizer). To ensure its memory is not reused for later
     # RSs, we do not need extra synchronization since the sharded parameters
@@ -212,58 +193,26 @@
     reduce_scatter_input: torch.Tensor,
     world_size: int,
 ) -> None:
-<<<<<<< HEAD
-    grad_views: List[torch.Tensor] = []
-    grads_to_copy: List[torch.Tensor] = []
-    padded_grad_slices: List[torch.Tensor] = []
-    for grad in unsharded_grads:
-        grad_size = grad.size()
-        dim0_padded_size = _get_dim0_padded_size(grad_size, world_size)
-        if dim0_padded_size != grad_size:
-            padded_grad = grad.new_empty(dim0_padded_size)
-            padded_grad_slices.append(padded_grad[: grad.size(0)])
-            grads_to_copy.append(grad)
-            grad = padded_grad
-        grad_views.append(grad.view(world_size, -1))
-    if padded_grad_slices:
-        torch._foreach_copy_(padded_grad_slices, grads_to_copy)
-    torch.cat(grad_views, dim=-1, out=reduce_scatter_input.view(world_size, -1))
-=======
     reduce_scatter_input = reduce_scatter_input.view(world_size, -1)
     torch._chunk_cat(
         unsharded_grads, dim=0, num_chunks=world_size, out=reduce_scatter_input
     )
->>>>>>> 22ba180e
 
 
 def _reduce_scatter(
     output: torch.Tensor,
     input: torch.Tensor,
     group: dist.ProcessGroup,
-<<<<<<< HEAD
-    divide_factors: Optional[Tuple[float, float]],
-) -> None:
-    if divide_factors:
-        predivide_factor, postdivide_factor = divide_factors
-        _div_if_needed(input, predivide_factor)
-        dist.reduce_scatter_tensor(output, input, group=group)
-        _div_if_needed(output, postdivide_factor)
-=======
     divide_factors: Union[Tuple[None, None], Tuple[float, float]],
 ) -> None:
     if divide_factors[0]:
         dist.reduce_scatter_tensor(output, input, group=group)
->>>>>>> 22ba180e
     else:
         # Using NCCL's reduce-scatter to do the division by world size saves
         # extra memory read/write from a separate division kernel
         dist.reduce_scatter_tensor(output, input, op=ReduceOp.AVG, group=group)
 
 
-<<<<<<< HEAD
-def _div_if_needed(tensor: torch.Tensor, div_factor: float) -> None:
-    if div_factor > 1:
-=======
 def _all_reduce(
     tensor: torch.Tensor,
     group: dist.ProcessGroup,
@@ -278,5 +227,4 @@
 
 def _div_if_needed(tensor: torch.Tensor, div_factor: Optional[float]) -> None:
     if div_factor is not None and div_factor > 1:
->>>>>>> 22ba180e
         tensor.div_(div_factor)