from typing import Any, cast, Optional, Union

import typing_extensions

import torch
import torch.nn as nn

from torch.distributed._composable import contract
from torch.distributed._tensor import DeviceMesh, DTensor

from ._fsdp_api import MixedPrecisionPolicy
from ._fsdp_common import FSDPMeshInfo, HSDPMeshInfo
from ._fsdp_init import (
    _get_device_from_mesh,
    _get_managed_modules,
    _get_managed_states,
    _get_post_forward_mesh_info,
    _init_default_fully_shard_mesh,
    _move_states_to_device,
)
from ._fsdp_param_group import FSDPParamGroup
from ._fsdp_state import _get_module_fsdp_state, FSDPState


# The decorator adds a state object to `module` that can be accessed via
# `fully_shard.state(module)`. The state object and module are 1:1.
@contract(state_cls=FSDPState)
def fully_shard(
    module: nn.Module,
    *,
    mesh: Optional[DeviceMesh] = None,
    reshard_after_forward: Union[bool, int] = True,
    mp_policy: MixedPrecisionPolicy = MixedPrecisionPolicy(),
):
    """
    Shard module parameters across data parallel workers.

    This function applies fully sharded data parallelism (FSDP) or a variant to
    ``module``, a technique for memory savings at the cost of communication.
    Parameters are sharded across ``mesh``, and in turn, so are their gradients
    and optimizer states.

    The sharded parameters are all-gathered to construct the unsharded
    parameters for forward or backward computation. The unsharded parameters
    are freed after computation to save memory. The gradients are reduced
    across the mesh and divided by the mesh size for data parallelism. The
    optimizer step runs on the sharded parameters.

    Each call to ``fully_shard`` constructs one communication group that
    includes the parameters in ``module.parameters()`` except those already
    assigned to a group from a nested call. Each group's parameters and its
    gradients are communicated together in one collective, respectively.
    Constructing multiple groups across the model (e.g. "layer by layer")
    allows for peak memory savings and communication/computation overlap.

    Implementation-wise, the sharded parameters are represented as
    :class:`DTensor` s, sharded on dim-0, and the unsharded parameters are
    represented as :class:`Tensor` s. A module forward pre-hook all-gathers the
    parameters, and a module forward hook frees them. Similar backward hooks
    gather parameters and later free parameters/reduce gradients.

    Args:
        mesh (Optional[DeviceMesh]): This data parallel mesh defines the
            sharding and device. If 1D, then parameters are fully sharded
            across the 1D mesh (FSDP). If 2D, then parameters are sharded
            across the 0th dim and replicated across the 1st dim (HSDP). The
            mesh's device type gives the device type used for communication;
            if a CUDA or CUDA-like device type, then we use the current device.
        reshard_after_forward (Union[bool, int]): This controls the parameter
            behavior after forward and can trade off memory and communication:
            - If ``True``, then this reshards parameters after forward and
            all-gathers in backward.
            - If ``False``, then this keeps the unsharded parameters in memory
            after forward and avoids the all-gather in backward.
            - If an ``int``, then this represents the world size to reshard to
            after forward. It should be a non-trivial divisor of the ``mesh``
            shard dim size (i.e. excluding 1 and the dim size itself). A choice
            may be the intra-node size (e.g. ``torch.cuda.device_count()``).
            This allows the all-gather in backward to be over a smaller world
            size at the cost of higher memory usage than setting to ``True``.
            - The root FSDP state has its value specially set to ``False`` as a
            heuristic since its parameters would typically be immediately
            all-gathered for backward.
            - After forward, the parameters registered to the module depend on
            to this: The registered parameters are the sharded parameters if
            ``True``; unsharded parameters if ``False``; and the paramters
            resharded to the smaller mesh otherwise. To modify the parameters
            between forward and backward, the registered parameters must be the
            sharded parameters. For ``False`` or an ``int``, this can be done
            by manually resharding via :meth:`reshard`.
        mp_policy (MixedPrecisionPolicy): This controls the mixed precision
            policy, which offers parameter/reduction mixed precision for this
            module. See :class:`MixedPrecisionPolicy` for details.
    """
    if isinstance(module, (nn.ModuleList, nn.ModuleDict)):
        raise ValueError(
            f"fully_shard does not support containers that do not implement forward: {module}"
        )
    mesh = mesh or _init_default_fully_shard_mesh()
    if mesh.ndim not in (1, 2):
        raise ValueError(f"fully_shard expects a 1D or 2D DeviceMesh but got {mesh}")
    elif mesh.ndim == 1:
        mesh_info = FSDPMeshInfo(mesh, shard_mesh_dim=0)
    else:
        mesh_info = HSDPMeshInfo(mesh, shard_mesh_dim=1, replicate_mesh_dim=0)
    device = _get_device_from_mesh(mesh)
    post_forward_mesh_info = _get_post_forward_mesh_info(
        reshard_after_forward, mesh_info
    )

    state = fully_shard.state(module)
    state.init(module, device, mp_policy)

    managed_modules = _get_managed_modules(module)
    params, buffers = _get_managed_states(managed_modules)
    _move_states_to_device(params, buffers, device, mesh_info)
    if params:
        state._fsdp_param_group = FSDPParamGroup(
            params, module, mesh_info, post_forward_mesh_info, device, mp_policy
        )

    # for dynamo
    for module in managed_modules:
        module._is_fsdp_managed_module = True  # type: ignore[assignment]
        module._fsdp_use_orig_params = True  # type: ignore[assignment]

    # Place FSDP leftmost for highest priority in the method resolution order
    cls = module.__class__
    dct = {"__deepcopy__": unimplemented_deepcopy}
    new_cls = type(f"FSDP{cls.__name__}", (FSDP, cls), dct)
    module.__class__ = new_cls
    return module


def unimplemented_deepcopy(*args: Any, **kwargs: Any) -> typing_extensions.Never:
    raise AssertionError(
        "FSDP does not support deepcopy. Please use state dict for serialization."
    )


class FSDP:
    def __new__(cls, *args, **kwargs):
        """
        Override ``__new__`` to remove the FSDP class and directly construct
        the original class for cases like indexing into a container module.
        """
        # Use index 2 since 0 is the dynamically constructed `FSDP<...>` class
        # and index 1 is the `FSDP` class itself
        orig_cls = cls.__mro__[2]
        self = orig_cls.__new__(orig_cls, *args, **kwargs)
        self.__init__(*args, **kwargs)
        return self

    def reshard(self) -> None:
        """
        Reshards the module's parameters, registering the sharded parameters
        to the module and freeing the unsharded parameters if needed. This
        method is *not* recursive.
        """
        state = self._get_fsdp_state()
        if fsdp_param_group := state._fsdp_param_group:
            fsdp_param_group.reshard()

    def unshard(self, async_op: bool = False) -> Optional["UnshardHandle"]:
        """
        Unshards the module's parameters by allocating memory and all-gathering
        the parameters. This method is *not* recursive.

        Args:
            async_op (bool): If ``True``, then returns a :class:`UnshardHandle`
                that has a :meth:`wait` method to wait on the unshard op. If
                ``False``, then returns ``None`` and waits on the handle inside
                this function.

        .. note:: If ``async_op=True``, then the user does not have to call
            :meth:`wait` on the returned handle if the unshard op can be waited
            on in the module's pre-forward. FSDP will wait on the pending
            unshard op in the pre-forward automatically.
        """
        state = self._get_fsdp_state()
        if (fsdp_param_group := state._fsdp_param_group) is None:
            return None
        fsdp_param_group.unshard(async_op=async_op)
        handle = UnshardHandle(fsdp_param_group)
        if async_op:
            return handle
        handle.wait()
        return None

    def set_is_last_backward(self, is_last_backward: bool) -> None:
        """
        Sets whether the next backward is the last one, meaning that FSDP
        should wait for gradient reduction to finish and clear internal data
        structures used for explicit prefetching.
        """
        state = self._get_fsdp_state()
        state._state_ctx.is_last_backward = is_last_backward

    def set_requires_gradient_sync(
        self, requires_gradient_sync: bool, recurse: bool = True
    ) -> None:
        """
        Sets if the module should sync gradients. This can be used to implement
        gradient accumulation without communication. For HSDP, this controls
        both reduce-scatter and all-reduce together.

        Args:
            requires_gradient_sync (bool): Whether to reduce gradients for the
                module's parameters.
            recurse (bool): Whether to set for all submodules or just the
                passed-in module.
        """
        for module in cast(nn.Module, self).modules():
            if isinstance(module, FSDP):
                state = module._get_fsdp_state()
                if fsdp_param_group := state._fsdp_param_group:
                    fsdp_param_group.reduce_scatter_grads = requires_gradient_sync
                    fsdp_param_group.all_reduce_grads = requires_gradient_sync

    def set_requires_all_reduce(self, requires_all_reduce: bool, recurse: bool = True):
        """
        Sets if the module should all-reduce gradients. This can be used to
        implement gradient accumulation with only reduce-scatter but not
        all-reduce for HSDP.
        """
        for module in cast(nn.Module, self).modules():
            if isinstance(module, FSDP):
                state = module._get_fsdp_state()
                if fsdp_param_group := state._fsdp_param_group:
                    fsdp_param_group.all_reduce_grads = requires_all_reduce

    def _get_fsdp_state(self) -> FSDPState:
        if (state := _get_module_fsdp_state(cast(nn.Module, self))) is None:
            raise AssertionError(f"No FSDP state found on {self}")
        return state

    def _apply(self, *args: Any, **kwargs: Any) -> Any:
        # Reshard to ensure that sharded parameters are registered
        self.reshard()
        ret = super()._apply(*args, **kwargs)  # type: ignore[misc]
        state = self._get_fsdp_state()
        if not (fsdp_param_group := state._fsdp_param_group):
            return ret
        # TODO: Remove this padding logic once DTensor pads the local tensor:
        # https://github.com/pytorch/pytorch/issues/113045
        with torch.no_grad():
            for fsdp_param in fsdp_param_group.fsdp_params:
                module_info = fsdp_param._module_info
                new_param = getattr(module_info.module, module_info.param_name)
                if new_param is not fsdp_param.sharded_param:
                    if torch.__future__.get_swap_module_params_on_conversion():
                        raise AssertionError(
                            "Expects swap_tensors to preserve object but got "
                            f"{new_param} instead of {fsdp_param.sharded_param}"
                        )
                    else:
                        raise AssertionError(
                            "Please set torch.__future__.set_swap_module_params_on_conversion(True) "
                            "to use _apply methods with FSDP"
                        )
                local_tensor = new_param._local_tensor
                padded_sharded_size = fsdp_param.padded_sharded_param_size
<<<<<<< HEAD
                if new_param._local_tensor.size() != padded_sharded_size:
                    new_local_tensor.resize_(padded_sharded_size)
                fsdp_param._sharded_param_data = new_local_tensor.view(-1)
                cast(
                    DTensor, fsdp_param.sharded_param
                )._local_tensor = new_local_tensor[: fsdp_param.sharded_size[0]]
        return ret


class UnshardHandle:
    def __init__(self, fsdp_param_group: FSDPParamGroup):
        self._fsdp_param_group = fsdp_param_group

    def wait(self):
        if hasattr(self, "_fsdp_param_group"):
            self._fsdp_param_group.wait_for_unshard()
            # Avoid keeping a reference
            delattr(self, "_fsdp_param_group")
=======
                if local_tensor.size() != padded_sharded_size:
                    padded_local_tensor = local_tensor.new_zeros(padded_sharded_size)
                    padded_local_tensor[: local_tensor.size(0)].copy_(local_tensor)
                    local_tensor = padded_local_tensor
                fsdp_param._sharded_param_data = local_tensor.view(-1)
                assert isinstance(fsdp_param.sharded_param, DTensor)  # mypy
                fsdp_param.sharded_param._local_tensor = local_tensor[
                    : fsdp_param.sharded_size[0]
                ]
        return ret
>>>>>>> 68452349
<|MERGE_RESOLUTION|>--- conflicted
+++ resolved
@@ -260,26 +260,6 @@
                         )
                 local_tensor = new_param._local_tensor
                 padded_sharded_size = fsdp_param.padded_sharded_param_size
-<<<<<<< HEAD
-                if new_param._local_tensor.size() != padded_sharded_size:
-                    new_local_tensor.resize_(padded_sharded_size)
-                fsdp_param._sharded_param_data = new_local_tensor.view(-1)
-                cast(
-                    DTensor, fsdp_param.sharded_param
-                )._local_tensor = new_local_tensor[: fsdp_param.sharded_size[0]]
-        return ret
-
-
-class UnshardHandle:
-    def __init__(self, fsdp_param_group: FSDPParamGroup):
-        self._fsdp_param_group = fsdp_param_group
-
-    def wait(self):
-        if hasattr(self, "_fsdp_param_group"):
-            self._fsdp_param_group.wait_for_unshard()
-            # Avoid keeping a reference
-            delattr(self, "_fsdp_param_group")
-=======
                 if local_tensor.size() != padded_sharded_size:
                     padded_local_tensor = local_tensor.new_zeros(padded_sharded_size)
                     padded_local_tensor[: local_tensor.size(0)].copy_(local_tensor)
@@ -290,4 +270,14 @@
                     : fsdp_param.sharded_size[0]
                 ]
         return ret
->>>>>>> 68452349
+
+
+class UnshardHandle:
+    def __init__(self, fsdp_param_group: FSDPParamGroup):
+        self._fsdp_param_group = fsdp_param_group
+
+    def wait(self):
+        if hasattr(self, "_fsdp_param_group"):
+            self._fsdp_param_group.wait_for_unshard()
+            # Avoid keeping a reference
+            delattr(self, "_fsdp_param_group")