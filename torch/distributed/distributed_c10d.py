import itertools
import collections.abc
import contextlib
import functools
import io
import logging
import os
import pickle
import time
import warnings
from collections import namedtuple
from datetime import timedelta
from typing import Any, Dict, Optional, Tuple, Union

import torch
from torch._C._distributed_c10d import (
    AllreduceCoalescedOptions,
    AllreduceOptions,
    AllToAllOptions,
    _DistributedBackendOptions,
    BarrierOptions,
    BroadcastOptions,
    GatherOptions,
    PrefixStore,
    ProcessGroup,
    ReduceOp,
    ReduceOptions,
    ReduceScatterOptions,
    ScatterOptions,
    Store,
    DebugLevel,
    get_debug_level,
    Work
)
from torch._six import string_classes
from torch.autograd.profiler import record_function
from .constants import default_pg_timeout
from .c10d_error_logger import _get_or_create_logger
from .rendezvous import register_rendezvous_handler, rendezvous  # noqa: F401

__all__ = [
    'Backend', 'BackendConfig', 'GroupMember', 'P2POp', 'all_gather', 'all_gather_coalesced',
    'all_gather_multigpu', 'all_gather_object', 'all_reduce',
    'all_reduce_coalesced', 'all_reduce_multigpu', 'all_to_all',
    'all_to_all_single', 'barrier', 'batch_isend_irecv', 'broadcast',
    'broadcast_multigpu', 'broadcast_object_list', 'destroy_process_group',
    'dist_backend', 'gather', 'gather_object', 'get_backend_config', 'get_backend', 'get_rank',
    'get_world_size', 'group', 'init_process_group', 'irecv',
    'is_gloo_available', 'is_initialized', 'is_mpi_available',
    'is_nccl_available', 'is_torchelastic_launched', 'is_ucc_available',
    'isend', 'monitored_barrier', 'new_group', 'new_subgroups',
    'new_subgroups_by_enumeration', 'recv', 'reduce', 'reduce_multigpu',
    'reduce_scatter', 'reduce_scatter_multigpu', 'scatter',
    'scatter_object_list', 'send', 'supports_complex',
    'AllreduceCoalescedOptions', 'AllreduceOptions', 'AllToAllOptions',
    'BarrierOptions', 'BroadcastOptions', 'GatherOptions', 'PrefixStore',
    'ProcessGroup', 'ReduceOp', 'ReduceOptions', 'ReduceScatterOptions',
    'ScatterOptions', 'Store', 'DebugLevel', 'get_debug_level', 'Work',
    'default_pg_timeout', 'get_group_rank', 'get_global_rank', 'get_process_group_ranks',
    'reduce_op', 'all_gather_into_tensor', 'reduce_scatter_tensor', 'exception_handler'
]

_MPI_AVAILABLE = True
_NCCL_AVAILABLE = True
_GLOO_AVAILABLE = True
_UCC_AVAILABLE = True

_pickler = pickle.Pickler
_unpickler = pickle.Unpickler

# Change __module__ of all imported types from torch._C._distributed_c10d that are public
def _export_c_types():
    _public_types_to_change_module = [
        AllreduceCoalescedOptions,
        AllreduceOptions,
        AllToAllOptions,
        BarrierOptions,
        BroadcastOptions,
        GatherOptions,
        PrefixStore,
        ProcessGroup,
        ReduceOp,
        ReduceOptions,
        ReduceScatterOptions,
        ScatterOptions,
        Store,
        DebugLevel,
        get_debug_level,
        Work
    ]
    for type in _public_types_to_change_module:
        type.__module__ = "torch.distributed.distributed_c10d"
_export_c_types()

try:
    from torch._C._distributed_c10d import ProcessGroupMPI
    ProcessGroupMPI.__module__ = "torch.distributed.distributed_c10d"
    __all__ += ["ProcessGroupMPI"]
except ImportError:
    _MPI_AVAILABLE = False

try:
    from torch._C._distributed_c10d import ProcessGroupNCCL
    ProcessGroupNCCL.__module__ = "torch.distributed.distributed_c10d"
    __all__ += ["ProcessGroupNCCL"]
except ImportError:
    _NCCL_AVAILABLE = False

try:
    from torch._C._distributed_c10d import ProcessGroupGloo
    from torch._C._distributed_c10d import _ProcessGroupWrapper
    ProcessGroupGloo.__module__ = "torch.distributed.distributed_c10d"
    __all__ += ["ProcessGroupGloo"]
except ImportError:
    _GLOO_AVAILABLE = False

try:
    from torch._C._distributed_c10d import ProcessGroupUCC
    ProcessGroupUCC.__module__ = "torch.distributed.distributed_c10d"
    __all__ += ["ProcessGroupUCC"]
except ImportError:
    _UCC_AVAILABLE = False

logger = logging.getLogger(__name__)
global _c10d_error_logger
_c10d_error_logger = _get_or_create_logger()

PG_WRAPPER_STORE_PREFIX = "pg_wrapper"


# Some reduce ops are not supported by complex numbers and will result in an error.
# We currently provide complex support to the distributed API by viewing
# complex tensors as real (torch.view_as_real), meaning that calling
# these unsupported ops will return garbage values rather than error out.
# (e.g. max(2+3i, 3+2i) = 3+3i)
# We'd like calls to unsupported ops to error out accordingly,
# rather than returning garbage values.
def supports_complex(reduceOp: ReduceOp) -> bool:
    denyList = [
        ReduceOp.MAX,
        ReduceOp.MIN,
        ReduceOp.PRODUCT,
        ReduceOp.BAND,
        ReduceOp.BOR,
        ReduceOp.BXOR,
    ]
    return reduceOp not in denyList


class Backend(object):
    """
    An enum-like class of available backends: GLOO, NCCL, UCC, MPI, and other registered
    backends.

    The values of this class are lowercase strings, e.g., ``"gloo"``. They can
    be accessed as attributes, e.g., ``Backend.NCCL``.

    This class can be directly called to parse the string, e.g.,
    ``Backend(backend_str)`` will check if ``backend_str`` is valid, and
    return the parsed lowercase string if so. It also accepts uppercase strings,
    e.g., ``Backend("GLOO")`` returns ``"gloo"``.

    .. note:: The entry ``Backend.UNDEFINED`` is present but only used as
              initial value of some fields. Users should neither use it directly
              nor assume its existence.
    """

    UNDEFINED = "undefined"
    GLOO = "gloo"
    NCCL = "nccl"
    UCC = "ucc"
    MPI = "mpi"
    TCP = "tcp"

    _BackendPlugin = namedtuple("_BackendPlugin", ["creator_fn", "extended_api"])

    _plugins: Dict[str, _BackendPlugin] = {}

    backend_list = [UNDEFINED, GLOO, NCCL, UCC, MPI, TCP]

    def __new__(cls, name: str):
        if not isinstance(name, string_classes):
            raise ValueError("Backend name must be a string, but got: {}".format(name))
        value = getattr(Backend, name.upper(), Backend.UNDEFINED)

        if value == Backend.TCP:
            raise ValueError(
                "TCP backend has been deprecated. Please use "
                "Gloo or MPI backend for collective operations "
                "on CPU tensors."
            )
        elif value != Backend.GLOO and value != Backend.NCCL and value != Backend.UCC and value != Backend.MPI:
            value = name.lower()
        return value

    @classmethod
    def register_backend(cls, name, func, extended_api=False):
        """
        Registers a new backend with the given name and instantiating function.

        This class method is used by 3rd party ``ProcessGroup`` extension to
        register new backends.

        Args:
            name (str): Backend name of the ``ProcessGroup`` extension. It
                        should match the one in ``init_process_group()``.
            func (function): Function handler that instantiates the backend.
                             The function should be implemented in the backend
                             extension and takes four arguments, including
                             ``store``, ``rank``, ``world_size``, and ``timeout``.
            extended_api (bool, optional): Whether the backend supports extended argument structure.
                                           Default: ``False``. If set to ``True``, the backend
                                           will get an instance of ``c10d::DistributedBackendOptions``, and
                                           a process group options object as defined by the backend implementation.

        .. note:: This support of 3rd party backend is experimental and subject to change.

        """
        # Allow UCC plugin if Pytorch is not built with native support.
        # TODO: remove this exception once UCC plugin is fully deprecated.
        if (name != Backend.UCC or (name == Backend.UCC and is_ucc_available())):
            assert not hasattr(Backend, name.upper()), (
                f"{name.upper()} c10d backend already exist"
            )
        assert name.upper() not in Backend._plugins, (
            f"{name.upper()} c10d backend creator function already exist"
        )

        setattr(Backend, name.upper(), name.lower())
        Backend.backend_list.append(name.lower())
        Backend._plugins[name.upper()] = Backend._BackendPlugin(func, extended_api)

class BackendConfig(object):

    def __init__(self, backend: Union[str, Backend]):
        self.device_backend_map: Dict[torch.device, Backend] = {}
        # error check to make sure the config string is valid

        # Cases for when backend is a single string (without device types)
        if backend == Backend.UNDEFINED or backend == Backend.NCCL:
            # default config when backend is not specified
            self.device_backend_map = {
                "cpu": Backend.GLOO,
                "cuda": Backend.NCCL,
            }
        elif backend == Backend.UCC:
            self.device_backend_map = {
                "cpu": Backend.UCC,
                "cuda": Backend.NCCL,
            }
        elif backend.lower() in Backend.backend_list:
            # backend applies to all devices (e.g. "GLOO", "MPI", "custom_backend")
            backend_val = Backend(backend)
            self.device_backend_map = {
                "cpu": backend_val,
                "cuda": backend_val,
            }
        else:
            # custom backend string in format of "{device_type1}:{backend1},{device_type2}:{backend2}"
            # TODO
            pass

        required_devices = ["cpu", "cuda"]
        print(f"backend={backend}, device_maps={self.device_backend_map}")
        for device in required_devices:
            assert device in self.device_backend_map

    def __repr__(self):
        # string with all the device:backend pairs separared by commas
        return ",".join(f"{device}:{backend}" for device, backend in self.device_backend_map.items())

    def get_device_backend_map(self):
        return self.device_backend_map

# `_backend`, `dist_backend`, and `reduce_op` are here to maintain backward
# compatibility with pre-c10d distributed package.
# TODO: remove them when users are ready to take a hard dependency on PyTorch 1.
_backend: str = Backend.UNDEFINED
dist_backend = Backend


# NOTE(crcrpar): [ReduceOp static class attributes to support `isinstance`]
#   A ReduceOp instance of `PREMUL_SUM` is supposed to be created via `_make_nccl_premul_sum`
#   while the other `op`s (meaning RedOpType members) can be directly passed to c10d reduce collectives.
#   I changed `ReduceOp` to struct from enum class and introduced RedOpType enum class for PREMUL_SUM,
#   which broke an implicit contract of ReduceOp being enum-like with which users apply isinstance to
#   `op`, for example, `isinstance(ReduceOp.SUM, ReduceOp)`: https://github.com/pytorch/pytorch/issues/87191
DENY_LIST = ("PREMUL_SUM", )
for _red_op_name, _red_op_value in ReduceOp.RedOpType.__members__.items():
    setattr(ReduceOp, _red_op_name, _red_op_value if _red_op_name in DENY_LIST else ReduceOp(_red_op_value))


class _reduce_op(object):
    r"""
    Deprecated enum-like class for reduction operations: ``SUM``, ``PRODUCT``,
    ``MIN``, and ``MAX``.

    :class:`~torch.distributed.ReduceOp` is recommended to use instead.
    """

    def __init__(self):
        # __members__ is a dict storing key-value pairs for enum classes
        for k, v in ReduceOp.RedOpType.__members__.items():
            setattr(self, k, v)
        self.__members__ = ReduceOp.RedOpType.__members__

    def __getattribute__(self, key):
        warnings.warn(
            "torch.distributed.reduce_op is deprecated, please use "
            "torch.distributed.ReduceOp instead"
        )
        return object.__getattribute__(self, key)


reduce_op = _reduce_op()


# DO NOT USE THESE FIELDS DIRECTLY.
# Use them through the _world object to make sure the _world override mechanism
_pg_map: Dict[ProcessGroup, Tuple[str, Optional[Store]]] = {}
_pg_names: Dict[ProcessGroup, str] = {}
_pg_group_ranks: Dict[ProcessGroup, Dict[int, int]] = {}
_group_count = 0

class _World:
    """
    Container class for c10d process group state.
    This is used during registration and lookup of PG state.

    .. warning:: This is an experimental API inteded to expose the inner workings
       of c10d and is subject to change..
    """
    def __init__(self):
        self._default_pg = None

    @property
    def default_pg(self):
        """
        The default ProcessGroup includes all ranks of the cluster.
        This is used by c10d APIs when a ProcessGroup is needed but None is provided.
        """
        return self._default_pg

    @default_pg.setter
    def default_pg(self, value):
        self._default_pg = value

    @property
    def pg_map(self) -> Dict[ProcessGroup, Tuple[str, Optional[Store]]]:
        """
        Cached process groups
        For NCCL and GLOO pg, it is a map from ProcessGroup to (Backend, Store)
        For MPI pg, it is a map from ProcessGroup to (Backend, None)

        TODO don't expose the map, expose fine grained ops
        """
        global _pg_map
        return _pg_map

    @property
    def pg_names(self) -> Dict[ProcessGroup, str]:
        """
        Process group's names, map from ProcessGroup to str.

        TODO don't expose the map, expose fine grained ops
        """
        global _pg_names
        return _pg_names

    @property
    def pg_group_ranks(self) -> Dict[ProcessGroup, Dict[int, int]]:
        """
        Process group's global rank to local rank mapping
        TODO don't expose the map, expose fine grained ops
        """
        global _pg_group_ranks
        return _pg_group_ranks

    @property
    def group_count(self) -> int:
        """
        Process group count for default naming.

        TODO don't expose group_count, use something else instead
        """
        global _group_count
        return _group_count

    @group_count.setter
    def group_count(self, value):
        """
        Count is used when computing the name of ProcessGroups when using global synchronization.
        """
        global _group_count
        _group_count = value


_world = _World()
"""Holds the singleton instance of ``_World`` used by c10. Experimental extension point to override it"""

class _WorldMeta(type):
    """
    Meta class of ``group`` and ``GroupMember`` so they
    can have the class property ``WORLD``.
    """
    # Points to the default PG once initialized.
    @property
    def WORLD(cls) -> Optional[ProcessGroup]:
        return _world.default_pg

    @WORLD.setter
    def WORLD(cls, pg: Optional[ProcessGroup]):
        _world.default_pg = pg

class group(object, metaclass=_WorldMeta):
    pass

class GroupMember(object, metaclass=_WorldMeta):
    NON_GROUP_MEMBER = object()


<<<<<<< HEAD
# Cached process groups
# For NCCL and GLOO pg, it is a map from ProcessGroup to (Backend, Store)
# For MPI pg, it is a map from ProcessGroup to (Backend, None)
_pg_map: Dict[ProcessGroup, Tuple[str, Optional[Store]]] = {}
# For a pg, it is a map from ProcessGroup to BackendConfig
_pg_backend_map: Dict[ProcessGroup, str] = {}
# Process group's names, map from ProcessGroup to str
_pg_names: Dict[ProcessGroup, str] = {}
# Process group's global rank to local rank mapping
_pg_group_ranks: Dict[ProcessGroup, Dict[int, int]] = {}

=======
>>>>>>> 87724a13
# Default process group state
_default_pg_init_method = None

STORE_BASED_BARRIER_PREFIX = "store_based_barrier_key"


def _get_pg_device(group: ProcessGroup):
    """
    Returns the device to use with ``group``.
    This is cuda for NCCL and CPU for everything else
    """
    if _check_for_nccl_backend(group):
        return torch.device("cuda", torch.cuda.current_device())
    return torch.device("cpu")


def _store_based_barrier(rank, store, timeout):
    """
    Barrier based on store which is used for synchronizing processes after
    ``init_process_group`` or ``new_group``. Intended to be used only with
    those two methods and is not a generic alternative to ``barrier()``.
    """
    store_key = "{}:{}".format(STORE_BASED_BARRIER_PREFIX, _world.group_count)
    store.add(store_key, 1)
    logger.info("Added key: {} to store for rank: {}".format(store_key, rank))

    # Now wait for all workers to check in with the store.
    world_size = get_world_size()
    # Use 'add' instead of 'get' since for some store implementations 'add'
    # doesn't work well with 'get'. Ideally the store implementations should
    # be fixed, but for backward compatiblity reasons it is risky to change
    # the store implementations. Once, we completely migrate away from these
    # legacy stores, we can use 'get' here instead.
    worker_count = store.add(store_key, 0)
    start = time.time()
    log_time = time.time()
    while worker_count != world_size:
        time.sleep(0.01)
        worker_count = store.add(store_key, 0)

        # Print status periodically to keep track.
        if timedelta(seconds=(time.time() - log_time)) > timedelta(seconds=10):
            logger.info(
                "Waiting in store based barrier to initialize process group for "
                "rank: {}, key: {} (world_size={}, worker_count={}, timeout={})".format(
                    rank, store_key, world_size, worker_count, timeout
                )
            )
            log_time = time.time()

        if timedelta(seconds=(time.time() - start)) > timeout:
            raise RuntimeError(
                "Timed out initializing process group in store based barrier on "
                "rank: {}, for key: {} (world_size={}, worker_count={}, timeout={})".format(
                    rank, store_key, world_size, worker_count, timeout
                )
            )

    logger.info(
        f"Rank {rank}: Completed store-based barrier for key:{store_key} with {world_size} nodes."
    )


def _rank_not_in_group(group: ProcessGroup):
    """
    Helper that checks if the current process's rank is not in a given group.
    """
    if group is None:
        return False
    return group == GroupMember.NON_GROUP_MEMBER


def _warn_not_in_group(op_name):
    global_rank = -1 if GroupMember.WORLD is None else GroupMember.WORLD.rank()
    warnings.warn(
        f"Running {op_name} on global rank {global_rank} which does not "
        "belong to the given group."
    )


def get_group_rank(group: ProcessGroup, global_rank: int) -> int:
    """
    Translate a global rank into a group rank.

    ``global_rank`` must be part of ``group`` otherwise this raises RuntimeError.

    Args:
        group (ProcessGroup): ProcessGroup to find the relative rank.
        global_rank (int): Global rank to query.

    Returns:
        Group rank of ``global_rank`` relative to ``group``

    N.B. calling this function on the default process group returns identity
    """
    if group is GroupMember.WORLD:
        return global_rank
    if group not in _world.pg_group_ranks:
        raise RuntimeError(f"Group {group} is not registered, please create group with torch.distributed.new_group API")
    group_ranks = _world.pg_group_ranks[group]
    if global_rank not in group_ranks:
        raise RuntimeError(f"Global rank {global_rank} is not part of group {group}")

    return group_ranks[global_rank]

def get_global_rank(group: ProcessGroup, group_rank: int) -> int:
    """
    Translate a group rank into a global rank.

    ``group_rank`` must be part of `group` otherwise this raises RuntimeError.

    Args:
        group (ProcessGroup): ProcessGroup to find the global rank from.
        group_rank (int): Group rank to query.

    Returns:
        Global rank of ``group_rank`` relative to ``group``

    N.B. calling this function on the default process group returns identity
    """
    if group is GroupMember.WORLD:
        return group_rank
    if group not in _world.pg_group_ranks:
        raise RuntimeError(f"Group {group} is not registered, please create group with torch.distributed.new_group API")
    for rank, grp_rank in _world.pg_group_ranks[group].items():
        if grp_rank == group_rank:
            return rank
    raise RuntimeError(f"Group rank {group_rank} is not part of group {group}")

# TODO: remove this once the ecosystem moves away from it.
def _get_global_rank(group, rank):
    """
    This method is deprecated, please use get_global_rank.
    """
    warnings.warn(
        "torch.distributed.distributed_c10d._get_global_rank is deprecated "
        "please use torch.distributed.distributed_c10d.get_global_rank instead"
    )
    return get_global_rank(group, rank)


def get_process_group_ranks(group: ProcessGroup):
    """
    Get all ranks associated with ``group``.

    Args:
        group (ProcessGroup): ProcessGroup to get all ranks from.

    Returns:
        List of global ranks ordered by group rank.
    """
    return list(_world.pg_group_ranks[group].keys())

def _get_group_size(group):
    """
    Helper that gets a given group's world size.
    """
    if group is GroupMember.WORLD or group is None:
        default_pg = _get_default_group()
        return default_pg.size()
    return group.size()


def _check_single_tensor(param, param_name):
    """
    Helper to check that the parameter ``param_name`` is a single tensor.
    """
    if not isinstance(param, torch.Tensor):
        raise RuntimeError(
            "Invalid function argument. Expected parameter `{}` "
            "to be of type torch.Tensor.".format(param_name)
        )


def _check_tensor_list(param, param_name):
    """
    Helper to check that the parameter ``param_name`` is a list of tensors.
    """
    if not isinstance(param, list) or not all(
        isinstance(p, torch.Tensor) for p in param
    ):
        raise RuntimeError(
            "Invalid function argument. Expected parameter `{}` "
            "to be of type List[torch.Tensor].".format(param_name)
        )

def _as_iterable(obj) -> collections.abc.Iterable:
    return obj if isinstance(obj, list) else (obj,)

def _ensure_all_tensors_same_dtype(*tensors) -> None:
    last_dtype = None
    for tensor in itertools.chain(*map(_as_iterable, tensors)):
        tensor_dtype = tensor.dtype
        # Mixing complex and its element type is allowed
        if tensor_dtype.is_complex:
            tensor_dtype = torch.float32 if tensor_dtype == torch.complex64 else torch.complex128

        if last_dtype is None:
            last_dtype = tensor_dtype
        else:
            if last_dtype != tensor_dtype:
                raise RuntimeError(
                    "Invalid usage of tensors with different dtypes"
                    f"Found {last_dtype} and  {tensor.dtype}"
                )


def _check_op(op):
    """
    Helper to check that the ``op`` is either isend or irecv.
    """
    if op not in [isend, irecv]:
        raise RuntimeError(
            "Invalid ``op``. Expected ``op`` "
            "to be of type ``torch.distributed.isend`` or "
            "``torch.distributed.irecv``."
        )


def _check_p2p_op_list(p2p_op_list):
    """
    Helper to check that the ``p2p_op_list`` is a list of P2POp instances and
    all ops use the same group.
    """
    if not isinstance(p2p_op_list, list) or not all(
        isinstance(p2p_op, P2POp) for p2p_op in p2p_op_list
    ):
        raise RuntimeError(
            "Invalid ``p2p_op_list``. Each op is expected to "
            "to be of type ``torch.distributed.P2POp``."
        )

    group = p2p_op_list[0].group
    if not all(group == p2p_op.group for p2p_op in p2p_op_list):
        raise RuntimeError("All ops need to use the same group.")


def is_mpi_available() -> bool:
    """
    Checks if the MPI backend is available.
    """
    return _MPI_AVAILABLE


def is_nccl_available() -> bool:
    """
    Checks if the NCCL backend is available.
    """
    return _NCCL_AVAILABLE


def is_gloo_available() -> bool:
    """
    Checks if the Gloo backend is available.
    """
    return _GLOO_AVAILABLE


def is_ucc_available() -> bool:
    """
    Checks if the UCC backend is available.
    """
    return _UCC_AVAILABLE


def is_initialized() -> bool:
    """
    Checking if the default process group has been initialized
    """
    return GroupMember.WORLD is not None


def is_torchelastic_launched() -> bool:
    """
    Checks whether this process was launched with ``torch.distributed.elastic``
    (aka torchelastic). The existence of ``TORCHELASTIC_RUN_ID`` environment
    variable is used as a proxy to determine whether the current process
    was launched with torchelastic. This is a reasonable proxy since
    ``TORCHELASTIC_RUN_ID`` maps to the rendezvous id which is always a
    non-null value indicating the job id for peer discovery purposes..
    """
    return os.getenv("TORCHELASTIC_RUN_ID") is not None


def _get_default_group():
    """
    Getting the default process group created by init_process_group
    """
    if not is_initialized():
        raise RuntimeError(
            "Default process group has not been initialized, "
            "please make sure to call init_process_group."
        )
    return GroupMember.WORLD


def _get_default_store():
    """
    Getting the default store created by init_process_group
    """
    if not is_initialized():
        raise RuntimeError(
            "Default process group has not been initialized, "
            "please make sure to call init_process_group."
        )
    default_pg = _get_default_group()
    _, default_store = _world.pg_map[default_pg]
    return default_store


def _update_default_pg(pg):
    _world.default_pg = pg

def get_backend_config(group: Optional[ProcessGroup] = None) -> str:
    if group is None:
        pg = _get_default_group()
    else:
        pg = group
    if _rank_not_in_group(pg):
        raise RuntimeError("Invalid process group specified")
    backend_config = _pg_backend_map.get(pg, None)
    assert backend_config is not None
    return str(backend_config)

def get_backend(group: Optional[ProcessGroup] = None) -> str:
    """
    Returns the backend of the given process group.

    Args:
        group (ProcessGroup, optional): The process group to work on. The
            default is the general main process group. If another specific group
            is specified, the calling process must be part of :attr:`group`.

    Returns:
        The backend of the given process group as a lower case string.

    """
    warnings.warn(
        "torch.distributed.get_backend() will be deprecated. Process groups now support multiple backends "
        "and will use a backend based on the device of the tensors arguments in the collective, "
        "use torch.distributed.get_backend_config() to get the backend specification for all devices. "
        "For more information on this feature, see https://github.com/pytorch/pytorch/issues/86225"
    )
    if group is None:
        pg = _get_default_group()
    else:
        pg = group
    if _rank_not_in_group(pg):
        raise RuntimeError("Invalid process group specified")
    pg_store = _world.pg_map.get(pg, None)
    assert pg_store is not None
    return pg_store[0]


def init_process_group(
    backend: Union[str, Backend] = None,
    init_method: Optional[str] = None,
    timeout: timedelta = default_pg_timeout,
    world_size: int = -1,
    rank: int = -1,
    store: Optional[Store] = None,
    group_name: str = "",
    pg_options: Optional[Any] = None,
):
    """
    Initializes the default distributed process group, and this will also
    initialize the distributed package.

    There are 2 main ways to initialize a process group:
        1. Specify ``store``, ``rank``, and ``world_size`` explicitly.
        2. Specify ``init_method`` (a URL string) which indicates where/how
           to discover peers. Optionally specify ``rank`` and ``world_size``,
           or encode all required parameters in the URL and omit them.

    If neither is specified, ``init_method`` is assumed to be "env://".


    Args:
        backend (str or Backend): The backend to use. Depending on
            build-time configurations, valid values include ``mpi``, ``gloo``,
            ``nccl``, and ``ucc``. This field should be given as a lowercase
            string (e.g., ``"gloo"``), which can also be accessed via
            :class:`Backend` attributes (e.g., ``Backend.GLOO``). If using
            multiple processes per machine with ``nccl`` backend, each process
            must have exclusive access to every GPU it uses, as sharing GPUs
            between processes can result in deadlocks. ``ucc`` backend is
            experimental.
        init_method (str, optional): URL specifying how to initialize the
                                     process group. Default is "env://" if no
                                     ``init_method`` or ``store`` is specified.
                                     Mutually exclusive with ``store``.
        world_size (int, optional): Number of processes participating in
                                    the job. Required if ``store`` is specified.
        rank (int, optional): Rank of the current process (it should be a
                              number between 0 and ``world_size``-1).
                              Required if ``store`` is specified.
        store(Store, optional): Key/value store accessible to all workers, used
                                to exchange connection/address information.
                                Mutually exclusive with ``init_method``.
        timeout (timedelta, optional): Timeout for operations executed against
            the process group. Default value equals 30 minutes.
            This is applicable for the ``gloo`` backend. For ``nccl``, this is
            applicable only if the environment variable ``NCCL_BLOCKING_WAIT``
            or ``NCCL_ASYNC_ERROR_HANDLING`` is set to 1. When
            ``NCCL_BLOCKING_WAIT`` is set, this is the duration for which the
            process will block and wait for collectives to complete before
            throwing an exception. When ``NCCL_ASYNC_ERROR_HANDLING`` is set,
            this is the duration after which collectives will be aborted
            asynchronously and the process will crash. ``NCCL_BLOCKING_WAIT``
            will provide errors to the user which can be caught and handled,
            but due to its blocking nature, it has a performance overhead. On
            the other hand, ``NCCL_ASYNC_ERROR_HANDLING`` has very little
            performance overhead, but crashes the process on errors. This is
            done since CUDA execution is async and it is no longer safe to
            continue executing user code since failed async NCCL operations
            might result in subsequent CUDA operations running on corrupted
            data. Only one of these two environment variables should be set.
            For ``ucc``, blocking wait is supported similar to NCCL. However,
            async error handling is done differently since with UCC we have
            progress thread and not watch-dog thread.
        group_name (str, optional, deprecated): Group name.
        pg_options (ProcessGroupOptions, optional): process group options
            specifying what additional options need to be passed in during
            the construction of specific process groups. As of now, the only
            options we support is ``ProcessGroupNCCL.Options`` for the ``nccl``
            backend, ``is_high_priority_stream`` can be specified so that
            the nccl backend can pick up high priority cuda streams when
            there're compute kernels waiting.

    .. note:: To enable ``backend == Backend.MPI``, PyTorch needs to be built from source
        on a system that supports MPI.

    """
    global _world

    global _backend
    global _default_pg_init_method

    if not isinstance(timeout, timedelta):
        raise RuntimeError(
            "Expected timeout argument to be of type" "datetime.timedelta"
        )

    if GroupMember.WORLD is not None:
        raise RuntimeError("trying to initialize the default process group " "twice!")

    assert (store is None) or (
        init_method is None
    ), "Cannot specify both init_method and store."

    if store is not None:
        assert world_size > 0, "world_size must be positive if using store"
        assert rank >= 0, "rank must be non-negative if using store"
    elif init_method is None:
        init_method = "env://"

    if backend:
        backend = Backend(backend)
    else:
        backend = Backend("undefined")
    backend_config = BackendConfig(backend)

    if backend == Backend.MPI:
        if world_size != -1 or rank != -1:
            warnings.warn(
                "For MPI backend, world_size ({}) and rank ({}) "
                "are ignored since they are assigned by the "
                "MPI runtime.".format(world_size, rank)
            )

        default_pg = _new_process_group_helper(
            -1, -1, [], Backend.MPI, None, group_name=group_name, timeout=timeout
        )
        _update_default_pg(default_pg)
    else:
        # backward compatible API
        if store is None:
            rendezvous_iterator = rendezvous(
                init_method, rank, world_size, timeout=timeout
            )
            store, rank, world_size = next(rendezvous_iterator)
            store.set_timeout(timeout)

            # Use a PrefixStore to avoid accidental overrides of keys used by
            # different systems (e.g. RPC) in case the store is multi-tenant.
            store = PrefixStore("default_pg", store)

        default_pg = _new_process_group_helper(
            world_size,
            rank,
            [],
            backend,
            store,
            backend_config=backend_config,
            pg_options=pg_options,
            group_name=group_name,
            timeout=timeout,
        )
        _update_default_pg(default_pg)

    _world.pg_group_ranks[GroupMember.WORLD] = {i: i for i in range(GroupMember.WORLD.size())}  # type: ignore[attr-defined, index]
    _backend = _world.pg_map[GroupMember.WORLD][0]  # type: ignore[index]
    _default_pg_init_method = init_method

    # barrier at the end to ensure that once we return from this method, all
    # process groups including global variables are updated correctly on all
    # ranks.
    if backend == Backend.MPI:
        # MPI backend doesn't use store.
        barrier()
    else:
        # Use store based barrier here since barrier() used a bunch of
        # default devices and messes up NCCL internal state.
        _store_based_barrier(rank, store, timeout)


def _new_process_group_helper(
    group_size,
    group_rank,
    global_ranks_in_group,
    backend,
    store,
    backend_config=None,
    pg_options=None,
    group_name=None,
    timeout=default_pg_timeout,
):
    """
    Create a new distributed process group.

    This function must be called by ALL processes in the global group, even if
    the calling process is not part of the newly created group. In that case,
    this function returns GroupMember.NON_GROUP_MEMBER.

    This function is called with ``group_ranks == []`` for the default group.
    """
    global _world

    if not group_name:
        group_name = str(_world.group_count)
        _world.group_count = _world.group_count + 1

    if group_name in _world.pg_names.values():
        raise RuntimeError(
            "The specified group name has already been "
            "created, please use a different group name"
        )

    if not isinstance(timeout, timedelta):
        raise RuntimeError(
            "Expected timeout argument to be of type" "datetime.timedelta"
        )

    # The list of group ranks is empty if we're creating the default group.
    is_default_group = len(global_ranks_in_group) == 0

    prefix_store = PrefixStore(f"{group_name}/", store)
    pg: ProcessGroup = ProcessGroup(prefix_store, group_rank, group_size, timeout=timeout)

    # If this is a subgroup (which means group_ranks is specified),
    # we check if the current process is a member of the new group.
    if not is_default_group:
        global_rank = _get_default_group().rank()
        if global_rank not in global_ranks_in_group:
            return GroupMember.NON_GROUP_MEMBER

    for device, backend in backend_config.get_device_backend_map().items():
        # Use the group name as prefix in the default store, such that
        # a single store can be reused by multiple groups.
        prefix_store = PrefixStore(f"{device}/", prefix_store)

        if backend == Backend.MPI:
            if not is_mpi_available():
                raise RuntimeError(
                    "Distributed package doesn't have MPI built in."
                    " MPI is only included if you build PyTorch from"
                    " source on a host that has MPI installed."
                )
            backend_pg = ProcessGroupMPI.create(global_ranks_in_group)
            if not backend_pg:
                return GroupMember.NON_GROUP_MEMBER

        if backend == Backend.GLOO:
            if pg_options is not None:
                raise RuntimeError("GLOO options not supported")
            backend_pg = ProcessGroupGloo(prefix_store, group_rank, group_size, timeout=timeout)
        elif backend == Backend.NCCL:
            if not is_nccl_available():
                raise RuntimeError("Distributed package doesn't have NCCL " "built in")
            if pg_options is not None:
                assert isinstance(
                    pg_options, ProcessGroupNCCL.Options
                ), "Expected pg_options argument to be of type ProcessGroupNCCL.Options"
            else:
                # default pg_options for NCCL
                pg_options = ProcessGroupNCCL.Options()
                pg_options.is_high_priority_stream = False
                pg_options._timeout = timeout

            backend_pg = ProcessGroupNCCL(prefix_store, group_rank, group_size, pg_options)
        elif backend == Backend.UCC and is_ucc_available():
            # TODO: once UCC plugin is fully deprecated, remove
            # is_ucc_available() from above elif-condition and raise
            # RuntimeError if is_ucc_available() returns false.

            backend_pg = ProcessGroupUCC(prefix_store, group_rank, group_size, timeout=timeout)
        else:
            assert backend.upper() in Backend._plugins, (
                f"Unknown c10d backend type {backend.upper()}"
            )

            backend_plugin = Backend._plugins[backend.upper()]
            creator_fn = backend_plugin.creator_fn
            extended_api = backend_plugin.extended_api

            if not extended_api:
                backend_pg = creator_fn(prefix_store, group_rank, group_size, timeout)
            else:
                dist_backend_opts = _DistributedBackendOptions()
                dist_backend_opts.store = prefix_store
                dist_backend_opts.group_rank = group_rank
                dist_backend_opts.group_size = group_size
                dist_backend_opts.timeout = timeout
                dist_backend_opts.group_id = group_name
                dist_backend_opts.global_ranks_in_group = global_ranks_in_group

                backend_pg = creator_fn(dist_backend_opts, pg_options)

<<<<<<< HEAD
        # Process group wrapper initialization for supported PGs when TORCH_DISTRIBUTED_DEBUG is set
        if backend in [Backend.GLOO, Backend.NCCL, Backend.UCC]:
            # In debug mode and if GLOO is available, wrap in a wrapper PG that
            # enables enhanced collective checking for debugability.
            if get_debug_level() == DebugLevel.DETAIL:
                if not _GLOO_AVAILABLE:
                    logger.info(
                        """TORCH_DISTRIBUTED_DEBUG was set to DETAIL, but
                                GLOO is not available. Build with Gloo to
                                create a wrapper process group in debug mode
                                to aid collective desynchronization debugging."""
                    )
                else:
                    backend_pg = _create_process_group_wrapper(
                        wrapped_pg=backend_pg,
                        store_prefix=group_name,
                        store=store,
                        rank=group_rank,
                        world_size=group_size,
                        timeout=timeout,
                    )
=======
    # Process group wrapper initialization for supported PGs when TORCH_DISTRIBUTED_DEBUG is set
    if backend in [Backend.GLOO, Backend.NCCL, Backend.UCC]:
        # In debug mode and if GLOO is available, wrap in a wrapper PG that
        # enables enhanced collective checking for debugability.
        if get_debug_level() == DebugLevel.DETAIL:
            if not _GLOO_AVAILABLE:
                logger.info(
                    """TORCH_DISTRIBUTED_DEBUG was set to DETAIL, but
                            GLOO is not available. Build with Gloo to
                            create a wrapper process group in debug mode
                            to aid collective desynchronization debugging."""
                )
            else:
                pg = _create_process_group_wrapper(
                    wrapped_pg=pg,
                    store_prefix=group_name,
                    store=store,
                    rank=group_rank,
                    world_size=group_size,
                    timeout=timeout,
                )
>>>>>>> 87724a13

        # Set sequence numbers for gloo and nccl backends.
        if backend in [Backend.GLOO, Backend.NCCL]:
            backend_pg._set_sequence_number_for_group()

        # If the type is a sublcass of ProcessGroup then return this process group immediately
        # TODO: This defaults to the old behavior for PythonProcessGroups which overwrites the
        # ProcessGroup instance
        if issubclass(type(backend_pg), ProcessGroup):
            pg = backend_pg
            break

        print(f"finished creating {backend_pg} for device {device}")
        pg._set_backend(torch.device(device), backend_pg)

    # update global state
<<<<<<< HEAD
    _pg_map[pg] = (backend, store)
    _pg_names[pg] = group_name
    _pg_backend_map[pg] = str(backend_config)
=======
    _world._pg_map[pg] = (backend, store)
    _world._pg_names[pg] = group_name
>>>>>>> 87724a13
    return pg


def destroy_process_group(group: Optional[ProcessGroup] = None):
    """
    Destroy a given process group, and deinitialize the distributed package

    Args:
        group (ProcessGroup, optional): The process group to be destroyed, if
                                        group.WORLD is given, all process
                                        groups including the default one will
                                        be destroyed.
    """
<<<<<<< HEAD
    global _pg_map
    global _pg_backend_map
    global _pg_names
    global _pg_group_ranks
    global _default_pg_init_method
    global _group_count
=======
    global _world
>>>>>>> 87724a13

    if group == GroupMember.NON_GROUP_MEMBER:
        return

    if group is None:
        pg = GroupMember.WORLD
    else:
        pg = group

    assert pg is not None
    if _world.pg_map.get(pg, None) is None:
        raise RuntimeError("Invalid process group specified")

    if group is None or group == GroupMember.WORLD:
        _update_default_pg(None)
<<<<<<< HEAD
        _default_pg_init_method = None
        _pg_map.clear()
        _pg_backend_map.clear()
        _pg_names.clear()
        _pg_group_ranks.clear()
=======
        _world.pg_map.clear()
        _world.pg_names.clear()
        _world.pg_group_ranks.clear()
>>>>>>> 87724a13

        # when process group doesn't have an explicit name (only WORLD (default)
        # process group can have an explicit name), we use global _world.group_count
        # to generate the name. We need to reset the counter on destruction to
        # allow consistent value to be generated when we re-create process
        # groups after some trainers recover from failure
        #
        # We only reset this when WORLD is being destroyed because if this
        # process group is in good state, we aren't dealing with failures.
        _world.group_count = 0
    else:
<<<<<<< HEAD
        del _pg_map[pg]
        del _pg_backend_map[pg]
        del _pg_names[pg]
        del _pg_group_ranks[pg]
=======
        del _world.pg_map[pg]
        del _world.pg_names[pg]
        del _world.pg_group_ranks[pg]
>>>>>>> 87724a13


def get_rank(group: Optional[ProcessGroup] = None) -> int:
    """
    Returns the rank of the current process in the provided ``group`` or the
    default group if none was provided.

    Rank is a unique identifier assigned to each process within a distributed
    process group. They are always consecutive integers ranging from 0 to
    ``world_size``.

    Args:
        group (ProcessGroup, optional): The process group to work on. If None,
            the default process group will be used.

    Returns:
        The rank of the process group
        -1, if not part of the group

    """
    if _rank_not_in_group(group):
        return -1

    default_pg = _get_default_group()
    if group is None or group is GroupMember.WORLD:
        return default_pg.rank()

    return get_group_rank(group, default_pg.rank())


def get_world_size(group: Optional[ProcessGroup] = None) -> int:
    """
    Returns the number of processes in the current process group

    Args:
        group (ProcessGroup, optional): The process group to work on. If None,
            the default process group will be used.

    Returns:
        The world size of the process group
        -1, if not part of the group

    """
    if _rank_not_in_group(group):
        return -1

    return _get_group_size(group)


def isend(tensor: torch.Tensor, dst: int, group: Optional[ProcessGroup] = None, tag: int = 0) -> Work:
    """
    Sends a tensor asynchronously.

    .. warning::
        Modifying ``tensor`` before the request completes causes undefined
        behavior.

    Args:
        tensor (Tensor): Tensor to send.
        dst (int): Destination rank.
        group (ProcessGroup, optional): The process group to work on. If None,
            the default process group will be used.
        tag (int, optional): Tag to match send with remote recv

    Returns:
        A distributed request object.
        None, if not part of the group

    """
    _check_single_tensor(tensor, "tensor")
    if _rank_not_in_group(group):
        _warn_not_in_group("isend")
        return

    if group is None or group is GroupMember.WORLD:
        default_pg = _get_default_group()
        return default_pg.send([tensor], dst, tag)
    else:
        group_dst_rank = get_group_rank(group, dst)
        return group.send([tensor], group_dst_rank, tag)


def irecv(tensor: torch.Tensor, src: Optional[int] = None, group: Optional[ProcessGroup] = None, tag: int = 0) -> Work:
    """
    Receives a tensor asynchronously.

    Args:
        tensor (Tensor): Tensor to fill with received data.
        src (int, optional): Source rank. Will receive from any
            process if unspecified.
        group (ProcessGroup, optional): The process group to work on. If None,
            the default process group will be used.
        tag (int, optional): Tag to match recv with remote send

    Returns:
        A distributed request object.
        None, if not part of the group

    """
    _check_single_tensor(tensor, "tensor")
    if _rank_not_in_group(group):
        _warn_not_in_group("irecv")
        return

    if group is None or group is GroupMember.WORLD:
        pg = _get_default_group()
    else:
        pg = group

    if src is None:
        return pg.recv_anysource([tensor], tag)
    else:
        if pg is GroupMember.WORLD:
            return pg.recv([tensor], src, tag)
        else:
            group_src_rank = get_group_rank(pg, src)
            return pg.recv([tensor], group_src_rank, tag)


def send(tensor: torch.Tensor, dst: int, group: Optional[ProcessGroup] = None, tag: int = 0) -> Work:
    """
    Sends a tensor synchronously.

    Args:
        tensor (Tensor): Tensor to send.
        dst (int): Destination rank.
        group (ProcessGroup, optional): The process group to work on. If None,
            the default process group will be used.
        tag (int, optional): Tag to match send with remote recv

    """
    _check_single_tensor(tensor, "tensor")
    if _rank_not_in_group(group):
        _warn_not_in_group("send")
        return

    if group is None or group is GroupMember.WORLD:
        default_pg = _get_default_group()
        default_pg.send([tensor], dst, tag).wait()
    else:
        group_dst_rank = get_group_rank(group, dst)
        group.send([tensor], group_dst_rank, tag).wait()


def recv(tensor: torch.Tensor, src: Optional[int] = None, group: Optional[ProcessGroup] = None, tag: int = 0) -> Work:
    """
    Receives a tensor synchronously.

    Args:
        tensor (Tensor): Tensor to fill with received data.
        src (int, optional): Source rank. Will receive from any
            process if unspecified.
        group (ProcessGroup, optional): The process group to work on. If None,
            the default process group will be used.
        tag (int, optional): Tag to match recv with remote send

    Returns:
        Sender rank
        -1, if not part of the group

    """
    _check_single_tensor(tensor, "tensor")
    if _rank_not_in_group(group):
        _warn_not_in_group("recv")
        return -1

    if group is None:
        pg = _get_default_group()
    else:
        pg = group

    if src is None:
        work = pg.recv_anysource([tensor], tag)
        work.wait()
        src_rank = work._source_rank()
        if group is None or group is GroupMember.WORLD:
            return src_rank
        else:
            return get_global_rank(pg, src_rank)
    else:
        if group is None or group is GroupMember.WORLD:
            pg.recv([tensor], src, tag).wait()
        else:
            group_src_rank = get_group_rank(pg, src)
            pg.recv([tensor], group_src_rank, tag).wait()
        return src


class P2POp(object):
    """
    A class to build point-to-point operations for ``batch_isend_irecv``.

    This class builds the type of P2P operation, communication buffer, peer rank,
    Process Group group, and tag. Instances of this class will be passed to
    ``batch_isend_irecv`` for point-to-point communications.

    Args:
        op (Callable): A function to send data to or receive data from a peer process.
            The type of ``op`` is either ``torch.distributed.isend`` or
            ``torch.distributed.irecv``.
        tensor (Tensor): Tensor to send or receive.
        peer (int): Destination or source rank.
        group (ProcessGroup, optional): The process group to work on. If None,
            the default process group will be used.
        tag (int, optional): Tag to match send with recv.
    """

    def __init__(self, op, tensor, peer, group=None, tag=0):
        self.op = op
        self.tensor = tensor
        self.peer = peer
        self.group = group
        self.tag = tag

    def __new__(cls, op, tensor, peer, group=None, tag=0):
        _check_op(op)
        _check_single_tensor(tensor, "tensor")
        return object.__new__(cls)


@contextlib.contextmanager
def _coalescing_manager(group, reqs):
    if group is None:
        group = _get_default_group()
    group._start_coalescing()
    try:
        yield
    finally:
        group._end_coalescing(reqs)


def batch_isend_irecv(p2p_op_list):
    """
    Send or Receive a batch of tensors asynchronously and return a list of requests.

    Process each of the operations in ``p2p_op_list`` and return the corresponding
    requests. NCCL, Gloo, and UCC backend are currently supported.

    Args:
        p2p_op_list: A list of point-to-point operations(type of each operator is
            ``torch.distributed.P2POp``). The order of the isend/irecv in the list
            matters and it needs to match with corresponding isend/irecv on the
            remote end.

    Returns:
        A list of distributed request objects returned by calling the corresponding
        op in the op_list.

    Examples:
        >>> # xdoctest: +SKIP("no rank")
        >>> send_tensor = torch.arange(2) + 2 * rank
        >>> recv_tensor = torch.randn(2)
        >>> send_op = dist.P2POp(dist.isend, send_tensor, (rank + 1)%world_size)
        >>> recv_op = dist.P2POp(dist.irecv, recv_tensor, (rank - 1 + world_size)%world_size)
        >>> reqs = batch_isend_irecv([send_op, recv_op])
        >>> for req in reqs:
        >>>     req.wait()
        >>> recv_tensor
        tensor([2, 3])     # Rank 0
        tensor([0, 1])     # Rank 1

    .. note:: Note that when this API is used with the NCCL PG backend, users must set
        the current GPU device with `torch.cuda.set_device`, otherwise it will
        lead to unexpected hang issues.

        In addition, if this API is the first collective call in the ``group``
        passed to ``dist.P2POp``, all ranks of the ``group`` must participate in
        this API call; otherwise, the behavior is undefined. If this API call is
        not the first collective call in the ``group``, batched P2P operations
        involving only a subset of ranks of the ``group`` are allowed.
    """
    _check_p2p_op_list(p2p_op_list)
    group = p2p_op_list[0].group
    reqs = []
    with _coalescing_manager(group, reqs):
        for p2p_op in p2p_op_list:
            op = p2p_op.op
            tensor = p2p_op.tensor
            peer = p2p_op.peer
            curr_group = p2p_op.group
            tag = p2p_op.tag

            ret = op(tensor, peer, curr_group, tag)

            if ret is not None:
                reqs.append(ret)
    return reqs


def exception_handler(func):
    @functools.wraps(func)
    def wrapper(*args, **kwargs):
        try:
            return func(*args, **kwargs)
        except Exception as error:
            if is_initialized():
                error_msg_dict = {
                    "func_name": f"{func.__name__}",
                    "args": f"{args}, {kwargs}",
                    "backend": f"{get_backend()}",
                    "world_size": f"{get_world_size()}",
                    "global_rank": f"{get_rank()}",
                    "local_rank": f"{get_rank(kwargs.get('group'))}",
                    "error": f"{error}",
                }
            else:
                error_msg_dict = {
                    "func_name": f"{func.__name__}",
                    "args": f"{args}, {kwargs}",
                    "error": f"{error}",
                }
            _c10d_error_logger.debug(error_msg_dict)
            raise
    return wrapper


@exception_handler
def broadcast_multigpu(tensor_list, src, group=None, async_op=False, src_tensor=0):
    """
    Broadcasts the tensor to the whole group with multiple GPU tensors
    per node.

    ``tensor`` must have the same number of elements in all the GPUs from
    all processes participating in the collective. each tensor in the list must
    be on a different GPU

    Only nccl and gloo backend are currently supported
    tensors should only be GPU tensors

    Args:
        tensor_list (List[Tensor]): Tensors that participate in the collective
            operation. If ``src`` is the rank, then the specified ``src_tensor``
            element of ``tensor_list`` (``tensor_list[src_tensor]``) will be
            broadcast to all other tensors (on different GPUs) in the src process
            and all tensors in ``tensor_list`` of other non-src processes.
            You also need to make sure that ``len(tensor_list)`` is the same
            for all the distributed processes calling this function.

        src (int): Source rank.
        group (ProcessGroup, optional): The process group to work on. If None,
            the default process group will be used.
        async_op (bool, optional): Whether this op should be an async op
        src_tensor (int, optional): Source tensor rank within ``tensor_list``

    Returns:
        Async work handle, if async_op is set to True.
        None, if not async_op or if not part of the group

    """
    warnings.warn(
        "torch.distributed.broadcast_multigpu will be deprecated. If you must "
        "use it, please revisit our documentation later at "
        "https://pytorch.org/docs/master/distributed.html#multi-gpu-collective-functions"
    )

    if _rank_not_in_group(group):
        _warn_not_in_group("broadcast_multigpu")
        return

    opts = BroadcastOptions()
    opts.rootRank = src
    opts.rootTensor = src_tensor

    if group is None or group is GroupMember.WORLD:
        default_pg = _get_default_group()
        work = default_pg.broadcast(tensor_list, opts)
    else:
        group_src_rank = get_group_rank(group, src)
        opts.rootRank = group_src_rank
        work = group.broadcast(tensor_list, opts)
    if async_op:
        return work
    else:
        work.wait()


@exception_handler
def broadcast(tensor, src, group=None, async_op=False):
    """
    Broadcasts the tensor to the whole group.

    ``tensor`` must have the same number of elements in all processes
    participating in the collective.

    Args:
        tensor (Tensor): Data to be sent if ``src`` is the rank of current
            process, and tensor to be used to save received data otherwise.
        src (int): Source rank.
        group (ProcessGroup, optional): The process group to work on. If None,
            the default process group will be used.
        async_op (bool, optional): Whether this op should be an async op

    Returns:
        Async work handle, if async_op is set to True.
        None, if not async_op or if not part of the group

    """
    _check_single_tensor(tensor, "tensor")
    if _rank_not_in_group(group):
        _warn_not_in_group("broadcast")
        return

    opts = BroadcastOptions()
    opts.rootRank = src
    opts.rootTensor = 0

    if group is None or group is GroupMember.WORLD:
        default_pg = _get_default_group()
        work = default_pg.broadcast([tensor], opts)
    else:
        group_src_rank = get_group_rank(group, src)
        opts.rootRank = group_src_rank
        work = group.broadcast([tensor], opts)
    if async_op:
        return work
    else:
        work.wait()

@exception_handler
def all_reduce_multigpu(tensor_list, op=ReduceOp.SUM, group=None, async_op=False):
    r"""
    Reduces the tensor data across all machines in such a way that all get
    the final result. This function reduces a number of tensors on every node,
    while each tensor resides on different GPUs.
    Therefore, the input tensor in the tensor list needs to be GPU tensors.
    Also, each tensor in the tensor list needs to reside on a different GPU.

    After the call, all ``tensor`` in ``tensor_list`` is going to be bitwise
    identical in all processes.

    Complex tensors are supported.

    Only nccl and gloo backend is currently supported
    tensors should only be GPU tensors

    Args:
        tensor_list (List[Tensor]): List of input and output tensors of
            the collective. The function operates in-place and requires that
            each tensor to be a GPU tensor on different GPUs.
            You also need to make sure that ``len(tensor_list)`` is the same for
            all the distributed processes calling this function.
        op (optional): One of the values from
            ``torch.distributed.ReduceOp``
            enum.  Specifies an operation used for element-wise reductions.
        group (ProcessGroup, optional): The process group to work on. If
            ``None``, the default process group will be used.
        async_op (bool, optional): Whether this op should be an async op

    Returns:
        Async work handle, if async_op is set to True.
        None, if not async_op or if not part of the group

    """
    warnings.warn(
        "torch.distributed.all_reduce_multigpu will be deprecated. If you must "
        "use it, please revisit our documentation later at "
        "https://pytorch.org/docs/master/distributed.html#multi-gpu-collective-functions"
    )

    if _rank_not_in_group(group):
        return

    tensor_list = [
        t if not t.is_complex() else torch.view_as_real(t) for t in tensor_list
    ]

    opts = AllreduceOptions()
    opts.reduceOp = op
    if group is None:
        default_pg = _get_default_group()
        work = default_pg.allreduce(tensor_list, opts)
    else:
        work = group.allreduce(tensor_list, opts)

    if async_op:
        return work
    else:
        work.wait()

@exception_handler
def all_reduce(tensor, op=ReduceOp.SUM, group=None, async_op=False):
    """
    Reduces the tensor data across all machines in such a way that all get
    the final result.

    After the call ``tensor`` is going to be bitwise identical in all processes.

    Complex tensors are supported.

    Args:
        tensor (Tensor): Input and output of the collective. The function
            operates in-place.
        op (optional): One of the values from
            ``torch.distributed.ReduceOp``
            enum.  Specifies an operation used for element-wise reductions.
        group (ProcessGroup, optional): The process group to work on. If None,
            the default process group will be used.
        async_op (bool, optional): Whether this op should be an async op

    Returns:
        Async work handle, if async_op is set to True.
        None, if not async_op or if not part of the group

    Examples:
        >>> # xdoctest: +SKIP("no rank")
        >>> # All tensors below are of torch.int64 type.
        >>> # We have 2 process groups, 2 ranks.
        >>> tensor = torch.arange(2, dtype=torch.int64) + 1 + 2 * rank
        >>> tensor
        tensor([1, 2]) # Rank 0
        tensor([3, 4]) # Rank 1
        >>> dist.all_reduce(tensor, op=ReduceOp.SUM)
        >>> tensor
        tensor([4, 6]) # Rank 0
        tensor([4, 6]) # Rank 1

        >>> # All tensors below are of torch.cfloat type.
        >>> # We have 2 process groups, 2 ranks.
        >>> tensor = torch.tensor([1+1j, 2+2j], dtype=torch.cfloat) + 2 * rank * (1+1j)
        >>> tensor
        tensor([1.+1.j, 2.+2.j]) # Rank 0
        tensor([3.+3.j, 4.+4.j]) # Rank 1
        >>> dist.all_reduce(tensor, op=ReduceOp.SUM)
        >>> tensor
        tensor([4.+4.j, 6.+6.j]) # Rank 0
        tensor([4.+4.j, 6.+6.j]) # Rank 1

    """
    _check_single_tensor(tensor, "tensor")
    if _rank_not_in_group(group):
        _warn_not_in_group("all_reduce")
        return

    if tensor.is_complex():
        if not supports_complex(op):
            raise RuntimeError(f"all_reduce does not support {op} on complex tensors")
        tensor = torch.view_as_real(tensor)

    opts = AllreduceOptions()
    opts.reduceOp = op
    if group is None:
        default_pg = _get_default_group()
        work = default_pg.allreduce([tensor], opts)
    else:
        work = group.allreduce([tensor], opts)

    if async_op:
        return work
    else:
        work.wait()

@exception_handler
def all_reduce_coalesced(tensors, op=ReduceOp.SUM, group=None, async_op=False):
    """
    WARNING: at this time individual shape checking is not implemented across nodes.
    For example, if the rank 0 node passes [torch.rand(4), torch.rand(2)] and the
    rank 1 node passes [torch.rand(2), torch.rand(2), torch.rand(2)], the allreduce
    operation will proceed without complaint and return erroneous outputs. This lack
    of shape checking results in significant performance improvements but users of this
    function should take extra care to ensure that each node passes in tensors whose
    shapes match across nodes.

    Reduces each tensor in tensors (residing on the same device) across all machines
    in such a way that all get the final result.

    After the call each tensor in tensors is going to bitwise identical
    in all processes.

    Complex tensors are supported.

    Args:
        tensors (List[Tensor]): Input and output of the collective. The function
            operates in-place.
        op (Optional[ReduceOp]): One of the values from
            ``torch.distributed.ReduceOp`` enum. Specifies an operation used for
            element-wise reductions.
        group (ProcessGroup, optional): The process group to work on. If None,
            the default process group will be used.
        async_op (Optional[bool]): Whether this op should be an async op.

    Returns:
        Async work handle, if async_op is set to True.
        None, if not async_op or if not part of the group.

    """
    warnings.warn(
        "torch.distributed.all_reduce_coalesced will be deprecated. If you must "
        "use it, please revisit our documentation later at "
        "https://pytorch.org/docs/master/distributed.html#collective-functions"
    )
    _check_tensor_list(tensors, "tensor")
    _ensure_all_tensors_same_dtype(tensors)
    if _rank_not_in_group(group):
        _warn_not_in_group("all_reduce_coalesced")
        return

    if any([t.is_complex() for t in tensors]) and not supports_complex(op):
        raise RuntimeError(f"all_reduce does not support {op} on complex tensors")

    tensors = [t if not t.is_complex() else torch.view_as_real(t) for t in tensors]

    opts = AllreduceCoalescedOptions()
    opts.reduceOp = op
    if group is None:
        default_pg = _get_default_group()
        work = default_pg.allreduce_coalesced(tensors, opts)
    else:
        work = group.allreduce_coalesced(tensors, opts)

    if async_op:
        return work.get_future()
    else:
        work.wait()

@exception_handler
def reduce_multigpu(
    tensor_list, dst, op=ReduceOp.SUM, group=None, async_op=False, dst_tensor=0
):
    """
    Reduces the tensor data on multiple GPUs across all machines. Each tensor
    in ``tensor_list`` should reside on a separate GPU

    Only the GPU of ``tensor_list[dst_tensor]`` on the process with rank ``dst``
    is going to receive the final result.

    Only nccl backend is currently supported
    tensors should only be GPU tensors

    Args:
        tensor_list (List[Tensor]): Input and output GPU tensors of the
            collective. The function operates in-place.
            You also need to make sure that ``len(tensor_list)`` is the same for
            all the distributed processes calling this function.
        dst (int): Destination rank
        op (optional): One of the values from
            ``torch.distributed.ReduceOp``
            enum.  Specifies an operation used for element-wise reductions.
        group (ProcessGroup, optional): The process group to work on. If None,
            the default process group will be used.
        async_op (bool, optional): Whether this op should be an async op
        dst_tensor (int, optional): Destination tensor rank within
                                    ``tensor_list``

    Returns:
        Async work handle, if async_op is set to True.
        None, otherwise

    """
    warnings.warn(
        "torch.distributed.reduce_multigpu will be deprecated. If you must "
        "use it, please revisit our documentation later at "
        "https://pytorch.org/docs/master/distributed.html#multi-gpu-collective-functions"
    )

    if _rank_not_in_group(group):
        _warn_not_in_group("reduce_multigpu")
        return

    opts = ReduceOptions()
    opts.reduceOp = op
    opts.rootRank = dst
    opts.rootTensor = dst_tensor

    if group is None or group is GroupMember.WORLD:
        default_pg = _get_default_group()
        work = default_pg.reduce(tensor_list, opts)
    else:
        group_dst_rank = get_group_rank(group, dst)
        opts.rootRank = group_dst_rank
        work = group.reduce(tensor_list, opts)

    if async_op:
        return work
    else:
        work.wait()

@exception_handler
def reduce(tensor, dst, op=ReduceOp.SUM, group=None, async_op=False):
    """
    Reduces the tensor data across all machines.

    Only the process with rank ``dst`` is going to receive the final result.

    Args:
        tensor (Tensor): Input and output of the collective. The function
            operates in-place.
        dst (int): Destination rank
        op (optional): One of the values from
            ``torch.distributed.ReduceOp``
            enum.  Specifies an operation used for element-wise reductions.
        group (ProcessGroup, optional): The process group to work on. If None,
            the default process group will be used.
        async_op (bool, optional): Whether this op should be an async op

    Returns:
        Async work handle, if async_op is set to True.
        None, if not async_op or if not part of the group

    """
    _check_single_tensor(tensor, "tensor")
    if _rank_not_in_group(group):
        _warn_not_in_group("reduce")
        return

    opts = ReduceOptions()
    opts.reduceOp = op
    opts.rootRank = dst

    if group is None or group is GroupMember.WORLD:
        default_pg = _get_default_group()
        work = default_pg.reduce([tensor], opts)
    else:
        group_dst_rank = get_group_rank(group, dst)
        opts.rootRank = group_dst_rank
        work = group.reduce([tensor], opts)

    if async_op:
        return work
    else:
        work.wait()

@exception_handler
def all_gather_multigpu(
    output_tensor_lists, input_tensor_list, group=None, async_op=False
):
    """
    Gathers tensors from the whole group in a list.
    Each tensor in ``tensor_list`` should reside on a separate GPU

    Only nccl backend is currently supported
    tensors should only be GPU tensors

    Complex tensors are supported.

    Args:
        output_tensor_lists (List[List[Tensor]]): Output lists. It should
            contain correctly-sized tensors on each GPU to be used for output
            of the collective, e.g. ``output_tensor_lists[i]`` contains the
            all_gather result that resides on the GPU of
            ``input_tensor_list[i]``.

            Note that each element of ``output_tensor_lists`` has the size of
            ``world_size * len(input_tensor_list)``, since the function all
            gathers the result from every single GPU in the group. To interpret
            each element of ``output_tensor_lists[i]``, note that
            ``input_tensor_list[j]`` of rank k will be appear in
            ``output_tensor_lists[i][k * world_size + j]``

            Also note that ``len(output_tensor_lists)``, and the size of each
            element in ``output_tensor_lists`` (each element is a list,
            therefore ``len(output_tensor_lists[i])``) need to be the same
            for all the distributed processes calling this function.

        input_tensor_list (List[Tensor]): List of tensors(on different GPUs) to
            be broadcast from current process.
            Note that ``len(input_tensor_list)`` needs to be the same for
            all the distributed processes calling this function.

        group (ProcessGroup, optional): The process group to work on. If None,
            the default process group will be used.
        async_op (bool, optional): Whether this op should be an async op

    Returns:
        Async work handle, if async_op is set to True.
        None, if not async_op or if not part of the group

    """
    warnings.warn(
        "torch.distributed.all_gather_multigpu will be deprecated. If you must "
        "use it, please revisit our documentation later at "
        "https://pytorch.org/docs/master/distributed.html#multi-gpu-collective-functions"
    )

    if _rank_not_in_group(group):
        _warn_not_in_group("all_gather_multigpu")
        return

    output_tensor_lists = [
        [t if not t.is_complex() else torch.view_as_real(t) for t in l]
        for l in output_tensor_lists
    ]
    input_tensor_list = [
        t if not t.is_complex() else torch.view_as_real(t) for t in input_tensor_list
    ]

    if group is None:
        default_pg = _get_default_group()
        work = default_pg.allgather(output_tensor_lists, input_tensor_list)
    else:
        work = group.allgather(output_tensor_lists, input_tensor_list)

    if async_op:
        return work
    else:
        work.wait()


def _object_to_tensor(obj, device):
    f = io.BytesIO()
    _pickler(f).dump(obj)
    byte_storage = torch.ByteStorage.from_buffer(f.getvalue())  # type: ignore[attr-defined]
    # Do not replace `torch.ByteTensor` or `torch.LongTensor` with torch.tensor and specifying dtype.
    # Otherwise, it will casue 100X slowdown.
    # See: https://github.com/pytorch/pytorch/issues/65696
    byte_tensor = torch.ByteTensor(byte_storage).to(device)
    local_size = torch.LongTensor([byte_tensor.numel()]).to(device)
    return byte_tensor, local_size


def _tensor_to_object(tensor, tensor_size):
    tensor = tensor.cpu()
    buf = tensor.numpy().tobytes()[:tensor_size]
    return _unpickler(io.BytesIO(buf)).load()

def _check_for_nccl_backend(group):
    pg = group or _get_default_group()
    # Gate PG wrapper check on Gloo availability.
    if _GLOO_AVAILABLE:
        # It is not expected for PG to be wrapped many times, but support it just
        # in case
        while isinstance(pg, _ProcessGroupWrapper):
            pg = pg.wrapped_pg

    return (
        is_nccl_available() and
        isinstance(pg, ProcessGroupNCCL)
    )

@exception_handler
def all_gather_object(object_list, obj, group=None):
    """
    Gathers picklable objects from the whole group into a list. Similar to
    :func:`all_gather`, but Python objects can be passed in. Note that the object
    must be picklable in order to be gathered.

    Args:
        object_list (list[Any]): Output list. It should be correctly sized as the
            size of the group for this collective and will contain the output.
        object (Any): Pickable Python object to be broadcast from current process.
        group (ProcessGroup, optional): The process group to work on. If None,
            the default process group will be used. Default is ``None``.

    Returns:
        None. If the calling rank is part of this group, the output of the
        collective will be populated into the input ``object_list``. If the
        calling rank is not part of the group, the passed in ``object_list`` will
        be unmodified.

    .. note:: Note that this API differs slightly from the :func:`all_gather`
        collective since it does not provide an ``async_op`` handle and thus
        will be a blocking call.

    .. note:: For NCCL-based processed groups, internal tensor representations
        of objects must be moved to the GPU device before communication takes
        place. In this case, the device used is given by
        ``torch.cuda.current_device()`` and it is the user's responsiblity to
        ensure that this is set so that each rank has an individual GPU, via
        ``torch.cuda.set_device()``.

    .. warning::
        :func:`all_gather_object` uses ``pickle`` module implicitly, which is
        known to be insecure. It is possible to construct malicious pickle data
        which will execute arbitrary code during unpickling. Only call this
        function with data you trust.

    Example::
        >>> # xdoctest: +SKIP("need process group init")
        >>> # Note: Process group initialization omitted on each rank.
        >>> import torch.distributed as dist
        >>> # Assumes world_size of 3.
        >>> gather_objects = ["foo", 12, {1: 2}] # any picklable object
        >>> output = [None for _ in gather_objects]
        >>> dist.all_gather_object(output, gather_objects[dist.get_rank()])
        >>> output
        ['foo', 12, {1: 2}]
    """
    if _rank_not_in_group(group):
        _warn_not_in_group("all_gather_object")
        return

    current_device = _get_pg_device(group)
    input_tensor, local_size = _object_to_tensor(obj, current_device)

    # Gather all local sizes. This is so that we can find the max size, and index
    # until the correct size when deserializing the tensors.
    group_size = get_world_size(group=group)
    object_sizes_tensor = torch.zeros(
        group_size, dtype=torch.long, device=current_device
    )
    object_size_list = [
        object_sizes_tensor[i].unsqueeze(dim=0) for i in range(group_size)
    ]
    # Allgather tensor sizes
    all_gather(object_size_list, local_size, group=group)
    max_object_size = int(max(object_size_list).item())  # type: ignore[type-var]
    # Resize tensor to max size across all ranks.
    input_tensor.resize_(max_object_size)
    coalesced_output_tensor = torch.empty(
        max_object_size * group_size, dtype=torch.uint8, device=current_device
    )
    # Output tensors are nonoverlapping views of coalesced_output_tensor
    output_tensors = [
        coalesced_output_tensor[max_object_size * i : max_object_size * (i + 1)]
        for i in range(group_size)
    ]
    all_gather(output_tensors, input_tensor, group=group)
    # Deserialize outputs back to object.
    for i, tensor in enumerate(output_tensors):
        tensor = tensor.type(torch.uint8)
        if tensor.device != torch.device("cpu"):
            tensor = tensor.cpu()
        tensor_size = object_size_list[i]
        object_list[i] = _tensor_to_object(tensor, tensor_size)


@exception_handler
def gather_object(obj, object_gather_list=None, dst=0, group=None):
    """
    Gathers picklable objects from the whole group in a single process.
    Similar to :func:`gather`, but Python objects can be passed in. Note that the
    object must be picklable in order to be gathered.

    Args:
        obj (Any): Input object. Must be picklable.
        object_gather_list (list[Any]): Output list. On the ``dst`` rank, it
            should be correctly sized as the size of the group for this
            collective and will contain the output. Must be ``None`` on non-dst
            ranks. (default is ``None``)
        dst (int, optional): Destination rank. (default is 0)
        group: (ProcessGroup, optional): The process group to work on. If None,
            the default process group will be used. Default is ``None``.

    Returns:
        None. On the ``dst`` rank, ``object_gather_list`` will contain the
        output of the collective.

    .. note:: Note that this API differs slightly from the gather collective
        since it does not provide an async_op handle and thus will be a blocking
        call.

    .. note:: For NCCL-based processed groups, internal tensor representations
        of objects must be moved to the GPU device before communication takes
        place. In this case, the device used is given by
        ``torch.cuda.current_device()`` and it is the user's responsiblity to
        ensure that this is set so that each rank has an individual GPU, via
        ``torch.cuda.set_device()``.

    .. warning::
        :func:`gather_object` uses ``pickle`` module implicitly, which is
        known to be insecure. It is possible to construct malicious pickle data
        which will execute arbitrary code during unpickling. Only call this
        function with data you trust.

    Example::
        >>> # xdoctest: +SKIP("need process group init")
        >>> # Note: Process group initialization omitted on each rank.
        >>> import torch.distributed as dist
        >>> # Assumes world_size of 3.
        >>> gather_objects = ["foo", 12, {1: 2}] # any picklable object
        >>> output = [None for _ in gather_objects]
        >>> dist.gather_object(
        ...     gather_objects[dist.get_rank()],
        ...     output if dist.get_rank() == 0 else None,
        ...     dst=0
        ... )
        >>> # On rank 0
        >>> output
        ['foo', 12, {1: 2}]
    """
    if _rank_not_in_group(group):
        _warn_not_in_group("gather_object")
        return

    # Ensure object_gather_list is specified appopriately.
    my_rank = get_rank()
    _validate_output_list_for_rank(my_rank, dst, object_gather_list)
    current_device = _get_pg_device(group)
    input_tensor, local_size = _object_to_tensor(obj, current_device)

    # Gather all local sizes. This is so that we can find the max size, and index
    # until the correct size when deserializing the tensors.
    group_size = get_world_size(group=group)
    object_sizes_tensor = torch.zeros(
        group_size, dtype=torch.long, device=current_device
    )
    object_size_list = [
        object_sizes_tensor[i].unsqueeze(dim=0) for i in range(group_size)
    ]
    # Allgather tensor sizes. An all-gather is needed here despite this being a
    # gather, since each rank needs to broadcast a tensor of the same (maximal)
    # size.
    all_gather(object_size_list, local_size, group=group)
    max_object_size = int(max(object_size_list).item())  # type: ignore[type-var]
    # Resize tensor to max size across all ranks.
    input_tensor.resize_(max_object_size)
    # Avoid populating output tensors if the result won't be gathered on this rank.
    if my_rank == dst:
        coalesced_output_tensor = torch.empty(
            max_object_size * group_size, dtype=torch.uint8, device=current_device
        )
        # Output tensors are nonoverlapping views of coalesced_output_tensor
        output_tensors = [
            coalesced_output_tensor[max_object_size * i : max_object_size * (i + 1)]
            for i in range(group_size)
        ]
    # All ranks call gather with equal-sized tensors.
    gather(
        input_tensor,
        gather_list=output_tensors if my_rank == dst else None,
        dst=dst,
        group=group,
    )
    if my_rank != dst:
        return
    for i, tensor in enumerate(output_tensors):
        tensor = tensor.type(torch.uint8)
        tensor_size = object_size_list[i]
        object_gather_list[i] = _tensor_to_object(tensor, tensor_size)


@exception_handler
def broadcast_object_list(object_list, src=0, group=None, device=None):
    """
    Broadcasts picklable objects in ``object_list`` to the whole group. Similar
    to :func:`broadcast`, but Python objects can be passed in.
    Note that all objects in ``object_list`` must be picklable in order to be
    broadcasted.

    Args:
        object_list (List[Any]): List of input objects to broadcast.
            Each object must be picklable. Only objects on the ``src`` rank will
            be broadcast, but each rank must provide lists of equal sizes.
        src (int): Source rank from which to broadcast ``object_list``.
        group: (ProcessGroup, optional): The process group to work on. If None,
            the default process group will be used. Default is ``None``.
        device (``torch.device``, optional): If not None, the objects are
            serialized and converted to tensors which are moved to the
            ``device`` before broadcasting. Default is ``None``.

    Returns:
        ``None``. If rank is part of the group, ``object_list`` will contain the
        broadcasted objects from ``src`` rank.

    .. note:: For NCCL-based processed groups, internal tensor representations
        of objects must be moved to the GPU device before communication takes
        place. In this case, the device used is given by
        ``torch.cuda.current_device()`` and it is the user's responsiblity to
        ensure that this is set so that each rank has an individual GPU, via
        ``torch.cuda.set_device()``.

    .. note:: Note that this API differs slightly from the :func:`all_gather`
        collective since it does not provide an ``async_op`` handle and thus
        will be a blocking call.

    .. warning::
        :func:`broadcast_object_list` uses ``pickle`` module implicitly, which
        is known to be insecure. It is possible to construct malicious pickle
        data which will execute arbitrary code during unpickling. Only call this
        function with data you trust.

    Example::
        >>> # xdoctest: +SKIP("need process group init")
        >>> # Note: Process group initialization omitted on each rank.
        >>> import torch.distributed as dist
        >>> if dist.get_rank() == 0:
        >>>     # Assumes world_size of 3.
        >>>     objects = ["foo", 12, {1: 2}] # any picklable object
        >>> else:
        >>>     objects = [None, None, None]
        >>> # Assumes backend is not NCCL
        >>> device = torch.device("cpu")
        >>> dist.broadcast_object_list(objects, src=0, device=device)
        >>> objects
        ['foo', 12, {1: 2}]
    """
    if _rank_not_in_group(group):
        _warn_not_in_group("broadcast_object_list")
        return

    # Current device selection.
    # To preserve backwards compatibility, ``device`` is default to ``None``
    # in which case we run current logic of device selection, i.e.
    # ``current_device`` is CUDA if backend is NCCL otherwise CPU device. In the
    # case it is not ``None`` we move the size and object tensors to be
    # broadcasted to this device.
    current_device = device or _get_pg_device(group)
    my_rank = get_rank()
    # Serialize object_list elements to tensors on src rank.
    if my_rank == src:
        tensor_list, size_list = zip(*[_object_to_tensor(obj, current_device) for obj in object_list])
        object_sizes_tensor = torch.cat(size_list)
    else:
        object_sizes_tensor = torch.empty(len(object_list), dtype=torch.long, device=current_device)

    # Broadcast object sizes
    broadcast(object_sizes_tensor, src=src, group=group)

    # Concatenate and broadcast serialized object tensors
    if my_rank == src:
        object_tensor = torch.cat(tensor_list)
    else:
        object_tensor = torch.empty(  # type: ignore[call-overload]
            torch.sum(object_sizes_tensor).item(),  # type: ignore[arg-type]
            dtype=torch.uint8,
            device=current_device
        )

    broadcast(object_tensor, src=src, group=group)
    # Deserialize objects using their stored sizes.
    offset = 0
    if my_rank != src:
        for i, obj_size in enumerate(object_sizes_tensor):
            obj_view = object_tensor[offset : offset + obj_size]
            obj_view = obj_view.type(torch.uint8)
            if obj_view.device != torch.device("cpu"):
                obj_view = obj_view.cpu()
            offset += obj_size
            object_list[i] = _tensor_to_object(obj_view, obj_size)


@exception_handler
def scatter_object_list(
    scatter_object_output_list, scatter_object_input_list, src=0, group=None
):
    """
    Scatters picklable objects in ``scatter_object_input_list`` to the whole
    group. Similar to :func:`scatter`, but Python objects can be passed in. On
    each rank, the scattered object will be stored as the first element of
    ``scatter_object_output_list``. Note that all objects in
    ``scatter_object_input_list`` must be picklable in order to be scattered.

    Args:
        scatter_object_output_list (List[Any]): Non-empty list whose first
            element will store the object scattered to this rank.
        scatter_object_input_list (List[Any]): List of input objects to scatter.
            Each object must be picklable. Only objects on the ``src`` rank will
            be scattered, and the argument can be ``None`` for non-src ranks.
        src (int): Source rank from which to scatter
            ``scatter_object_input_list``.
        group: (ProcessGroup, optional): The process group to work on. If None,
            the default process group will be used. Default is ``None``.

    Returns:
        ``None``. If rank is part of the group, ``scatter_object_output_list``
        will have its first element set to the scattered object for this rank.

    .. note:: Note that this API differs slightly from the scatter collective
        since it does not provide an ``async_op`` handle and thus will be a
        blocking call.

    .. warning::
        :func:`scatter_object_list` uses ``pickle`` module implicitly, which
        is known to be insecure. It is possible to construct malicious pickle
        data which will execute arbitrary code during unpickling. Only call this
        function with data you trust.

    Example::
        >>> # xdoctest: +SKIP("need process group init")
        >>> # Note: Process group initialization omitted on each rank.
        >>> import torch.distributed as dist
        >>> if dist.get_rank() == 0:
        >>>     # Assumes world_size of 3.
        >>>     objects = ["foo", 12, {1: 2}] # any picklable object
        >>> else:
        >>>     # Can be any list on non-src ranks, elements are not used.
        >>>     objects = [None, None, None]
        >>> output_list = [None]
        >>> dist.scatter_object_list(output_list, objects, src=0)
        >>> # Rank i gets objects[i]. For example, on rank 2:
        >>> output_list
        [{1: 2}]
    """
    if _rank_not_in_group(group):
        _warn_not_in_group("scatter_object_list")
        return

    if (
        not isinstance(scatter_object_output_list, list)
        or len(scatter_object_output_list) < 1
    ):
        raise RuntimeError(
            "Expected argument scatter_object_output_list to be a list of size at least 1."
        )

    my_rank = get_rank(group)
    pg_device = _get_pg_device(group)
    if my_rank == src:
        tensor_list, tensor_sizes = zip(
            *[_object_to_tensor(obj, pg_device) for obj in scatter_object_input_list]
        )
        tensor_list, tensor_sizes = list(tensor_list), list(tensor_sizes)

    # Src rank broadcasts the maximum tensor size. This is because all ranks are
    # expected to call into scatter() with equal-sized tensors.
    if my_rank == src:
        max_tensor_size = max(tensor_sizes)
        for tensor in tensor_list:
            tensor.resize_(max_tensor_size)
    else:
        max_tensor_size = torch.tensor([0], dtype=torch.long, device=pg_device)
    broadcast(max_tensor_size, src=src, group=group)

    # Scatter actual serialized objects
    output_tensor = torch.empty(max_tensor_size.item(), dtype=torch.uint8, device=pg_device)
    scatter(
        output_tensor,
        scatter_list=None if my_rank != src else tensor_list,
        src=src,
        group=group,
    )

    # Scatter per-object sizes to trim tensors when deserializing back to object
    obj_tensor_size = torch.tensor([0], dtype=torch.long, device=pg_device)
    scatter(
        obj_tensor_size,
        scatter_list=None if my_rank != src else tensor_sizes,
        src=src,
        group=group,
    )

    # Deserialize back to object
    scatter_object_output_list[0] = _tensor_to_object(output_tensor, obj_tensor_size)


@exception_handler
def all_gather(tensor_list, tensor, group=None, async_op=False):
    """
    Gathers tensors from the whole group in a list.

    Complex tensors are supported.

    Args:
        tensor_list (list[Tensor]): Output list. It should contain
            correctly-sized tensors to be used for output of the collective.
        tensor (Tensor): Tensor to be broadcast from current process.
        group (ProcessGroup, optional): The process group to work on. If None,
            the default process group will be used.
        async_op (bool, optional): Whether this op should be an async op

    Returns:
        Async work handle, if async_op is set to True.
        None, if not async_op or if not part of the group

    Examples:
        >>> # xdoctest: +SKIP("need process group init")
        >>> # All tensors below are of torch.int64 dtype.
        >>> # We have 2 process groups, 2 ranks.
        >>> tensor_list = [torch.zeros(2, dtype=torch.int64) for _ in range(2)]
        >>> tensor_list
        [tensor([0, 0]), tensor([0, 0])] # Rank 0 and 1
        >>> tensor = torch.arange(2, dtype=torch.int64) + 1 + 2 * rank
        >>> tensor
        tensor([1, 2]) # Rank 0
        tensor([3, 4]) # Rank 1
        >>> dist.all_gather(tensor_list, tensor)
        >>> tensor_list
        [tensor([1, 2]), tensor([3, 4])] # Rank 0
        [tensor([1, 2]), tensor([3, 4])] # Rank 1

        >>> # All tensors below are of torch.cfloat dtype.
        >>> # We have 2 process groups, 2 ranks.
        >>> tensor_list = [torch.zeros(2, dtype=torch.cfloat) for _ in range(2)]
        >>> tensor_list
        [tensor([0.+0.j, 0.+0.j]), tensor([0.+0.j, 0.+0.j])] # Rank 0 and 1
        >>> tensor = torch.tensor([1+1j, 2+2j], dtype=torch.cfloat) + 2 * rank * (1+1j)
        >>> tensor
        tensor([1.+1.j, 2.+2.j]) # Rank 0
        tensor([3.+3.j, 4.+4.j]) # Rank 1
        >>> dist.all_gather(tensor_list, tensor)
        >>> tensor_list
        [tensor([1.+1.j, 2.+2.j]), tensor([3.+3.j, 4.+4.j])] # Rank 0
        [tensor([1.+1.j, 2.+2.j]), tensor([3.+3.j, 4.+4.j])] # Rank 1

    """
    _check_tensor_list(tensor_list, "tensor_list")
    _check_single_tensor(tensor, "tensor")
    _ensure_all_tensors_same_dtype(tensor_list, tensor)
    if _rank_not_in_group(group):
        _warn_not_in_group("all_gather")
        return

    tensor_list = [
        t if not t.is_complex() else torch.view_as_real(t) for t in tensor_list
    ]
    tensor = tensor if not tensor.is_complex() else torch.view_as_real(tensor)

    if group is None:
        default_pg = _get_default_group()
        work = default_pg.allgather([tensor_list], [tensor])
    else:
        work = group.allgather([tensor_list], [tensor])

    if async_op:
        return work
    else:
        work.wait()


@exception_handler
def all_gather_into_tensor(output_tensor, input_tensor, group=None, async_op=False):
    """
    Gather tensors from all ranks and put them in a single output tensor.

    Args:
        output_tensor (Tensor): Output tensor to accommodate tensor elements
            from all ranks. It must be correctly sized to have one of the
            following forms:
            (i) a concatenation of all the input tensors along the primary
            dimension; for definition of "concatenation", see ``torch.cat()``;
            (ii) a stack of all the input tensors along the primary dimension;
            for definition of "stack", see ``torch.stack()``.
            Examples below may better explain the supported output forms.
        input_tensor (Tensor): Tensor to be gathered from current rank.
            Different from the ``all_gather`` API, the input tensors in this
            API must have the same size across all ranks.
        group (ProcessGroup, optional): The process group to work on. If None,
            the default process group will be used.
        async_op (bool, optional): Whether this op should be an async op

    Returns:
        Async work handle, if async_op is set to True.
        None, if not async_op or if not part of the group

    Examples:
        >>> # xdoctest: +SKIP("need process group init")
        >>> # All tensors below are of torch.int64 dtype and on CUDA devices.
        >>> # We have two ranks.
        >>> device = torch.device(f'cuda:{rank}')
        >>> tensor_in = torch.arange(2, dtype=torch.int64, device=device) + 1 + 2 * rank
        >>> tensor_in
        tensor([1, 2], device='cuda:0') # Rank 0
        tensor([3, 4], device='cuda:1') # Rank 1
        >>> # Output in concatenation form
        >>> tensor_out = torch.zeros(world_size * 2, dtype=torch.int64, device=device)
        >>> dist.all_gather_into_tensor(tensor_out, tensor_in)
        >>> tensor_out
        tensor([1, 2, 3, 4], device='cuda:0') # Rank 0
        tensor([1, 2, 3, 4], device='cuda:1') # Rank 1
        >>> # Output in stack form
        >>> tensor_out2 = torch.zeros(world_size, 2, dtype=torch.int64, device=device)
        >>> dist.all_gather_into_tensor(tensor_out2, tensor_in)
        >>> tensor_out2
        tensor([[1, 2],
                [3, 4]], device='cuda:0') # Rank 0
        tensor([[1, 2],
                [3, 4]], device='cuda:1') # Rank 1

    .. warning::
        The Gloo backend does not support this API.

    """
    _check_single_tensor(input_tensor, "input_tensor")
    _check_single_tensor(output_tensor, "output_tensor")
    if _rank_not_in_group(group):
        _warn_not_in_group("all_gather_into_tensor")
        return

    output_tensor = (
        output_tensor
        if not output_tensor.is_complex()
        else torch.view_as_real(output_tensor)
    )
    input_tensor = (
        input_tensor
        if not input_tensor.is_complex()
        else torch.view_as_real(input_tensor)
    )

    if group is None:
        default_pg = _get_default_group()
        work = default_pg._allgather_base(output_tensor, input_tensor)
    else:
        work = group._allgather_base(output_tensor, input_tensor)

    if async_op:
        return work
    else:
        work.wait()


@exception_handler
def _all_gather_base(output_tensor, input_tensor, group=None, async_op=False):
    """
    Single tensor all gather. Gathers a single tensor from all ranks, and puts them in a single output tensor.

    Args:
        output_tensor (Tensor): Output tensor. It should contain
            correctly-sized tensors to be used for output of the collective.
        input_tensor (Tensor): Tensor to be broadcast from current process.
        group (ProcessGroup, optional): The process group to work on. If None,
            the default process group will be used.
        async_op (bool, optional): Whether this op should be an async op

    Returns:
        Async work handle, if async_op is set to True.
        None, if not async_op or if not part of the group

    .. warning::
        `_all_gather_base` is a private function. Users should use
        `all_gather_into_tensor` instead.

    """
    warnings.warn(
        "torch.distributed._all_gather_base is a private function and will be "
        "deprecated. Please use torch.distributed.all_gather_into_tensor "
        "instead."
    )
    return all_gather_into_tensor(output_tensor, input_tensor, group, async_op)


@exception_handler
def all_gather_coalesced(
    output_tensor_lists, input_tensor_list, group=None, async_op=False
):
    """
    Gathers input tensors from the whole group in a list in a coalesced manner.

    Complex tensors are supported.

    Args:
        output_tensor_lists (list[list[Tensor]]): Output list. It should contain
            correctly-sized tensors to be used for output of the collective.
        input_tensor_list (list[Tensor]): Tensors to be broadcast from
            current process. At least one tensor has to be non empty.
        group (ProcessGroup, optional): The process group to work on. If None,
            the default process group will be used.
        async_op (bool, optional): Whether this op should be an async op.

    Returns:
        Async work handle, if async_op is set to True.
        None, if not async_op or if not part of the group

    Example:
        we have 2 process groups, 2 ranks.
        rank 0 passes:
            input_tensor_list = [[[1, 1], [1, 1]], [2], [3, 3]]
            output_tensor_lists =
               [[[[-1, -1], [-1, -1]], [-1], [-1, -1]],
                [[[-1, -1], [-1, -1]], [-1], [-1, -1]]]
        rank 1 passes:
            input_tensor_list = [[[3, 3], [3, 3]], [5], [1, 1]]
            output_tensor_lists =
               [[[[-1, -1], [-1, -1]], [-1], [-1, -1]],
                [[[-1, -1], [-1, -1]], [-1], [-1, -1]]]
        both rank 0 and 1 get:
            output_tensor_lists =
               [[[1, 1], [1, 1]], [2], [3, 3]],
                [[3, 3], [3, 3]], [5], [1, 1]]].

    WARNING: at this time individual shape checking is not implemented across nodes.
    For example, if the rank 0 node passes [torch.rand(4), torch.rand(2)] and the
    rank 1 node passes [torch.rand(2), torch.rand(2), torch.rand(2)], the
    all_gather_coalesced operation will proceed without complaint and return
    erroneous outputs. This lack of shape checking results in significant
    performance improvements but users of this function should take extra care
    to ensure that each node passes in tensors whose shapes match across nodes.
    """
    warnings.warn(
        "torch.distributed.all_gather_coalesced will be deprecated. If you must "
        "use it, please revisit our documentation later at "
        "https://pytorch.org/docs/master/distributed.html#collective-functions"
    )
    # We only check basic compatibility with C++ params here, C++ code will
    # do shape and type checking.
    if _rank_not_in_group(group):
        _warn_not_in_group("all_gather_coalesced")
        return
    _check_tensor_list(input_tensor_list, "tensor_list")
    _ensure_all_tensors_same_dtype(input_tensor_list)
    if not isinstance(output_tensor_lists, list):
        raise RuntimeError(
            "Invalid function argument: " "output_tensor_lists should be a list"
        )
    for output_tensor_list in output_tensor_lists:
        _check_tensor_list(output_tensor_list, "output_tensor_lists")
        _ensure_all_tensors_same_dtype(output_tensor_list)

    output_tensor_lists = [
        [t if not t.is_complex() else torch.view_as_real(t) for t in l]
        for l in output_tensor_lists
    ]
    input_tensor_list = [
        t if not t.is_complex() else torch.view_as_real(t) for t in input_tensor_list
    ]

    if group is None:
        default_pg = _get_default_group()
        work = default_pg.allgather_coalesced(output_tensor_lists, input_tensor_list)
    else:
        work = group.allgather_coalesced(output_tensor_lists, input_tensor_list)

    if async_op:
        return work.get_future()
    else:
        work.wait()


def _validate_output_list_for_rank(my_rank, dst, gather_list):
    if dst == my_rank:
        if not gather_list:
            raise ValueError(
                "Argument ``gather_list`` must be specified on destination rank."
            )
    elif gather_list:
        raise ValueError(
            "Argument ``gather_list`` must NOT be specified "
            "on non-destination ranks."
        )


@exception_handler
def gather(tensor, gather_list=None, dst=0, group=None, async_op=False):
    """
    Gathers a list of tensors in a single process.

    Args:
        tensor (Tensor): Input tensor.
        gather_list (list[Tensor], optional): List of appropriately-sized
            tensors to use for gathered data (default is None, must be specified
            on the destination rank)
        dst (int, optional): Destination rank (default is 0)
        group (ProcessGroup, optional): The process group to work on. If None,
            the default process group will be used.
        async_op (bool, optional): Whether this op should be an async op

    Returns:
        Async work handle, if async_op is set to True.
        None, if not async_op or if not part of the group

    """
    _check_single_tensor(tensor, "tensor")

    # Parameter ``gather_list`` may be left unspecified on non-dst ranks.
    if gather_list:
        _check_tensor_list(gather_list, "gather_list")
    else:
        gather_list = []
    _ensure_all_tensors_same_dtype(tensor, gather_list)

    if _rank_not_in_group(group):
        _warn_not_in_group("gather")
        return

    my_rank = get_rank()
    _validate_output_list_for_rank(my_rank, dst, gather_list)
    output_tensors = [gather_list] if dst == my_rank else []
    input_tensors = [tensor]

    opts = GatherOptions()
    opts.rootRank = dst

    if group is None or group is GroupMember.WORLD:
        default_pg = _get_default_group()
        work = default_pg.gather(output_tensors, input_tensors, opts)
    else:
        group_dst_rank = get_group_rank(group, dst)
        opts.rootRank = group_dst_rank
        work = group.gather(output_tensors, input_tensors, opts)

    if async_op:
        return work
    else:
        work.wait()


@exception_handler
def scatter(tensor, scatter_list=None, src=0, group=None, async_op=False):
    """
    Scatters a list of tensors to all processes in a group.

    Each process will receive exactly one tensor and store its data in the
    ``tensor`` argument.

    Complex tensors are supported.

    Args:
        tensor (Tensor): Output tensor.
        scatter_list (list[Tensor]): List of tensors to scatter (default is
            None, must be specified on the source rank)
        src (int): Source rank (default is 0)
        group (ProcessGroup, optional): The process group to work on. If None,
            the default process group will be used.
        async_op (bool, optional): Whether this op should be an async op

    Returns:
        Async work handle, if async_op is set to True.
        None, if not async_op or if not part of the group

    .. note:: Note that all Tensors in scatter_list must have the same size.

    Example::
        >>> # xdoctest: +SKIP("need process group init")
        >>> # Note: Process group initialization omitted on each rank.
        >>> import torch.distributed as dist
        >>> tensor_size = 2
        >>> t_ones = torch.ones(tensor_size)
        >>> t_fives = torch.ones(tensor_size) * 5
        >>> output_tensor = torch.zeros(tensor_size)
        >>> if dist.get_rank() == 0:
        >>>     # Assumes world_size of 2.
        >>>     # Only tensors, all of which must be the same size.
        >>>     scatter_list = [t_ones, t_fives]
        >>> else:
        >>>     scatter_list = None
        >>> dist.scatter(output_tensor, scatter_list, src=0)
        >>> # Rank i gets scatter_list[i]. For example, on rank 1:
        >>> output_tensor
        tensor([5., 5.])

    """
    _check_single_tensor(tensor, "tensor")

    # Parameter ``scatter_list`` may be left unspecified on non-src ranks.
    if scatter_list:
        _check_tensor_list(scatter_list, "scatter_list")
    else:
        scatter_list = []
    _ensure_all_tensors_same_dtype(tensor, scatter_list)

    if _rank_not_in_group(group):
        _warn_not_in_group("scatter")
        return
    scatter_list = [
        t if not t.is_complex() else torch.view_as_real(t) for t in scatter_list
    ]
    tensor = tensor if not tensor.is_complex() else torch.view_as_real(tensor)

    my_rank = get_rank()
    if src == my_rank:
        if not scatter_list:
            raise ValueError(
                "Argument ``scatter_list`` must be specified " "on source rank."
            )
        input_tensors = [scatter_list]
        output_tensors = [tensor]
    else:
        if scatter_list:
            raise ValueError(
                "Argument ``scatter_list`` must NOT be specified "
                "on non-source ranks."
            )
        input_tensors = []
        output_tensors = [tensor]

    opts = ScatterOptions()
    opts.rootRank = src

    if group is None or group is GroupMember.WORLD:
        default_pg = _get_default_group()
        work = default_pg.scatter(output_tensors, input_tensors, opts)
    else:
        group_src_rank = get_group_rank(group, src)
        opts.rootRank = group_src_rank
        work = group.scatter(output_tensors, input_tensors, opts)

    if async_op:
        return work
    else:
        work.wait()


@exception_handler
def reduce_scatter_multigpu(
    output_tensor_list, input_tensor_lists, op=ReduceOp.SUM, group=None, async_op=False
):
    """
    Reduce and scatter a list of tensors to the whole group.  Only nccl backend
    is currently supported.

    Each tensor in ``output_tensor_list`` should reside on a separate GPU, as
    should each list of tensors in ``input_tensor_lists``.

    Args:
        output_tensor_list (List[Tensor]): Output tensors (on different GPUs)
            to receive the result of the operation.

            Note that ``len(output_tensor_list)`` needs to be the same for all
            the distributed processes calling this function.

        input_tensor_lists (List[List[Tensor]]): Input lists.  It should
            contain correctly-sized tensors on each GPU to be used for input of
            the collective, e.g. ``input_tensor_lists[i]`` contains the
            reduce_scatter input that resides on the GPU of
            ``output_tensor_list[i]``.

            Note that each element of ``input_tensor_lists`` has the size of
            ``world_size * len(output_tensor_list)``, since the function
            scatters the result from every single GPU in the group.  To
            interpret each element of ``input_tensor_lists[i]``, note that
            ``output_tensor_list[j]`` of rank k receives the reduce-scattered
            result from ``input_tensor_lists[i][k * world_size + j]``

            Also note that ``len(input_tensor_lists)``, and the size of each
            element in ``input_tensor_lists`` (each element is a list,
            therefore ``len(input_tensor_lists[i])``) need to be the same for
            all the distributed processes calling this function.

        group (ProcessGroup, optional): The process group to work on. If None,
            the default process group will be used.
        async_op (bool, optional): Whether this op should be an async op.

    Returns:
        Async work handle, if async_op is set to True.
        None, if not async_op or if not part of the group.

    """
    warnings.warn(
        "torch.distributed.reduce_scatter_multigpu will be deprecated. If you must "
        "use it, please revisit our documentation later at "
        "https://pytorch.org/docs/master/distributed.html#multi-gpu-collective-functions"
    )

    if _rank_not_in_group(group):
        _warn_not_in_group("reduce_scatter_multigpu")
        return

    opts = ReduceScatterOptions()
    opts.reduceOp = op

    if group is None:
        default_pg = _get_default_group()
        work = default_pg.reduce_scatter(output_tensor_list, input_tensor_lists, opts)
    else:
        work = group.reduce_scatter(output_tensor_list, input_tensor_lists, opts)

    if async_op:
        return work
    else:
        work.wait()


@exception_handler
def reduce_scatter(output, input_list, op=ReduceOp.SUM, group=None, async_op=False):
    """
    Reduces, then scatters a list of tensors to all processes in a group.

    Args:
        output (Tensor): Output tensor.
        input_list (list[Tensor]): List of tensors to reduce and scatter.
        op (optional): One of the values from
            ``torch.distributed.ReduceOp``
            enum.  Specifies an operation used for element-wise reductions.
        group (ProcessGroup, optional): The process group to work on. If None,
            the default process group will be used.
        async_op (bool, optional): Whether this op should be an async op.

    Returns:
        Async work handle, if async_op is set to True.
        None, if not async_op or if not part of the group.

    """
    _check_single_tensor(output, "output")
    _check_tensor_list(input_list, "input_list")
    _ensure_all_tensors_same_dtype(output, input_list)
    if _rank_not_in_group(group):
        _warn_not_in_group("reduce_scatter")
        return

    opts = ReduceScatterOptions()
    opts.reduceOp = op

    if group is None:
        default_pg = _get_default_group()
        work = default_pg.reduce_scatter([output], [input_list], opts)
    else:
        work = group.reduce_scatter([output], [input_list], opts)

    if async_op:
        return work
    else:
        work.wait()


@exception_handler
def reduce_scatter_tensor(output, input, op=ReduceOp.SUM, group=None, async_op=False):
    """
    Reduces, then scatters a tensor to all ranks in a group.

    Args:
        output (Tensor): Output tensor. It should have the same size across all
            ranks.
        input (Tensor): Input tensor to be reduced and scattered. Its size
            should be output tensor size times the world size. The input tensor
            can have one of the following shapes:
            (i) a concatenation of the output tensors along the primary
            dimension, or
            (ii) a stack of the output tensors along the primary dimension.
            For definition of "concatenation", see ``torch.cat()``.
            For definition of "stack", see ``torch.stack()``.
        group (ProcessGroup, optional): The process group to work on. If None,
            the default process group will be used.
        async_op (bool, optional): Whether this op should be an async op.

    Returns:
        Async work handle, if async_op is set to True.
        None, if not async_op or if not part of the group.

    Examples:
        >>> # xdoctest: +SKIP("need process group init")
        >>> # All tensors below are of torch.int64 dtype and on CUDA devices.
        >>> # We have two ranks.
        >>> device = torch.device(f'cuda:{rank}')
        >>> tensor_out = torch.zeros(2, dtype=torch.int64, device=device)
        >>> # Input in concatenation form
        >>> tensor_in = torch.arange(world_size * 2, dtype=torch.int64, device=device)
        >>> tensor_in
        tensor([0, 1, 2, 3], device='cuda:0') # Rank 0
        tensor([0, 1, 2, 3], device='cuda:1') # Rank 1
        >>> dist.reduce_scatter_tensor(tensor_out, tensor_in)
        >>> tensor_out
        tensor([0, 2], device='cuda:0') # Rank 0
        tensor([4, 6], device='cuda:1') # Rank 1
        >>> # Input in stack form
        >>> tensor_in = torch.reshape(tensor_in, (world_size, 2))
        >>> tensor_in
        tensor([[0, 1],
                [2, 3]], device='cuda:0') # Rank 0
        tensor([[0, 1],
                [2, 3]], device='cuda:1') # Rank 1
        >>> dist.reduce_scatter_tensor(tensor_out, tensor_in)
        >>> tensor_out
        tensor([0, 2], device='cuda:0') # Rank 0
        tensor([4, 6], device='cuda:1') # Rank 1

    .. warning::
        The Gloo backend does not support this API.

    """
    _check_single_tensor(output, "output")
    _check_single_tensor(input, "input")

    if _rank_not_in_group(group):
        _warn_not_in_group("reduce_scatter_tensor")
        return

    opts = ReduceScatterOptions()
    opts.reduceOp = op

    if group is None:
        default_pg = _get_default_group()
        work = default_pg._reduce_scatter_base(output, input, opts)
    else:
        work = group._reduce_scatter_base(output, input, opts)

    if async_op:
        return work
    else:
        work.wait()


def _reduce_scatter_base(output, input, op=ReduceOp.SUM, group=None, async_op=False):
    """
    Reduces, then scatters a flattened tensor to all processes in a group.

    Args:
        output (Tensor): Output tensor.
        input (Tensor): Input tensor that is of size output tensor size times world size
        group (ProcessGroup, optional): The process group to work on. If None,
            the default process group will be used.
        async_op (bool, optional): Whether this op should be an async op.

    Returns:
        Async work handle, if async_op is set to True.
        None, if not async_op or if not part of the group.

    .. warning::
        `_reduce_scatter_base` is a private function. Users should use
        `reduce_scatter_tensor` instead.

    """
    warnings.warn(
        "torch.distributed._reduce_scatter_base is a private function and will "
        "be deprecated. Please use torch.distributed.reduce_scatter_tensor "
        "instead."
    )
    return reduce_scatter_tensor(output, input, op, group, async_op)


@exception_handler
def all_to_all_single(
    output,
    input,
    output_split_sizes=None,
    input_split_sizes=None,
    group=None,
    async_op=False,
):
    """
    Each process splits input tensor and then scatters the split list
    to all processes in a group. Then concatenate the received tensors from all
    the processes in the group and return single output tensor.

    Complex tensors are supported.

    Args:
        output (Tensor): Gathered cancatenated output tensor.
        input (Tensor): Input tensor to scatter.
        output_split_sizes: (list[Int], optional): Output split sizes for dim 0
            if specified None or empty, dim 0 of ``output`` tensor must divide
            equally by ``world_size``.
        input_split_sizes: (list[Int], optional): Input split sizes for dim 0
            if specified None or empty, dim 0 of ``input`` tensor must divide
            equally by ``world_size``.
        group (ProcessGroup, optional): The process group to work on. If None,
            the default process group will be used.
        async_op (bool, optional): Whether this op should be an async op.

    Returns:
        Async work handle, if async_op is set to True.
        None, if not async_op or if not part of the group.

    .. warning::
        `all_to_all_single` is experimental and subject to change.

    Examples:
        >>> # xdoctest: +SKIP("Undefined rank")
        >>> input = torch.arange(4) + rank * 4
        >>> input
        tensor([0, 1, 2, 3])     # Rank 0
        tensor([4, 5, 6, 7])     # Rank 1
        tensor([8, 9, 10, 11])   # Rank 2
        tensor([12, 13, 14, 15]) # Rank 3
        >>> output = torch.empty([4], dtype=torch.int64)
        >>> dist.all_to_all_single(output, input)
        >>> output
        tensor([0, 4, 8, 12])    # Rank 0
        tensor([1, 5, 9, 13])    # Rank 1
        tensor([2, 6, 10, 14])   # Rank 2
        tensor([3, 7, 11, 15])   # Rank 3

        >>> # Essentially, it is similar to following operation:
        >>> scatter_list = list(input.chunk(world_size))
        >>> gather_list  = list(output.chunk(world_size))
        >>> for i in range(world_size):
        >>>   dist.scatter(gather_list[i], scatter_list if i == rank else [], src = i)

        >>> # Another example with uneven split
        >>> input
        tensor([0, 1, 2, 3, 4, 5])                                       # Rank 0
        tensor([10, 11, 12, 13, 14, 15, 16, 17, 18])                     # Rank 1
        tensor([20, 21, 22, 23, 24])                                     # Rank 2
        tensor([30, 31, 32, 33, 34, 35, 36])                             # Rank 3
        >>> input_splits
        [2, 2, 1, 1]                                                     # Rank 0
        [3, 2, 2, 2]                                                     # Rank 1
        [2, 1, 1, 1]                                                     # Rank 2
        [2, 2, 2, 1]                                                     # Rank 3
        >>> output_splits
        [2, 3, 2, 2]                                                     # Rank 0
        [2, 2, 1, 2]                                                     # Rank 1
        [1, 2, 1, 2]                                                     # Rank 2
        [1, 2, 1, 1]                                                     # Rank 3
        >>> output = ...
        >>> dist.all_to_all_single(output, input, output_splits, input_splits)
        >>> output
        tensor([ 0,  1, 10, 11, 12, 20, 21, 30, 31])                     # Rank 0
        tensor([ 2,  3, 13, 14, 22, 32, 33])                             # Rank 1
        tensor([ 4, 15, 16, 23, 34, 35])                                 # Rank 2
        tensor([ 5, 17, 18, 24, 36])                                     # Rank 3


        >>> # Another example with tensors of torch.cfloat type.
        >>> input = torch.tensor([1+1j, 2+2j, 3+3j, 4+4j], dtype=torch.cfloat) + 4 * rank * (1+1j)
        >>> input
        tensor([1+1j, 2+2j, 3+3j, 4+4j])                                # Rank 0
        tensor([5+5j, 6+6j, 7+7j, 8+8j])                                # Rank 1
        tensor([9+9j, 10+10j, 11+11j, 12+12j])                          # Rank 2
        tensor([13+13j, 14+14j, 15+15j, 16+16j])                        # Rank 3
        >>> output = torch.empty([4], dtype=torch.int64)
        >>> dist.all_to_all_single(output, input)
        >>> output
        tensor([1+1j, 5+5j, 9+9j, 13+13j])                              # Rank 0
        tensor([2+2j, 6+6j, 10+10j, 14+14j])                            # Rank 1
        tensor([3+3j, 7+7j, 11+11j, 15+15j])                            # Rank 2
        tensor([4+4j, 8+8j, 12+12j, 16+16j])                            # Rank 3
    """
    if _rank_not_in_group(group):
        _warn_not_in_group("all_to_all_single")
        return

    opts = AllToAllOptions()
    _check_single_tensor(output, "output")
    _check_single_tensor(input, "input")
    _ensure_all_tensors_same_dtype(output, input)

    if input.is_complex():
        input = torch.view_as_real(input)
    if output.is_complex():
        output = torch.view_as_real(output)

    output_split_sizes = [] if output_split_sizes is None else output_split_sizes
    input_split_sizes = [] if input_split_sizes is None else input_split_sizes

    if group is None:
        default_pg = _get_default_group()
        work = default_pg.alltoall_base(
            output, input, output_split_sizes, input_split_sizes, opts
        )
    else:
        work = group.alltoall_base(
            output, input, output_split_sizes, input_split_sizes, opts
        )

    if async_op:
        return work
    else:
        work.wait()


@exception_handler
def all_to_all(output_tensor_list, input_tensor_list, group=None, async_op=False):
    """
    Each process scatters list of input tensors to all processes in a group and
    return gathered list of tensors in output list.

    Complex tensors are supported.

    Args:
        output_tensor_list (list[Tensor]): List of tensors to be gathered one
            per rank.
        input_tensor_list (list[Tensor]): List of tensors to scatter one per rank.
        group (ProcessGroup, optional): The process group to work on. If None,
            the default process group will be used.
        async_op (bool, optional): Whether this op should be an async op.

    Returns:
        Async work handle, if async_op is set to True.
        None, if not async_op or if not part of the group.

    .. warning::
        `all_to_all` is experimental and subject to change.

    Examples:
        >>> # xdoctest: +SKIP("Undefined rank")
        >>> input = torch.arange(4) + rank * 4
        >>> input = list(input.chunk(4))
        >>> input
        [tensor([0]), tensor([1]), tensor([2]), tensor([3])]     # Rank 0
        [tensor([4]), tensor([5]), tensor([6]), tensor([7])]     # Rank 1
        [tensor([8]), tensor([9]), tensor([10]), tensor([11])]   # Rank 2
        [tensor([12]), tensor([13]), tensor([14]), tensor([15])] # Rank 3
        >>> output = list(torch.empty([4], dtype=torch.int64).chunk(4))
        >>> dist.all_to_all(output, input)
        >>> output
        [tensor([0]), tensor([4]), tensor([8]), tensor([12])]    # Rank 0
        [tensor([1]), tensor([5]), tensor([9]), tensor([13])]    # Rank 1
        [tensor([2]), tensor([6]), tensor([10]), tensor([14])]   # Rank 2
        [tensor([3]), tensor([7]), tensor([11]), tensor([15])]   # Rank 3

        >>> # Essentially, it is similar to following operation:
        >>> scatter_list = input
        >>> gather_list  = output
        >>> for i in range(world_size):
        >>>   dist.scatter(gather_list[i], scatter_list if i == rank else [], src = i)

        >>> input
        tensor([0, 1, 2, 3, 4, 5])                                       # Rank 0
        tensor([10, 11, 12, 13, 14, 15, 16, 17, 18])                     # Rank 1
        tensor([20, 21, 22, 23, 24])                                     # Rank 2
        tensor([30, 31, 32, 33, 34, 35, 36])                             # Rank 3
        >>> input_splits
        [2, 2, 1, 1]                                                     # Rank 0
        [3, 2, 2, 2]                                                     # Rank 1
        [2, 1, 1, 1]                                                     # Rank 2
        [2, 2, 2, 1]                                                     # Rank 3
        >>> output_splits
        [2, 3, 2, 2]                                                     # Rank 0
        [2, 2, 1, 2]                                                     # Rank 1
        [1, 2, 1, 2]                                                     # Rank 2
        [1, 2, 1, 1]                                                     # Rank 3
        >>> input = list(input.split(input_splits))
        >>> input
        [tensor([0, 1]), tensor([2, 3]), tensor([4]), tensor([5])]                   # Rank 0
        [tensor([10, 11, 12]), tensor([13, 14]), tensor([15, 16]), tensor([17, 18])] # Rank 1
        [tensor([20, 21]), tensor([22]), tensor([23]), tensor([24])]                 # Rank 2
        [tensor([30, 31]), tensor([32, 33]), tensor([34, 35]), tensor([36])]         # Rank 3
        >>> output = ...
        >>> dist.all_to_all(output, input)
        >>> output
        [tensor([0, 1]), tensor([10, 11, 12]), tensor([20, 21]), tensor([30, 31])]   # Rank 0
        [tensor([2, 3]), tensor([13, 14]), tensor([22]), tensor([32, 33])]           # Rank 1
        [tensor([4]), tensor([15, 16]), tensor([23]), tensor([34, 35])]              # Rank 2
        [tensor([5]), tensor([17, 18]), tensor([24]), tensor([36])]                  # Rank 3

        >>> # Another example with tensors of torch.cfloat type.
        >>> input = torch.tensor([1+1j, 2+2j, 3+3j, 4+4j], dtype=torch.cfloat) + 4 * rank * (1+1j)
        >>> input = list(input.chunk(4))
        >>> input
        [tensor([1+1j]), tensor([2+2j]), tensor([3+3j]), tensor([4+4j])]            # Rank 0
        [tensor([5+5j]), tensor([6+6j]), tensor([7+7j]), tensor([8+8j])]            # Rank 1
        [tensor([9+9j]), tensor([10+10j]), tensor([11+11j]), tensor([12+12j])]      # Rank 2
        [tensor([13+13j]), tensor([14+14j]), tensor([15+15j]), tensor([16+16j])]    # Rank 3
        >>> output = list(torch.empty([4], dtype=torch.int64).chunk(4))
        >>> dist.all_to_all(output, input)
        >>> output
        [tensor([1+1j]), tensor([5+5j]), tensor([9+9j]), tensor([13+13j])]          # Rank 0
        [tensor([2+2j]), tensor([6+6j]), tensor([10+10j]), tensor([14+14j])]        # Rank 1
        [tensor([3+3j]), tensor([7+7j]), tensor([11+11j]), tensor([15+15j])]        # Rank 2
        [tensor([4+4j]), tensor([8+8j]), tensor([12+12j]), tensor([16+16j])]        # Rank 3

    """
    if _rank_not_in_group(group):
        _warn_not_in_group("all_to_all")
        return

    opts = AllToAllOptions()
    _check_tensor_list(output_tensor_list, "output_tensor_list")
    _check_tensor_list(input_tensor_list, "input_tensor_list")
    _ensure_all_tensors_same_dtype(output_tensor_list, input_tensor_list)

    input_tensor_list = [
        t if not t.is_complex() else torch.view_as_real(t) for t in input_tensor_list
    ]
    output_tensor_list = [
        t if not t.is_complex() else torch.view_as_real(t) for t in output_tensor_list
    ]

    if group is None:
        default_pg = _get_default_group()
        work = default_pg.alltoall(output_tensor_list, input_tensor_list, opts)
    else:
        work = group.alltoall(output_tensor_list, input_tensor_list, opts)

    if async_op:
        return work
    else:
        work.wait()


def barrier(group=GroupMember.WORLD, async_op=False, device_ids=None):

    """
    Synchronizes all processes.

    This collective blocks processes until the whole group enters this function,
    if async_op is False, or if async work handle is called on wait().

    Args:
        group (ProcessGroup, optional): The process group to work on. If None,
            the default process group will be used.
        async_op (bool, optional): Whether this op should be an async op
        device_ids ([int], optional): List of device/GPU ids.
                                      Valid only for NCCL backend.

    Returns:
        Async work handle, if async_op is set to True.
        None, if not async_op or if not part of the group
    """
    if _rank_not_in_group(group):
        _warn_not_in_group("barrier")
        return

    opts = BarrierOptions()
    if device_ids is not None:
        if get_backend(group) != Backend.NCCL:
            raise RuntimeError(
                "Function argument device_ids not supported "
                "for the selected backend {}".format(get_backend(group))
            )
        if isinstance(device_ids, list):
            opts.device_ids = device_ids
        else:
            raise RuntimeError(
                "Invalid function argument: " "device_ids type should be List[int]"
            )

    if group is None:
        default_pg = _get_default_group()
        work = default_pg.barrier(opts=opts)
    else:
        work = group.barrier(opts=opts)

    if async_op:
        return work
    else:
        work.wait()


def monitored_barrier(group=GroupMember.WORLD, timeout=None, wait_all_ranks=False):
    """
    Synchronizes all processes similar to ``torch.distributed.barrier``, but takes
    a configurable timeout and is able to report ranks that did not pass this
    barrier within that timeout. Specifically, for non-zero ranks, will block
    until a send/recv is processed from rank 0. Rank 0 will block until all send
    /recv from other ranks are processed, and will report failures for ranks
    that failed to respond in time. Note that if one rank does not reach the
    monitored_barrier (for example due to a hang), all other ranks would fail
    in monitored_barrier.

    This collective will block all processes/ranks in the group, until the
    whole group exits the function successfully, making it useful for debugging
    and synchronizing. However, it can have a performance impact and should only
    be used for debugging or scenarios that require full synchronization points
    on the host-side. For debugging purposes, this barrier can be inserted
    before the application's collective calls to check if any ranks are
    desynchronized.

    .. note:: Note that this collective is only supported with the GLOO backend.

    Args:
        group (ProcessGroup, optional): The process group to work on. If
            ``None``, the default process group will be used.
        timeout (datetime.timedelta, optional): Timeout for monitored_barrier.
            If ``None``, the default process group timeout will be used.
        wait_all_ranks (bool, optional): Whether to collect all failed ranks or
            not. By default, this is ``False`` and ``monitored_barrier`` on rank 0
            will throw on the first failed rank it encounters in order to fail
            fast. By setting ``wait_all_ranks=True`` ``monitored_barrier`` will
            collect all failed ranks and throw an error containing information
            about all failed ranks.

    Returns:
        ``None``.

    Example::
        >>> # xdoctest: +SKIP("need process group init")
        >>> # Note: Process group initialization omitted on each rank.
        >>> import torch.distributed as dist
        >>> if dist.get_rank() != 1:
        >>>     dist.monitored_barrier() # Raises exception indicating that
        >>> # rank 1 did not call into monitored_barrier.
        >>> # Example with wait_all_ranks=True
        >>> if dist.get_rank() == 0:
        >>>     dist.monitored_barrier(wait_all_ranks=True) # Raises exception
        >>> # indicating that ranks 1, 2, ... world_size - 1 did not call into
        >>> # monitored_barrier.
    """

    # Need to call rank not in group before using the group, otherwise
    # "Invalid process group" error is raised.
    if _rank_not_in_group(group):
        _warn_not_in_group("monitored_barrier")
        return

    if get_backend(group) != Backend.GLOO:
        raise RuntimeError("monitored_barrier is only implemented for GLOO backend.")

    if timeout is None:
        timeout = default_pg_timeout

    group_to_use = _get_default_group() if group is None else group
    return group_to_use.monitored_barrier(timeout, wait_all_ranks=wait_all_ranks)


def _create_process_group_wrapper(
    wrapped_pg: ProcessGroup,
    store_prefix: str,
    store: Store,
    rank: int,
    world_size: int,
    timeout: timedelta = default_pg_timeout,
):
    # Create a separate prefix store for the helper process group.
    prefix = f"{PG_WRAPPER_STORE_PREFIX}:{store_prefix}"
    store = PrefixStore(prefix, store)
    helper_pg = ProcessGroupGloo(store, rank, world_size, timeout=timeout)
    # Wrap the underlying pg with ProcessGroupWrapper.
    wrapped_pg = _ProcessGroupWrapper(wrapped_pg, helper_pg)
    return wrapped_pg

def new_group(ranks=None, timeout=default_pg_timeout, backend=None, pg_options=None):
    """
    Creates a new distributed group.

    This function requires that all processes in the main group (i.e. all
    processes that are part of the distributed job) enter this function, even
    if they are not going to be members of the group. Additionally, groups
    should be created in the same order in all processes.

    .. warning::
        Using multiple process groups with the ``NCCL`` backend concurrently
        is not safe and the user should perform explicit synchronization in
        their application to ensure only one process group is used at a time.
        This means collectives from one process group should have completed
        execution on the device (not just enqueued since CUDA execution is
        async) before collectives from another process group are enqueued.
        See `Using multiple NCCL communicators concurrently <https://docs.nvid
        ia.com/deeplearning/nccl/user-guide/docs/usage/communicators.html#using
        -multiple-nccl-communicators-concurrently>`_ for more details.

    Args:
        ranks (list[int]): List of ranks of group members. If ``None``, will be
            set to all ranks. Default is ``None``.
        timeout (timedelta, optional): Timeout for operations executed against
            the process group. Default value equals 30 minutes.
            This is applicable for the ``gloo`` backend. For ``nccl``, this is
            applicable only if the environment variable ``NCCL_BLOCKING_WAIT``
            or ``NCCL_ASYNC_ERROR_HANDLING`` is set to 1. When
            ``NCCL_BLOCKING_WAIT`` is set, this is the duration for which the
            process will block and wait for collectives to complete before
            throwing an exception. When ``NCCL_ASYNC_ERROR_HANDLING`` is set,
            this is the duration after which collectives will be aborted
            asynchronously and the process will crash. ``NCCL_BLOCKING_WAIT``
            will provide errors to the user which can be caught and handled,
            but due to its blocking nature, it has a performance overhead. On
            the other hand, ``NCCL_ASYNC_ERROR_HANDLING`` has very little
            performance overhead, but crashes the process on errors. This is
            done since CUDA execution is async and it is no longer safe to
            continue executing user code since failed async NCCL operations
            might result in subsequent CUDA operations running on corrupted
            data. Only one of these two environment variables should be set.
        backend (str or Backend, optional): The backend to use. Depending on
            build-time configurations, valid values are ``gloo`` and ``nccl``.
            By default uses the same backend as the global group. This field
            should be given as a lowercase string (e.g., ``"gloo"``), which can
            also be accessed via :class:`Backend` attributes (e.g.,
            ``Backend.GLOO``). If ``None`` is passed in, the backend
            corresponding to the default process group will be used. Default is
            ``None``.
        pg_options (ProcessGroupOptions, optional): process group options
            specifying what additional options need to be passed in during
            the construction of specific process groups. i.e. for the ``nccl``
            backend, ``is_high_priority_stream`` can be specified so that
            process group can pick up high priority cuda streams.

    Returns:
        A handle of distributed group that can be given to collective calls.
    """

    global _world

    default_pg = _get_default_group()
    default_backend, default_store = _world.pg_map[default_pg]
    global_rank = default_pg.rank()
    global_world_size = default_pg.size()

    # Default to the same backend as the global process group
    # if the backend is not specified.
    if not backend:
        backend = default_backend

    # checks the input ranks
    if ranks is not None:
        ranks = sorted(ranks)
        group_world_size = len(ranks)
        if group_world_size > global_world_size:
            raise RuntimeError(
                "the new group's world size should be less or "
                "equal to the world size set by "
                "init_process_group"
            )
        # check ranks' sanity
        for rank in ranks:
            if rank < 0 or rank >= global_world_size:
                raise RuntimeError(
                    "The new group's rank should be within the "
                    "the world_size set by init_process_group"
                )
        if global_rank in ranks:
            group_rank = ranks.index(global_rank)
        else:
            group_rank = None
    else:
        ranks = list(range(global_world_size))
        group_world_size = global_world_size
        group_rank = global_rank

    backend = Backend(backend)
    backend_config = BackendConfig(backend)

    with record_function(f"## process_group:init with ranks: {ranks}"):
        pg = _new_process_group_helper(
            group_world_size,
            group_rank,
            ranks,
            backend,
            default_store,
            backend_config=backend_config,
            pg_options=pg_options,
            timeout=timeout,
        )

    # Create the global rank to group rank mapping
    _world.pg_group_ranks[pg] = {
        global_rank: group_rank for group_rank, global_rank in enumerate(ranks)
    }

    # barrier at the end to ensure that once we return from this method, all
    # process groups including global variables are updated correctly on all
    # ranks.
    if backend == Backend.MPI:
        # MPI doesn't have store.
        barrier()
    else:
        # Use store based barrier here since barrier() used a bunch of
        # default devices and messes up NCCL internal state.
        _store_based_barrier(global_rank, default_store, timeout)

    return pg


def new_subgroups(
    group_size=None,
    group=None,
    timeout=default_pg_timeout,
    backend=None,
    pg_options=None,
):
    """
    Creates GPU subgroups of equal size. By default, it creates intra-machine subgroups,
    where each of which contains all the ranks of a machine, based on the assumption
    that each machine has the same number of CUDA devices.

    This is a convenience API that calls ``new_group`` to generate multiple subgroups.
    It requires that all processes in the main group (i.e. all
    processes that are part of the distributed job) enter this function, even
    if they are not going to be members of the group.

    .. warning::
        This API only works when CUDA is available.

    .. warning::
        If ``group_size`` is passed in, the world size must be divisible by ``group_size``.
        If no ``group_size`` is passed in, and not all the machines have the same number
        of devices, the subgroup division will be different across nodes and can cause
        unexpected behaviors.

    .. warning::
        Using multiple process groups with the ``NCCL`` backend concurrently
        is not safe and the user should perform explicit synchronization in
        their application to ensure only one process group is used at a time.
        This means collectives from one process group should have completed
        execution on the device (not just enqueued since CUDA execution is
        async) before collectives from another process group are enqueued.
        See `Using multiple NCCL communicators concurrently <https://docs.nvid
        ia.com/deeplearning/nccl/user-guide/docs/usage/communicators.html#using
        -multiple-nccl-communicators-concurrently>`_ for more details.

    Args:
        group_size (int, optional): The size of each subgroup. If ``None``,
            the default subgroup size is equal to the number of devices on each machine,
            based on the assumption that each machine has exactly the same
            number of devices. Default is ``None``.
        timeout (timedelta, optional): Timeout for operations executed against
            the process group. Default value equals 30 minutes.
            This is applicable for the ``gloo`` backend. For ``nccl``, this is
            applicable only if the environment variable ``NCCL_BLOCKING_WAIT``
            or ``NCCL_ASYNC_ERROR_HANDLING`` is set to 1. When
            ``NCCL_BLOCKING_WAIT`` is set, this is the duration for which the
            process will block and wait for collectives to complete before
            throwing an exception. When ``NCCL_ASYNC_ERROR_HANDLING`` is set,
            this is the duration after which collectives will be aborted
            asynchronously and the process will crash. ``NCCL_BLOCKING_WAIT``
            will provide errors to the user which can be caught and handled,
            but due to its blocking nature, it has a performance overhead. On
            the other hand, ``NCCL_ASYNC_ERROR_HANDLING`` has very little
            performance overhead, but crashes the process on errors. This is
            done since CUDA execution is async and it is no longer safe to
            continue executing user code since failed async NCCL operations
            might result in subsequent CUDA operations running on corrupted
            data. Only one of these two environment variables should be set.
        backend (str or Backend, optional): The backend to use. Depending on
            build-time configurations, valid values are ``gloo`` and ``nccl``.
            By default uses the same backend as the global group. This field
            should be given as a lowercase string (e.g., ``"gloo"``), which can
            also be accessed via :class:`Backend` attributes (e.g.,
            ``Backend.GLOO``). If ``None`` is passed in, the backend
            corresponding to the default process group will be used. Default is
            ``None``.
        pg_options (ProcessGroupOptions, optional): process group options
            specifying what additional options need to be passed in during
            the construction of specific process groups. i.e. for the ``nccl``
            backend, ``is_high_priority_stream`` can be specified so that
            process group can pick up high priority cuda streams.

    Returns:
        The subgroup containing the current rank, and all the subgroups used for cleanup.

    Examples:
        >>> # Create intra-machine subgroups.
        >>> # xdoctest: +SKIP("need process group init")
        >>> cur_subgroup, subgroups = dist.new_subgroups()
        >>> # Allreduce within the machine.
        >>> rank = dist.get_rank()
        >>> tensor = torch.ones(1, device=rank) * rank
        >>> dist.all_reduce(tensor, group=cur_subgroup)
        >>> tensor
        tensor([8])     # Assume 8 is the number of CUDA devices per machine.
        >>> # Cleanup.
        >>> for subgroup in subgroups:
        >>>     dist.destroy_process_group(subgroup)
    """
    if not torch.cuda.is_available():
        raise ValueError("Subgroups can only be created when CUDA is available")

    if group_size is None:
        group_size = torch.cuda.device_count()
    world_size = get_world_size()
    if world_size < group_size:
        raise ValueError("The arg 'group_size' must not exceed the world size")
    if world_size % group_size != 0:
        raise ValueError("The world size must be divisible by 'group_size'")

    subgroups = []
    cur_subgroup = None

    for subgroup_id in range(world_size // group_size):
        start_rank = subgroup_id * group_size
        end_rank = start_rank + group_size
        ranks_in_subgroup = list(range(start_rank, end_rank))
        subgroup = new_group(
            ranks=ranks_in_subgroup,
            timeout=timeout,
            backend=backend,
            pg_options=pg_options,
        )
        subgroups.append(subgroup)

        rank = get_rank()
        if rank in ranks_in_subgroup:
            cur_subgroup = subgroup
            logger.info(
                "Rank {} is assigned to subgroup {}".format(rank, ranks_in_subgroup)
            )

    return cur_subgroup, subgroups


def new_subgroups_by_enumeration(
    ranks_per_subgroup_list,
    timeout=default_pg_timeout,
    backend=None,
    pg_options=None,
):
    """
    Creates GPU subgroups by dividing the global world, where the division is specified by
    a nested list of ranks. The subgroups cannot have overlap, and some ranks may not have
    to be in any subgroup.

    This is a convenience API that calls ``new_group`` to generate multiple subgroups.
    It requires that all processes in the main group (i.e. all
    processes that are part of the distributed job) enter this function, even
    if they are not going to be members of the group.

    .. warning::
        Using multiple process groups with the ``NCCL`` backend concurrently
        is not safe and the user should perform explicit synchronization in
        their application to ensure only one process group is used at a time.
        This means collectives from one process group should have completed
        execution on the device (not just enqueued since CUDA execution is
        async) before collectives from another process group are enqueued.
        See `Using multiple NCCL communicators concurrently <https://docs.nvid
        ia.com/deeplearning/nccl/user-guide/docs/usage/communicators.html#using
        -multiple-nccl-communicators-concurrently>`_ for more details.

    Args:
        ranks_per_subgroup_list (list[list[int]]): A nested list of ranks of
            group members.
        timeout (timedelta, optional): Timeout for operations executed against
            the process group. Default value equals 30 minutes.
            This is applicable for the ``gloo`` backend. For ``nccl``, this is
            applicable only if the environment variable ``NCCL_BLOCKING_WAIT``
            or ``NCCL_ASYNC_ERROR_HANDLING`` is set to 1. When
            ``NCCL_BLOCKING_WAIT`` is set, this is the duration for which the
            process will block and wait for collectives to complete before
            throwing an exception. When ``NCCL_ASYNC_ERROR_HANDLING`` is set,
            this is the duration after which collectives will be aborted
            asynchronously and the process will crash. ``NCCL_BLOCKING_WAIT``
            will provide errors to the user which can be caught and handled,
            but due to its blocking nature, it has a performance overhead. On
            the other hand, ``NCCL_ASYNC_ERROR_HANDLING`` has very little
            performance overhead, but crashes the process on errors. This is
            done since CUDA execution is async and it is no longer safe to
            continue executing user code since failed async NCCL operations
            might result in subsequent CUDA operations running on corrupted
            data. Only one of these two environment variables should be set.
         backend (str or Backend, optional): The backend to use. Depending on
             build-time configurations, valid values are ``gloo`` and ``nccl``.
             By default uses the same backend as the global group. This field
             should be given as a lowercase string (e.g., ``"gloo"``), which can
             also be accessed via :class:`Backend` attributes (e.g.,
             ``Backend.GLOO``). If ``None`` is passed in, the backend
             corresponding to the default process group will be used. Default is
             ``None``.
        pg_options (ProcessGroupOptions, optional): process group options
            specifying what additional options need to be passed in during
            the construction of specific process groups. i.e. for the ``nccl``
            backend, ``is_high_priority_stream`` can be specified so that
            process group can pick up high priority cuda streams.

    Returns:
        The subgroup containing the current rank, and all the subgroups used for cleanup.

    Examples:
        >>> # Create two subgroups, where each has 2 processes.
        >>> # xdoctest: +SKIP("need process group init")
        >>> cur_subgroup, subgroups = dist.new_subgroups(ranks=[[0, 2], [1, 3]])
        >>> rank = dist.get_rank()
        >>> tensor = torch.ones(1, device=rank) * rank
        >>> dist.all_reduce(tensor, group=cur_subgroup)
        >>> tensor
        tensor([2])     # Subgroup 0: ranks 0 and 2
        tensor([4])     # Subgroup 1: ranks 1 and 3
    """
    if not torch.cuda.is_available():
        raise ValueError("Subgroups can only be created when CUDA is available")
    if ranks_per_subgroup_list is None or len(ranks_per_subgroup_list) == 0:
        raise ValueError("The arg 'ranks_per_subgroup_list' cannot be empty")

    world_size = get_world_size()

    subgroups = []
    cur_subgroup = None
    # Create a mapping from rank to subgroup to check if there is any subgroup overlap.
    rank_to_ranks_dict = {}  # type: ignore[var-annotated]
    for ranks in ranks_per_subgroup_list:
        subgroup = new_group(
            ranks=ranks,
            timeout=timeout,
            backend=backend,
            pg_options=pg_options,
        )
        subgroups.append(subgroup)
        my_rank = get_rank()
        for rank in ranks:
            if rank in rank_to_ranks_dict:
                raise ValueError(
                    "Rank {} has appeared in both subgroup {} and {}".format(
                        rank, rank_to_ranks_dict[rank], ranks
                    )
                )
            rank_to_ranks_dict[rank] = ranks
            if my_rank == rank:
                cur_subgroup = subgroup
                logger.info("Rank {} is assigned to subgroup {}".format(rank, ranks))

    return cur_subgroup, subgroups<|MERGE_RESOLUTION|>--- conflicted
+++ resolved
@@ -320,6 +320,8 @@
 _pg_map: Dict[ProcessGroup, Tuple[str, Optional[Store]]] = {}
 _pg_names: Dict[ProcessGroup, str] = {}
 _pg_group_ranks: Dict[ProcessGroup, Dict[int, int]] = {}
+# For a pg, it is a map from ProcessGroup to BackendConfig
+_pg_backend_map: Dict[ProcessGroup, str] = {}
 _group_count = 0
 
 class _World:
@@ -419,20 +421,6 @@
     NON_GROUP_MEMBER = object()
 
 
-<<<<<<< HEAD
-# Cached process groups
-# For NCCL and GLOO pg, it is a map from ProcessGroup to (Backend, Store)
-# For MPI pg, it is a map from ProcessGroup to (Backend, None)
-_pg_map: Dict[ProcessGroup, Tuple[str, Optional[Store]]] = {}
-# For a pg, it is a map from ProcessGroup to BackendConfig
-_pg_backend_map: Dict[ProcessGroup, str] = {}
-# Process group's names, map from ProcessGroup to str
-_pg_names: Dict[ProcessGroup, str] = {}
-# Process group's global rank to local rank mapping
-_pg_group_ranks: Dict[ProcessGroup, Dict[int, int]] = {}
-
-=======
->>>>>>> 87724a13
 # Default process group state
 _default_pg_init_method = None
 
@@ -1061,29 +1049,17 @@
 
                 backend_pg = creator_fn(dist_backend_opts, pg_options)
 
-<<<<<<< HEAD
-        # Process group wrapper initialization for supported PGs when TORCH_DISTRIBUTED_DEBUG is set
-        if backend in [Backend.GLOO, Backend.NCCL, Backend.UCC]:
-            # In debug mode and if GLOO is available, wrap in a wrapper PG that
-            # enables enhanced collective checking for debugability.
-            if get_debug_level() == DebugLevel.DETAIL:
-                if not _GLOO_AVAILABLE:
-                    logger.info(
-                        """TORCH_DISTRIBUTED_DEBUG was set to DETAIL, but
-                                GLOO is not available. Build with Gloo to
-                                create a wrapper process group in debug mode
-                                to aid collective desynchronization debugging."""
-                    )
-                else:
-                    backend_pg = _create_process_group_wrapper(
-                        wrapped_pg=backend_pg,
-                        store_prefix=group_name,
-                        store=store,
-                        rank=group_rank,
-                        world_size=group_size,
-                        timeout=timeout,
-                    )
-=======
+        # Set sequence numbers for gloo and nccl backends.
+        if backend in [Backend.GLOO, Backend.NCCL]:
+            backend_pg._set_sequence_number_for_group()
+
+        # If the type is a sublcass of ProcessGroup then return this process group immediately
+        # TODO: This defaults to the old behavior for PythonProcessGroups which overwrites the
+        # ProcessGroup instance
+        if issubclass(type(backend_pg), ProcessGroup):
+            pg = backend_pg
+            break
+
     # Process group wrapper initialization for supported PGs when TORCH_DISTRIBUTED_DEBUG is set
     if backend in [Backend.GLOO, Backend.NCCL, Backend.UCC]:
         # In debug mode and if GLOO is available, wrap in a wrapper PG that
@@ -1097,39 +1073,22 @@
                             to aid collective desynchronization debugging."""
                 )
             else:
-                pg = _create_process_group_wrapper(
-                    wrapped_pg=pg,
+                backend_pg = _create_process_group_wrapper(
+                    wrapped_pg=backend_pg,
                     store_prefix=group_name,
                     store=store,
                     rank=group_rank,
                     world_size=group_size,
                     timeout=timeout,
                 )
->>>>>>> 87724a13
-
-        # Set sequence numbers for gloo and nccl backends.
-        if backend in [Backend.GLOO, Backend.NCCL]:
-            backend_pg._set_sequence_number_for_group()
-
-        # If the type is a sublcass of ProcessGroup then return this process group immediately
-        # TODO: This defaults to the old behavior for PythonProcessGroups which overwrites the
-        # ProcessGroup instance
-        if issubclass(type(backend_pg), ProcessGroup):
-            pg = backend_pg
-            break
-
-        print(f"finished creating {backend_pg} for device {device}")
-        pg._set_backend(torch.device(device), backend_pg)
+
+            print(f"finished creating {backend_pg} for device {device}")
+            pg._set_backend(torch.device(device), backend_pg)
 
     # update global state
-<<<<<<< HEAD
-    _pg_map[pg] = (backend, store)
-    _pg_names[pg] = group_name
-    _pg_backend_map[pg] = str(backend_config)
-=======
     _world._pg_map[pg] = (backend, store)
     _world._pg_names[pg] = group_name
->>>>>>> 87724a13
+    _pg_backend_map[pg] = str(backend_config)
     return pg
 
 
@@ -1143,16 +1102,8 @@
                                         groups including the default one will
                                         be destroyed.
     """
-<<<<<<< HEAD
-    global _pg_map
+    global _world
     global _pg_backend_map
-    global _pg_names
-    global _pg_group_ranks
-    global _default_pg_init_method
-    global _group_count
-=======
-    global _world
->>>>>>> 87724a13
 
     if group == GroupMember.NON_GROUP_MEMBER:
         return
@@ -1168,17 +1119,10 @@
 
     if group is None or group == GroupMember.WORLD:
         _update_default_pg(None)
-<<<<<<< HEAD
-        _default_pg_init_method = None
-        _pg_map.clear()
-        _pg_backend_map.clear()
-        _pg_names.clear()
-        _pg_group_ranks.clear()
-=======
         _world.pg_map.clear()
         _world.pg_names.clear()
         _world.pg_group_ranks.clear()
->>>>>>> 87724a13
+        _pg_backend_map.clear()
 
         # when process group doesn't have an explicit name (only WORLD (default)
         # process group can have an explicit name), we use global _world.group_count
@@ -1190,16 +1134,10 @@
         # process group is in good state, we aren't dealing with failures.
         _world.group_count = 0
     else:
-<<<<<<< HEAD
-        del _pg_map[pg]
-        del _pg_backend_map[pg]
-        del _pg_names[pg]
-        del _pg_group_ranks[pg]
-=======
         del _world.pg_map[pg]
         del _world.pg_names[pg]
         del _world.pg_group_ranks[pg]
->>>>>>> 87724a13
+        del _pg_backend_map[pg]
 
 
 def get_rank(group: Optional[ProcessGroup] = None) -> int:
