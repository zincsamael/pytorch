#pragma once

#include <ATen/ATen.h>
#include <ATen/cuda/CUDAEvent.h>
#include <c10/cuda/CUDAStream.h>
#include <torch/csrc/distributed/c10d/Store.hpp>
#include <torch/csrc/distributed/c10d/Work.hpp>

namespace c10d::intra_node_comm {

constexpr size_t kMaxDevices = 8;
constexpr size_t kDefaultBufferSize = 10 * 1024 * 1024;

using NvlMesh = std::array<std::array<size_t, kMaxDevices>, kMaxDevices>;
using HybridCubeMesh = std::array<std::array<int, 4>, kMaxDevices>;

enum class Topology { UNKNOWN = 0, FULLY_CONNECTED = 1, HYBRID_CUBE_MESH = 2 };

enum class AllReduceAlgo { NONE = 0, ONE_SHOT = 1, TWO_SHOT = 2, HCM = 3 };

class TORCH_API IntraNodeComm : public c10::intrusive_ptr_target {
 public:
  IntraNodeComm(
      c10::intrusive_ptr<c10d::Store> store,
      size_t rank,
      size_t worldSize,
      c10::optional<size_t> bufferSize = c10::nullopt);

  ~IntraNodeComm() override;

  static bool isEnabled();

  /**
   * Performs rendezvous.
   * If rendezvous fails, the IntraNodeComm object will be in an invalid
   * state and it is the caller's responsibility to dispose it.
   */
  bool rendezvous();
<<<<<<< HEAD
=======

  size_t getBufferSize() {
    return bufferSize_;
  }
>>>>>>> b279034e

  /**
   * Selects a AllReduceAlgo that we think will outperform nccl.
   * Returns AllReduceAlgo::NONE if we don't think we can outperform nccl.
   */
  AllReduceAlgo selectAllReduceAlgo(const at::Tensor& input);

  at::Tensor allReduce(const at::Tensor& input, AllReduceAlgo algo);

  /**
   * Perform a barrier among the specified ranks.
   */
  void barrier(c10::optional<std::vector<int64_t>> ranks = c10::nullopt);

  /**
   * Puts the given tensor into the p2p buffer of the current rank at the
   * specified offset.
   */
  void put(const at::Tensor& tensor, int64_t offset = 0);

  /**
   * Fills the given tensor with the data from the specified rank's p2p buffer
   * at the specified offset.
   */
  void get(size_t rank, at::Tensor tensor, int64_t offset = 0);

 private:
  at::Tensor oneShotAllReduce(
      const at::Tensor& input,
      at::cuda::CUDAStream& stream);

  at::Tensor twoShotAllReduce(
      const at::Tensor& input,
      at::cuda::CUDAStream& stream);

  at::Tensor hybridCubeMeshAllReduce(
      const at::Tensor& input,
      at::cuda::CUDAStream& stream);

  c10::intrusive_ptr<Store> store_;
  size_t rank_;
  size_t worldSize_;
  size_t bufferSize_;

  /**
   * Members initialized after rendezvous
   */
  bool isInitialized_ = false;
  Topology topology_ = Topology::UNKNOWN;
  std::array<void*, kMaxDevices> p2pStates_{};
  std::array<void*, kMaxDevices> buffers_{};
  void* p2pStatesDev_{};
  void* buffersDev_{};
  void* topoInfo_{};
};

/**
 * NOTE [IntraNodeComm Stream Semantics]
 *
 * ProcessGroupNCCL launches kernels differently from the conventional PyTorch
 * CUDA semantics: it always launches collective kernels onto a dedicated
 * communication stream. Therefore, it needs to:
 *
 * - Synchronize the calling stream and the comm stream.
 * - Ensure the memory safety of the operands (via record_stream or stashing).
 * - Synchronize the waiting stream with the comm stream.
 *
 * Unconditionally performing these tasks makes sense when we expect most of the
 * communication to benefit from compute/comm overlap. However, IntraNodeComm
 * primarily aims to optimize small, latency-sensitive, blocking communication,
 * in which the overhead incurred by the above steps can be quite pronounced.
 *
 * Thus, IntraNodeComm follows the conventional PyTorch CUDA semantics and
 * launches kernels onto the stream specified by the user. Although the user
 * can perform neccessary synchronization via wait_stream, to provide a UX
 * consistent to that of ProcessGroupNCCL, the neccessary stream
 * synchronization can also be performed via IntraNodeWork::wait().
 */
class IntraNodeCommWork : public c10d::Work {
 public:
  IntraNodeCommWork() : c10d::Work() {
    event_.record();
  }

  bool wait(std::chrono::milliseconds timeout = kNoTimeout) override {
    event_.block(at::cuda::getCurrentCUDAStream());
    return true;
  }

 private:
  at::cuda::CUDAEvent event_;
};

TORCH_API int64_t getIntraNodeCommUsageCounter();

} // namespace c10d::intra_node_comm<|MERGE_RESOLUTION|>--- conflicted
+++ resolved
@@ -36,13 +36,10 @@
    * state and it is the caller's responsibility to dispose it.
    */
   bool rendezvous();
-<<<<<<< HEAD
-=======
 
   size_t getBufferSize() {
     return bufferSize_;
   }
->>>>>>> b279034e
 
   /**
    * Selects a AllReduceAlgo that we think will outperform nccl.
