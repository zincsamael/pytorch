"""Functions to export models into the ONNX IR format.

These models can be loaded with the ONNX library and then
converted to models which run on other deep learning frameworks.
"""
from __future__ import annotations

import contextlib
import copy
import inspect
import io
import os
import re
import textwrap
import typing
import warnings
import zipfile
from typing import (
    Any,
    Callable,
    cast,
    Collection,
    Dict,
    List,
    Mapping,
    Optional,
    Sequence,
    Set,
    Tuple,
    Type,
    Union,
)

import torch
import torch._C._onnx as _C_onnx
import torch.jit._trace
import torch.serialization
from torch import _C
from torch.onnx import (  # noqa: F401
    _constants,
    _exporter_states,
    _patch_torch,
    errors,
    symbolic_caffe2,
    symbolic_helper,
)
from torch.onnx._globals import GLOBALS
from torch.onnx._internal import _beartype, registration, torchscript

__all__ = [
    "is_in_onnx_export",
    "select_model_mode_for_export",
    "disable_apex_o2_state_dict_hook",
    "setup_onnx_logging",
    "exporter_context",
    "export",
    "warn_on_static_input_change",
    "unpack_quantized_tensor",
    "export_to_pretty_string",
    "unconvertible_ops",
    "register_custom_op_symbolic",
    "unregister_custom_op_symbolic",
]


def is_in_onnx_export() -> bool:
    """Returns whether it is in the middle of ONNX export."""
    return GLOBALS.in_onnx_export


# TODO(justinchuby): Remove dependency to this global variable from constant_fold.cpp
# Skip check due to cannot import IValue from torch._C
_params_dict = {}  # type: ignore[var-annotated]


@contextlib.contextmanager
@_beartype.beartype
def select_model_mode_for_export(model, mode: _C_onnx.TrainingMode):
    r"""A context manager to temporarily set the training mode of ``model``
    to ``mode``, resetting it when we exit the with-block.

    Args:
        model: Same type and meaning as ``model`` arg to :func:`export`.
        mode: Same type and meaning as ``training`` arg to :func:`export`.
    """
    if not isinstance(mode, _C_onnx.TrainingMode):
        raise TypeError(
            f"'mode' should be a torch.onnx.TrainingMode enum, but got '{type(mode)}'."
        )
    originally_training: bool = False

    if not isinstance(model, torch.jit.ScriptFunction):
        originally_training = model.training

        # ONNX opset 12 has better support for training amenable models, with updated
        # versions of the dropout and batch_norm operators
        if mode == _C_onnx.TrainingMode.TRAINING or (
            mode == _C_onnx.TrainingMode.PRESERVE and originally_training
        ):
            GLOBALS.export_training = True
            if GLOBALS.export_onnx_opset_version < 12:
                warnings.warn(
                    "You are exporting the model in training mode with onnx opset "
                    f"version {GLOBALS.export_onnx_opset_version}. "
                    "Opset versions lower than opset 12 will not be able to export "
                    "nodes such as Dropout and BatchNorm correctly."
                )
        else:
            GLOBALS.export_training = False

        GLOBALS.training_mode = mode
        if mode == _C_onnx.TrainingMode.TRAINING:
            model.train(True)
        elif mode == _C_onnx.TrainingMode.EVAL:
            model.train(False)
        # else mode == _C_onnx.TrainingMode.PRESERVE, do nothing

    try:
        yield
    finally:
        if not (
            isinstance(model, torch.jit.ScriptFunction)
            or mode == _C_onnx.TrainingMode.PRESERVE
        ):
            model.train(originally_training)


@contextlib.contextmanager
@_beartype.beartype
def disable_apex_o2_state_dict_hook(
    model: Union[torch.nn.Module, torch.jit.ScriptFunction]
):
    # Apex O2 hook state_dict to return fp16 weights as fp32.
    # Exporter cannot identify them as same tensors.
    # Since this hook is only used by optimizer, it is safe to
    # remove this hook while exporting.
    if not isinstance(model, torch.jit.ScriptFunction):
        model_hooks = {}  # type: ignore[var-annotated]
        for module in model.modules():
            for key, hook in module._state_dict_hooks.items():
                if type(hook).__name__ == "O2StateDictHook":
                    if module not in model_hooks:
                        model_hooks[module] = {}
                    model_hooks[module][key] = hook
            if module in model_hooks:
                for key in model_hooks[module]:
                    module._state_dict_hooks.pop(key)
        try:
            yield
        finally:
            # Add the hooks back
            for module, m_map in model_hooks.items():
                for key, hook in m_map.items():
                    module._state_dict_hooks[key] = hook
    else:
        try:
            yield
        finally:
            pass


@contextlib.contextmanager
@_beartype.beartype
def setup_onnx_logging(verbose: bool):
    is_originally_enabled = torch.onnx.is_onnx_log_enabled()
    if is_originally_enabled or verbose:
        torch.onnx.enable_log()
    try:
        yield
    finally:
        if not is_originally_enabled:
            torch.onnx.disable_log()


@contextlib.contextmanager
@_beartype.beartype
def exporter_context(model, mode: _C_onnx.TrainingMode, verbose: bool):
    with select_model_mode_for_export(
        model, mode
    ) as mode_ctx, disable_apex_o2_state_dict_hook(
        model
    ) as apex_ctx, setup_onnx_logging(
        verbose
    ) as log_ctx:
        yield (mode_ctx, apex_ctx, log_ctx)


@_beartype.beartype
def export(
    model: Union[torch.nn.Module, torch.jit.ScriptModule, torch.jit.ScriptFunction],
    args: Union[Tuple[Any, ...], torch.Tensor],
    f: Union[str, io.BytesIO],
    export_params: bool = True,
    verbose: bool = False,
    training: _C_onnx.TrainingMode = _C_onnx.TrainingMode.EVAL,
    input_names: Optional[Sequence[str]] = None,
    output_names: Optional[Sequence[str]] = None,
    operator_export_type: _C_onnx.OperatorExportTypes = _C_onnx.OperatorExportTypes.ONNX,
    opset_version: Optional[int] = None,
    do_constant_folding: bool = True,
    dynamic_axes: Optional[
        Union[Mapping[str, Mapping[int, str]], Mapping[str, Sequence[int]]]
    ] = None,
    keep_initializers_as_inputs: Optional[bool] = None,
    custom_opsets: Optional[Mapping[str, int]] = None,
    export_modules_as_functions: Union[bool, Collection[Type[torch.nn.Module]]] = False,
) -> None:
    r"""Exports a model into ONNX format.

    If ``model`` is not a :class:`torch.jit.ScriptModule` nor a
    :class:`torch.jit.ScriptFunction`, this runs
    ``model`` once in order to convert it to a TorchScript graph to be exported
    (the equivalent of :func:`torch.jit.trace`). Thus this has the same limited support
    for dynamic control flow as :func:`torch.jit.trace`.

    Args:
        model (torch.nn.Module, torch.jit.ScriptModule or torch.jit.ScriptFunction):
            the model to be exported.
        args (tuple or torch.Tensor):

            args can be structured either as:

            1. ONLY A TUPLE OF ARGUMENTS::

                args = (x, y, z)

            The tuple should contain model inputs such that ``model(*args)`` is a valid
            invocation of the model. Any non-Tensor arguments will be hard-coded into the
            exported model; any Tensor arguments will become inputs of the exported model,
            in the order they occur in the tuple.

            2. A TENSOR::

                args = torch.Tensor([1])

            This is equivalent to a 1-ary tuple of that Tensor.

            3. A TUPLE OF ARGUMENTS ENDING WITH A DICTIONARY OF NAMED ARGUMENTS::

                args = (x,
                        {'y': input_y,
                         'z': input_z})

            All but the last element of the tuple will be passed as non-keyword arguments,
            and named arguments will be set from the last element. If a named argument is
            not present in the dictionary, it is assigned the default value, or None if a
            default value is not provided.

            .. note::
                If a dictionary is the last element of the args tuple, it will be
                interpreted as containing named arguments. In order to pass a dict as the
                last non-keyword arg, provide an empty dict as the last element of the args
                tuple. For example, instead of::

                    torch.onnx.export(
                        model,
                        (x,
                         # WRONG: will be interpreted as named arguments
                         {y: z}),
                        "test.onnx.pb")

                Write::

                    torch.onnx.export(
                        model,
                        (x,
                         {y: z},
                         {}),
                        "test.onnx.pb")

        f: a file-like object (such that ``f.fileno()`` returns a file descriptor)
            or a string containing a file name.  A binary protocol buffer will be written
            to this file.
        export_params (bool, default True): if True, all parameters will
            be exported. Set this to False if you want to export an untrained model.
            In this case, the exported model will first take all of its parameters
            as arguments, with the ordering as specified by ``model.state_dict().values()``
        verbose (bool, default False): if True, prints a description of the
            model being exported to stdout. In addition, the final ONNX graph will include the
            field ``doc_string``` from the exported model which mentions the source code locations
            for ``model``. If True, ONNX exporter logging will be turned on.
        training (enum, default TrainingMode.EVAL):
            * ``TrainingMode.EVAL``: export the model in inference mode.
            * ``TrainingMode.PRESERVE``: export the model in inference mode if model.training is
              False and in training mode if model.training is True.
            * ``TrainingMode.TRAINING``: export the model in training mode. Disables optimizations
              which might interfere with training.
        input_names (list of str, default empty list): names to assign to the
            input nodes of the graph, in order.
        output_names (list of str, default empty list): names to assign to the
            output nodes of the graph, in order.
        operator_export_type (enum, default OperatorExportTypes.ONNX):

            * ``OperatorExportTypes.ONNX``: Export all ops as regular ONNX ops
              (in the default opset domain).
            * ``OperatorExportTypes.ONNX_FALLTHROUGH``: Try to convert all ops
              to standard ONNX ops in the default opset domain. If unable to do so
              (e.g. because support has not been added to convert a particular torch op to ONNX),
              fall back to exporting the op into a custom opset domain without conversion. Applies
              to `custom ops <https://pytorch.org/tutorials/advanced/torch_script_custom_ops.html>`_
              as well as ATen ops. For the exported model to be usable, the runtime must support
              these non-standard ops.
            * ``OperatorExportTypes.ONNX_ATEN``: All ATen ops (in the TorchScript namespace "aten")
              are exported as ATen ops (in opset domain "org.pytorch.aten").
              `ATen <https://pytorch.org/cppdocs/#aten>`_ is PyTorch's built-in tensor library, so
              this instructs the runtime to use PyTorch's implementation of these ops.

              .. warning::

                Models exported this way are probably runnable only by Caffe2.

              This may be useful if the numeric differences in implementations of operators are
              causing large differences in behavior between PyTorch and Caffe2 (which is more
              common on untrained models).

            * ``OperatorExportTypes.ONNX_ATEN_FALLBACK``: Try to export each ATen op
              (in the TorchScript namespace "aten") as a regular ONNX op. If we are unable to do so
              (e.g. because support has not been added to convert a particular torch op to ONNX),
              fall back to exporting an ATen op. See documentation on OperatorExportTypes.ONNX_ATEN for
              context.
              For example::

                graph(%0 : Float):
                  %3 : int = prim::Constant[value=0]()
                  # conversion unsupported
                  %4 : Float = aten::triu(%0, %3)
                  # conversion supported
                  %5 : Float = aten::mul(%4, %0)
                  return (%5)

              Assuming ``aten::triu`` is not supported in ONNX, this will be exported as::

                graph(%0 : Float):
                  %1 : Long() = onnx::Constant[value={0}]()
                  # not converted
                  %2 : Float = aten::ATen[operator="triu"](%0, %1)
                  # converted
                  %3 : Float = onnx::Mul(%2, %0)
                  return (%3)

              If PyTorch was built with Caffe2 (i.e. with ``BUILD_CAFFE2=1``), then
              Caffe2-specific behavior will be enabled, including special support
              for ops are produced by the modules described in
              `Quantization <https://pytorch.org/docs/stable/quantization.html>`_.

              .. warning::

                Models exported this way are probably runnable only by Caffe2.

        opset_version (int, default 14): The version of the
            `default (ai.onnx) opset <https://github.com/onnx/onnx/blob/master/docs/Operators.md>`_
            to target. Must be >= 7 and <= 16.
        do_constant_folding (bool, default True): Apply the constant-folding optimization.
            Constant-folding will replace some of the ops that have all constant inputs
            with pre-computed constant nodes.
        dynamic_axes (dict<string, dict<int, string>> or dict<string, list(int)>, default empty dict):

            By default the exported model will have the shapes of all input and output tensors
            set to exactly match those given in ``args``. To specify axes of tensors as
            dynamic (i.e. known only at run-time), set ``dynamic_axes`` to a dict with schema:

            * KEY (str): an input or output name. Each name must also be provided in ``input_names`` or
              ``output_names``.
            * VALUE (dict or list): If a dict, keys are axis indices and values are axis names. If a
              list, each element is an axis index.

            For example::

                class SumModule(torch.nn.Module):
                    def forward(self, x):
                        return torch.sum(x, dim=1)

                torch.onnx.export(SumModule(), (torch.ones(2, 2),), "onnx.pb",
                                  input_names=["x"], output_names=["sum"])

            Produces::

                input {
                  name: "x"
                  ...
                      shape {
                        dim {
                          dim_value: 2  # axis 0
                        }
                        dim {
                          dim_value: 2  # axis 1
                ...
                output {
                  name: "sum"
                  ...
                      shape {
                        dim {
                          dim_value: 2  # axis 0
                ...

            While::

                torch.onnx.export(SumModule(), (torch.ones(2, 2),), "onnx.pb",
                                  input_names=["x"], output_names=["sum"],
                                  dynamic_axes={
                                      # dict value: manually named axes
                                      "x": {0: "my_custom_axis_name"},
                                      # list value: automatic names
                                      "sum": [0],
                                  })

            Produces::

                input {
                  name: "x"
                  ...
                      shape {
                        dim {
                          dim_param: "my_custom_axis_name"  # axis 0
                        }
                        dim {
                          dim_value: 2  # axis 1
                ...
                output {
                  name: "sum"
                  ...
                      shape {
                        dim {
                          dim_param: "sum_dynamic_axes_1"  # axis 0
                ...

        keep_initializers_as_inputs (bool, default None): If True, all the
            initializers (typically corresponding to parameters) in the
            exported graph will also be added as inputs to the graph. If False,
            then initializers are not added as inputs to the graph, and only
            the non-parameter inputs are added as inputs.
            This may allow for better optimizations (e.g. constant folding) by
            backends/runtimes.

            If ``opset_version < 9``, initializers MUST be part of graph
            inputs and this argument will be ignored and the behavior will be
            equivalent to setting this argument to True.

            If None, then the behavior is chosen automatically as follows:

            * If ``operator_export_type=OperatorExportTypes.ONNX``, the behavior is equivalent
              to setting this argument to False.
            * Else, the behavior is equivalent to setting this argument to True.

        custom_opsets (dict<str, int>, default empty dict): A dict with schema:

            * KEY (str): opset domain name
            * VALUE (int): opset version

            If a custom opset is referenced by ``model`` but not mentioned in this dictionary,
            the opset version is set to 1. Only custom opset domain name and version should be
            indicated through this argument.

        export_modules_as_functions (bool or set of type of nn.Module, default False): Flag to enable
            exporting all ``nn.Module`` forward calls as local functions in ONNX. Or a set to indicate the
            particular types of modules to export as local functions in ONNX.
            This feature requires ``opset_version`` >= 15, otherwise the export will fail. This is because
            ``opset_version`` < 15 implies IR version < 8, which means no local function support.
            Module variables will be exported as function attributes. There are two categories of function
            attributes.

            1. Annotated attributes: class variables that have type annotations via
            `PEP 526-style <https://www.python.org/dev/peps/pep-0526/#class-and-instance-variable-annotations>`_
            will be exported as attributes.
            Annotated attributes are not used inside the subgraph of ONNX local function because
            they are not created by PyTorch JIT tracing, but they may be used by consumers
            to determine whether or not to replace the function with a particular fused kernel.

            2. Inferred attributes: variables that are used by operators inside the module. Attribute names
            will have prefix "inferred::". This is to differentiate from predefined attributes retrieved from
            python module annotations. Inferred attributes are used inside the subgraph of ONNX local function.

            * ``False``(default): export ``nn.Module`` forward calls as fine grained nodes.
            * ``True``: export all ``nn.Module`` forward calls as local function nodes.
            * Set of type of nn.Module: export ``nn.Module`` forward calls as local function nodes,
              only if the type of the ``nn.Module`` is found in the set.

    Raises:
      CheckerError: If the ONNX checker detects an invalid ONNX graph. Will still export the
        model to the file ``f`` even if this is raised.
    """

    _export(
        model,
        args,
        f,
        export_params,
        verbose,
        training,
        input_names,
        output_names,
        operator_export_type=operator_export_type,
        opset_version=opset_version,
        do_constant_folding=do_constant_folding,
        dynamic_axes=dynamic_axes,
        keep_initializers_as_inputs=keep_initializers_as_inputs,
        custom_opsets=custom_opsets,
        export_modules_as_functions=export_modules_as_functions,
    )


@_beartype.beartype
def _is_constant_tensor_list(node):
    if node.kind() != "prim::Constant":
        return False
    output_type = node.output().type()
    if output_type.isSubtypeOf(_C.ListType.ofTensors()):
        return True
    if output_type.isSubtypeOf(_C.ListType(_C.OptionalType.ofTensor())):
        return True


# ONNX can't handle constants that are lists of tensors, which can
# get generated in constant prop. So we split them back into prim::ListConstructs


@_beartype.beartype
def _split_tensor_list_constants(g, block):
    for node in block.nodes():
        for subblock in node.blocks():
            _split_tensor_list_constants(g, subblock)
        if _is_constant_tensor_list(node):
            inputs = []
            for val in node.output().toIValue():
                input = g.insertConstant(val)
                input.node().moveBefore(node)
                input.node().copyMetadata(node)
                inputs.append(input)

            lc = (
                g.create("prim::ListConstruct", inputs)
                .insertBefore(node)
                .output()
                .setType(_C.ListType.ofTensors())
            )
            lc.node().copyMetadata(node)
            node.output().replaceAllUsesWith(lc)


@_beartype.beartype
def _optimize_graph(
    graph: _C.Graph,
    operator_export_type: _C_onnx.OperatorExportTypes,
    _disable_torch_constant_prop: bool = False,
    fixed_batch_size: bool = False,
    params_dict=None,
    dynamic_axes=None,
    input_names=None,
    module=None,
):
    if params_dict is None:
        params_dict = {}

    # Inline everything
    _C._jit_pass_inline(graph)

    # Remove fork/wait nodes
    _C._jit_pass_inline_fork_wait(graph)
    _C._jit_pass_lint(graph)
    _C._jit_pass_onnx_autograd_function_process(graph)
    _C._jit_pass_lower_all_tuples(graph)

    # we now record some ops like ones/zeros
    # into a trace where we previously recorded constants.
    # use constant prop to maintain our current level of onnx support
    # without implementing symbolics for all of them
    if _disable_torch_constant_prop is False:
        _C._jit_pass_constant_propagation(graph)

    _split_tensor_list_constants(graph, graph)
    # run dce to eliminate dead parts of the graph that might have been
    # left behind by things like symbolic_override
    _C._jit_pass_dce(graph)
    _C._jit_pass_lint(graph)

    _C._jit_pass_canonicalize_graph_fuser_ops(graph)
    _C._jit_pass_lint(graph)
    _C._jit_pass_peephole(graph, True)
    _C._jit_pass_fuse_addmm(graph)
    _C._jit_pass_lint(graph)

    _C._jit_pass_peephole(graph, True)
    _C._jit_pass_lower_all_tuples(graph)
    # in _jit_pass_onnx, symbolic functions are called for each node for conversion.
    # However, there are nodes that cannot be converted without additional context.
    # For example, the number of outputs from split (and whether it is static or dynamic) is unknown
    # until the point where it is unpacked by listUnpack node.
    # This pass does a preprocess, and prepares the nodes such that enough context can be received
    # by the symbolic function.
    _C._jit_pass_onnx_remove_inplace_ops_for_onnx(graph, module)
    _C._jit_pass_onnx_preprocess(graph)

    # onnx does not support tuples, so try to remove them
    _C._jit_pass_lint(graph)

    # onnx only supports tensors, but 1 / 2 = 0.5 and tensor(1) / tensor(2) = 0
    _C._jit_pass_prepare_division_for_onnx(graph)

    _C._jit_pass_onnx_remove_print(graph)
    _C._jit_pass_onnx_preprocess_caffe2(graph)

    symbolic_helper._quantized_ops.clear()
    # Unpack quantized weights for conv and linear ops and insert into graph.
    _C._jit_pass_onnx_unpack_quantized_weights(
        graph, params_dict, symbolic_helper.is_caffe2_aten_fallback()
    )
    if symbolic_helper.is_caffe2_aten_fallback():
        # Insert permutes before and after each conv op to ensure correct order.
        _C._jit_pass_onnx_quantization_insert_permutes(graph, params_dict)

        # Find consecutive permutes that are no-ops and remove them.
        _C._jit_pass_custom_pattern_based_rewrite_graph(
            textwrap.dedent(
                """\
                graph(%Pi):
                    %Pq = quantized::nhwc2nchw(%Pi)
                    %Pr = quantized::nchw2nhwc(%Pq)
                    return (%Pr)"""
            ),
            textwrap.dedent(
                """\
                graph(%Ri):
                    return (%Ri)"""
            ),
            graph,
        )

    # onnx only supports tensors, so we turn all out number types into tensors
    _C._jit_pass_erase_number_types(graph)
    if GLOBALS.onnx_shape_inference:
        input_names = [] if input_names is None else input_names
        dynamic_axes = {} if dynamic_axes is None else dynamic_axes
        _C._jit_pass_onnx_set_dynamic_input_shape(graph, dynamic_axes, input_names)
    _C._jit_pass_onnx_lint(graph)
    graph = _C._jit_pass_onnx(graph, operator_export_type)
    _C._jit_pass_onnx_lint(graph)
    _C._jit_pass_lint(graph)

    _C._jit_pass_onnx_scalar_type_analysis(
        graph, True, GLOBALS.export_onnx_opset_version
    )
    _C._jit_pass_lint(graph)

    _C._jit_pass_onnx_peephole(
        graph, GLOBALS.export_onnx_opset_version, fixed_batch_size
    )
    _C._jit_pass_lint(graph)

    # graph is not a valid jit graph anymore because types have been replaced
    # (e.g. int with Tensor), so it now contains operators that don't actually
    # exist. We can't run normal dead code elimination because it'd fail trying
    # to look up if an operator has side effects, but we can run a dead code
    # elimination variant that doesn't need to look up if an op has side effects.
    _C._jit_pass_dce_allow_deleting_nodes_with_side_effects(graph)
    _C._jit_pass_lint(graph)
    graph = _C._jit_pass_canonicalize(graph)
    _C._jit_pass_lint(graph)
    if GLOBALS.onnx_shape_inference:
        _C._jit_pass_onnx_graph_shape_type_inference(
            graph, params_dict, GLOBALS.export_onnx_opset_version
        )
    return graph


@_beartype.beartype
def warn_on_static_input_change(input_states):
    """Warns that changes to input dictionaries and strings won't take effect in the traced ONNX graph.

    We accept dictionaries and strings as ONNX inputs, but they should be only for
    configuration use. we detect here if these inputs are modified, and if so we warn
    the user that the changes won't take effect in the traced ONNX graph.
    """
    for input, traced_input in zip(input_states[0], input_states[1]):
        if isinstance(input, dict):
            if list(input.keys()) != list(traced_input.keys()):
                warning = (
                    "We detected that you are modifying a dictionary that is an input to your "
                    "model. "
                    "Note that dictionaries are allowed as inputs in ONNX but they should be "
                    "handled with care. "
                    "Usages of dictionaries is not recommended, and should not be used except "
                    "for configuration use. "
                    "Also note that the order and values of the keys must remain the same. "
                )
                warnings.warn(warning)
        elif isinstance(input, str):
            if input != traced_input:
                warning = (
                    "The model seems to have string inputs/outputs. "
                    "Note that strings will not appear as inputs/outputs of the ONNX graph. "
                )
                warnings.warn(warning)


@_beartype.beartype
def _resolve_args_by_export_type(arg_name, arg_value, operator_export_type):
    """Resolves the arguments that are ignored when export_type != operator_export_type.ONNX."""
    if (
        operator_export_type is not operator_export_type.ONNX
        and _C_onnx._CAFFE2_ATEN_FALLBACK
    ):
        if arg_value is True:
            warnings.warn(
                f"'{arg_name}' can be set to True only when 'operator_export_type' is "
                "`ONNX`. Since 'operator_export_type' is not set to 'ONNX', "
                f"'{arg_name}' argument will be ignored."
            )
        arg_value = False
    return arg_value


@_beartype.beartype
def _decide_keep_init_as_input(
    keep_initializers_as_inputs: Optional[bool],
    operator_export_type: _C_onnx.OperatorExportTypes,
    opset_version: int,
):
    """Decides whether the initializers in the graph should be listed as ONNX graph inputs.

    This method encapsulates the logic to decide whether the initializers in the graph
    should be listed as ONNX graph inputs (i.e., whether to choose ONNX IR v3 or v4).
    If keep_initializers_as_inputs is not specified (None), then we decide whether to keep
    initializers as graph inputs (val_keep_init_as_ip) based on export type. If export type
    is ONNX, then do not keep initializers as input (val_keep_init_as_ip=False). For all other
    export types keep initializers as input (val_keep_init_as_ip=True).
    If keep_initializers_as_inputs is specified, then respect it. Unless opset version <= 8,
    in which case it must be ignored because for opset version <= 8, all initializers MUST be
    part of graph input (only ONNX IR v3 is allowed), i.e. val_keep_init_as_ip=True.

    Special handling is needed for opset version 8 or lower, because irrespective
    of user input for keep_initializers_as_inputs, the graph must follow ONNX IR v3
    semantics, i.e. all initializers must be listed as ONNX graph input.
    """

    if opset_version < 9:
        if keep_initializers_as_inputs is False:
            warnings.warn(
                "Setting 'keep_initializers_as_inputs=False' for opset version"
                "8 or lower would lead to an invalid ONNX graph. Therefore, "
                "'keep_initializers_as_inputs=False' is ignored during export."
                "Exported model will have initializers as graph inputs (compliant "
                " to ONNX IR v3)."
            )
        return True  # i.e. True == initializers are part of graph input (ONNX IR v3)
    val_keep_init_as_ip = (
        True if keep_initializers_as_inputs is None else keep_initializers_as_inputs
    )
    if (
        keep_initializers_as_inputs is None
        and operator_export_type is _C_onnx.OperatorExportTypes.ONNX
    ):
        val_keep_init_as_ip = False
    return val_keep_init_as_ip


@_beartype.beartype
def _decide_add_node_names(add_node_names, operator_export_type):
    return _resolve_args_by_export_type(
        "add_node_names", add_node_names, operator_export_type
    )


@_beartype.beartype
def _decide_constant_folding(do_constant_folding, operator_export_type, training):
    do_constant_folding = _resolve_args_by_export_type(
        "do_constant_folding", do_constant_folding, operator_export_type
    )
    if do_constant_folding and (
        training is not None and training is not _C_onnx.TrainingMode.EVAL
    ):
        warnings.warn(
            "It is recommended that constant folding be turned off ('do_constant_folding=False') "
            "when exporting the model in training-amenable mode, i.e. with 'training=TrainingMode.TRAIN' "
            "or 'training=TrainingMode.PRESERVE' (when model is in training mode). Otherwise, some "
            "learnable model parameters may not translate correctly in the exported ONNX model "
            "because constant folding mutates model parameters. Please consider "
            "turning off constant folding or setting the training=TrainingMode.EVAL."
        )
    return do_constant_folding


@_beartype.beartype
def _signature(model) -> inspect.Signature:
    should_be_callable = getattr(model, "forward", model)
    if callable(should_be_callable):
        return inspect.signature(should_be_callable)
    raise ValueError("model has no forward method and is not callable")


@_beartype.beartype
def _decide_input_format(model, args):
    try:
        sig = _signature(model)
    except ValueError as e:
        warnings.warn(f"{e}, skipping _decide_input_format")
        return args
    try:
        ordered_list_keys = list(sig.parameters.keys())
        if ordered_list_keys[0] == "self":
            ordered_list_keys = ordered_list_keys[1:]
        args_dict: Dict = {}
        if isinstance(args, list):
            args_list = args
        elif isinstance(args, tuple):
            args_list = list(args)
        else:
            args_list = [args]
        if isinstance(args_list[-1], dict):
            args_dict = args_list[-1]
            args_list = args_list[:-1]
        n_nonkeyword = len(args_list)
        for optional_arg in ordered_list_keys[n_nonkeyword:]:
            if optional_arg in args_dict:
                args_list.append(args_dict[optional_arg])
            # Check if this arg has a default value
            else:
                param = sig.parameters[optional_arg]
                if param.default != param.empty:
                    args_list.append(param.default)
        args = args_list if isinstance(args, list) else tuple(args_list)
    # Cases of models with no input args
    except IndexError:
        warnings.warn("No input args, skipping _decide_input_format")
    except Exception as e:
        warnings.warn(f"Skipping _decide_input_format\n {e.args[0]}")

    return args


@_beartype.beartype
def _trace(func, args, operator_export_type, return_outs=False):
    # Special case for common case of passing a single Tensor
    if isinstance(args, torch.Tensor):
        args = (args,)

    trace_graph, torch_out, inputs_states = torch.jit._get_trace_graph(
        func, args, strict=False, _force_outplace=False, _return_inputs_states=True
    )
    warn_on_static_input_change(inputs_states)

    trace_graph = _optimize_graph(trace_graph, operator_export_type, params_dict={})
    if return_outs:
        return trace_graph, torch_out
    return trace_graph


@_beartype.beartype
def _trace_and_get_graph_from_model(model, args):
    # A basic sanity check: make sure the state_dict keys are the same
    # before and after running the model.  Fail fast!
    orig_state_dict_keys = torch.jit._unique_state_dict(model).keys()

    # Disable Autocast cache because it replaces kernel's weight and bias
    # to be replaced by (undesired) constants
    # TODO: https://github.com/pytorch/pytorch/issues/84092
    prev_autocast_cache_enabled = torch.is_autocast_cache_enabled()
    # When weights are not reused, there is no perf impact
    # ONNX runtimes can also apply CSE optimization to compensate the lack of cache here
    torch.set_autocast_cache_enabled(False)
    trace_graph, torch_out, inputs_states = torch.jit._get_trace_graph(
        model, args, strict=False, _force_outplace=False, _return_inputs_states=True
    )
    torch.set_autocast_cache_enabled(prev_autocast_cache_enabled)

    warn_on_static_input_change(inputs_states)

    if orig_state_dict_keys != torch.jit._unique_state_dict(model).keys():
        raise RuntimeError(
            "state_dict changed after running the tracer; "
            "something weird is happening in your model!"
        )

    return trace_graph, torch_out


@_beartype.beartype
def _get_param_count_list(method_graph, args_params):
    param_count_list = []
    for input_, arg_params_ in zip(method_graph.inputs(), args_params):
        if "PackedParams" in str(input_.type()):
            in_vars, _ = torch.jit._flatten(arg_params_)
            param_count_list.append(len(in_vars))
        else:
            param_count_list.append(arg_params_ is not None)

    return param_count_list


@_beartype.beartype
def _check_flatten_did_not_remove(original, jit_flattened):
    """torch.jit._flatten removes None. Check if it did so in this case."""

    @_beartype.beartype
    def flatten(x):
        if isinstance(x, (list, tuple)):
            for inner in x:
                yield from flatten(inner)
        elif isinstance(x, dict):
            for inner in x.values():
                yield from flatten(inner)
        else:
            yield x

    flattened_with_none = list(flatten(original))
    num_none = len(flattened_with_none) - len(jit_flattened)
    assert num_none >= 0
    if num_none:
        raise ValueError(
            f"args contained {num_none} None's after flattening. "
            "When exporting a ScriptModule or ScriptFunction, no args may "
            "be None because that breaks type propagation."
        )


def _create_jit_graph(
    model: Union[torch.nn.Module, torch.jit.ScriptFunction], args: Sequence[Any]
) -> Tuple[
    _C.Graph,
    List[_C.IValue],
    Optional[Any],
    Optional[Union[_C.ScriptModule, _C.ScriptFunction]],
]:
    if isinstance(model, (torch.jit.ScriptFunction, torch.jit.ScriptModule)):
        flattened_args = tuple(torch.jit._flatten(tuple(args))[0])
        _check_flatten_did_not_remove(args, flattened_args)
        torch_out = None

        if isinstance(model, torch.jit.ScriptModule):
            try:
                graph = model.forward.graph
            except AttributeError as e:
                raise RuntimeError("'forward' method must be a script method") from e
            _C._jit_pass_onnx_function_substitution(graph)
            freezed_module = _C._freeze_module(
                cast(_C.ScriptModule, model._c), preserveParameters=True
            )
            module, params = _C._jit_onnx_list_model_parameters(freezed_module)
            method_graph = module._get_method("forward").graph
            args_params = tuple(args) + tuple(params)
            param_count_list = _get_param_count_list(method_graph, args_params)
            in_vars, _ = torch.jit._flatten(args_params)
            graph = _C._propagate_and_assign_input_shapes(
                method_graph, tuple(in_vars), param_count_list, False, False
            )
            return graph, params, torch_out, module

        # torch.jit.ScriptFunction
        params = []
        graph = model.graph
        _C._jit_pass_onnx_function_substitution(graph)
        param_count_list = _get_param_count_list(graph, args)
        graph = _C._propagate_and_assign_input_shapes(
            graph, flattened_args, param_count_list, False, False
        )
        return graph, params, torch_out, None

    graph, torch_out = _trace_and_get_graph_from_model(model, args)
    _C._jit_pass_onnx_lint(graph)
    state_dict = torch.jit._unique_state_dict(model)
    params = list(state_dict.values())
    graph_inputs = list(graph.inputs())
    user_input_num = len(graph_inputs) - len(state_dict)
    param_names = list(state_dict.keys())
    for i, inp in enumerate(graph_inputs):
        if i >= user_input_num:
            inp.setDebugName(param_names[i - user_input_num])
    _C._jit_pass_onnx_function_substitution(graph)
    return graph, params, torch_out, None


@_beartype.beartype
def _get_named_param_dict(graph, params):
    input_and_param_names = [val.debugName() for val in graph.inputs()]
    param_names = input_and_param_names[len(input_and_param_names) - len(params) :]
    _params_dict = dict(zip(param_names, params))
    return _params_dict


@_beartype.beartype
def _get_example_outputs(model, args):
    input_args = copy.deepcopy(args)
    input_kwargs = {}
    if input_args and isinstance(input_args[-1], dict):
        input_kwargs = input_args[-1]
        input_args = input_args[:-1]

    example_outputs = model(*input_args, **input_kwargs)
    if isinstance(example_outputs, list):
        example_outputs = [example_outputs]
    elif not isinstance(example_outputs, tuple):
        example_outputs = (example_outputs,)

    return example_outputs


_qtype_vtype_map = {
    torch.quint8: torch.uint8,
    torch.qint8: torch.int8,
    torch.qint32: torch.int32,
    torch.quint4x2: torch.int8,
}


@_beartype.beartype
def unpack_quantized_tensor(value, cast_onnx_accepted=True):
    if isinstance(value, torch.Tensor) and value.dtype in _qtype_vtype_map:
        q_value_dequantize = value.dequantize()
        q_scale = (
            torch.tensor(value.q_scale(), dtype=torch.double)
            if cast_onnx_accepted
            else torch.tensor(value.q_scale(), dtype=torch.float32)
        )
        q_zero_point = (
            torch.tensor(value.q_zero_point(), dtype=torch.int64)
            if cast_onnx_accepted
            else torch.tensor(value.q_zero_point(), dtype=_qtype_vtype_map[value.dtype])
        )
        q_value = q_value_dequantize / q_scale + q_zero_point
        q_value = q_value.to(dtype=_qtype_vtype_map[value.dtype])
        return q_value, q_scale, q_zero_point
    else:
        return (value,)


@_beartype.beartype
def _pre_trace_quant_model(model, args):
    r"""Returns `torch.jit.trace(model, args)` if model is quantized. Otherwise do nothing and return
    original model.

    This is due to https://github.com/pytorch/pytorch/issues/75761.
    """
    if any(
        hasattr(m, "_packed_params") for m in getattr(model, "modules", lambda: [])()
    ) or any(getattr(arg, "is_quantized", False) for arg in args):
        return torch.jit.trace(model, args)
    return model


@_beartype.beartype
def _model_to_graph(
    model,
    args,
    verbose=False,
    input_names=None,
    output_names=None,
    operator_export_type=_C_onnx.OperatorExportTypes.ONNX,
    do_constant_folding=True,
    _disable_torch_constant_prop=False,
    fixed_batch_size=False,
    training=_C_onnx.TrainingMode.EVAL,
    dynamic_axes=None,
) -> Tuple[
    _C.Graph,
    Dict[str, torch.Tensor],
    Optional[
        Union[
            torch.Tensor,
            Tuple[torch.Tensor, ...],
            List[torch.Tensor],
            Dict[str, torch.Tensor],
            Any,  # Can be nested tuples etc.
        ]
    ],
]:
    """Converts model into an ONNX graph.

    Returns:
        graph: A TorchScript IR Graph with ONNX nodes.
        params_dict: Dict from input param name to param value.
        torch_out: The output tensors resulting from the trace of ``model``.
            If ``model`` is a :class:`torch.jit.ScriptModule` or :class:`torch.jit.ScriptFunction`,
            this will be None, since we are not doing any tracing.
    """
    # TODO: can we simplify this to always return a tuple of Tensor or None?

    # Special case for common case of passing a single Tensor
    if isinstance(args, (torch.Tensor, int, float, bool)):
        args = (args,)

    model = _pre_trace_quant_model(model, args)
    graph, params, torch_out, module = _create_jit_graph(model, args)
    params_dict = _get_named_param_dict(graph, params)

    try:
        graph = _optimize_graph(
            graph,
            operator_export_type,
            _disable_torch_constant_prop=_disable_torch_constant_prop,
            fixed_batch_size=fixed_batch_size,
            params_dict=params_dict,
            dynamic_axes=dynamic_axes,
            input_names=input_names,
            module=module,
        )
    except Exception as e:
        torch.onnx.log("Torch IR graph at exception: ", graph)
        raise

    is_script = isinstance(model, (torch.jit.ScriptFunction, torch.jit.ScriptModule))
    if is_script:
        example_outputs = _get_example_outputs(model, args)
        example_outputs_final = ()
        for example_output in example_outputs:
            example_outputs_final += unpack_quantized_tensor(example_output)
        out_vars, desc = torch.jit._flatten(example_outputs_final)
        _C._jit_pass_onnx_assign_output_shape(
            graph, out_vars, desc, GLOBALS.onnx_shape_inference, is_script
        )

    # NB: ONNX requires complete information about output types, which might be
    # erased by some optimizations, so we need to set it explicitly again.
    else:
        if not isinstance(torch_out, (list, tuple)):
            output_wrapped = [torch_out]
        else:
            output_wrapped = torch_out  # type: ignore[assignment]

        output_tensors, out_desc = torch.jit._flatten(tuple(output_wrapped))
        # assign_output_shape pass is not compatible with quantized outputs.
        # Quantized outputs are flattened to 3 values in ONNX, while packed as
        # single value in PyTorch.
        if not any(getattr(out, "is_quantized", False) for out in output_tensors):
            _C._jit_pass_onnx_assign_output_shape(
                graph,
                output_tensors,
                out_desc,
                GLOBALS.onnx_shape_inference,
                is_script,
            )

    _set_input_and_output_names(graph, input_names, output_names)
    params_dict = _get_named_param_dict(graph, params)

    if training is None or training == _C_onnx.TrainingMode.EVAL:
        params_dict = _C._jit_pass_onnx_eval_peephole(graph, params_dict)

    if (
        do_constant_folding
        and GLOBALS.export_onnx_opset_version
        >= _constants.ONNX_CONSTANT_FOLDING_MIN_OPSET
    ):
        params_dict = _C._jit_pass_onnx_constant_fold(
            graph, params_dict, GLOBALS.export_onnx_opset_version
        )
        _C._jit_pass_dce_allow_deleting_nodes_with_side_effects(graph)

    if GLOBALS.onnx_shape_inference:
        _C._jit_pass_onnx_graph_shape_type_inference(
            graph, params_dict, GLOBALS.export_onnx_opset_version
        )

    params_dict = _C._jit_pass_onnx_eliminate_unused_items(graph, params_dict)

    # For ONNX opset < 9, constants only have three data types: float16, float, double.
    # In this pass transform constants of other data types to float/double + cast operator.
    if GLOBALS.export_onnx_opset_version < 9:
        _C._jit_pass_onnx_cast_all_constant_to_floating(graph)

    params_dict = _C._jit_pass_filter_non_tensor_arguments(params_dict)
    _C._jit_decay_packed_param_input_types(graph)

    # If output names lack a proper name and are identified only by their unique
    # give them a legible name for debugging purposes
    _apply_friendly_debug_names(graph, params_dict)

    return graph, params_dict, torch_out


@_beartype.beartype
def export_to_pretty_string(
    model,
    args,
    export_params=True,
    verbose=False,
    training=_C_onnx.TrainingMode.EVAL,
    input_names=None,
    output_names=None,
    operator_export_type=_C_onnx.OperatorExportTypes.ONNX,
    export_type=None,
    google_printer=False,
    opset_version=None,
    keep_initializers_as_inputs=None,
    custom_opsets=None,
    add_node_names=True,
    do_constant_folding=True,
    dynamic_axes=None,
):
    r"""
    Similar to :func:`export`, but returns a text representation of the ONNX
    model. Only differences in args listed below. All other args are the same
    as :func:`export`.

    Args:
        add_node_names (bool, default True): Whether or not to set
            NodeProto.name. This makes no difference unless
            ``google_printer=True``.
        google_printer (bool, default False): If False, will return a custom,
            compact representation of the model. If True will return the
            protobuf's `Message::DebugString()`, which is more verbose.

    Returns:
      A UTF-8 str containing a human-readable representation of the ONNX model.
    """
    if opset_version is None:
        opset_version = _constants.ONNX_DEFAULT_OPSET
    if custom_opsets is None:
        custom_opsets = {}
    symbolic_helper._set_opset_version(opset_version)
    symbolic_helper._set_operator_export_type(operator_export_type)

    with exporter_context(model, training, verbose):
        val_keep_init_as_ip = _decide_keep_init_as_input(
            keep_initializers_as_inputs, operator_export_type, opset_version
        )
        val_add_node_names = _decide_add_node_names(
            add_node_names, operator_export_type
        )
        val_do_constant_folding = _decide_constant_folding(
            do_constant_folding, operator_export_type, training
        )
        args = _decide_input_format(model, args)
        graph, params_dict, torch_out = _model_to_graph(
            model,
            args,
            verbose,
            input_names,
            output_names,
            operator_export_type,
            val_do_constant_folding,
            training=training,
            dynamic_axes=dynamic_axes,
        )

        return graph._pretty_print_onnx(  # type: ignore[attr-defined]
            params_dict,
            opset_version,
            False,
            operator_export_type,
            google_printer,
            val_keep_init_as_ip,
            custom_opsets,
            val_add_node_names,
        )


@_beartype.beartype
def unconvertible_ops(
    model, args, training=_C_onnx.TrainingMode.EVAL, opset_version=None
):
    r"""
    Converts the model with operator_export_type set to
    torch.onnx.OperatorExportTypes.ONNX_FALLTHROUGH once in order to get a list of
    all the ops that are not supported/implemented by the exporter.

    Args:
        model: Same as corresponding arg to torch.onnx.export.
        args: Same as corresponding arg to torch.onnx.export.
        training: Same as corresponding arg to torch.onnx.export.
        opset_version: Same as corresponding arg to torch.onnx.export.

    Returns:
        Tuple[torch._C.Graph, List[str]], where the list includes the names
        of the unconvertible ops.
    """

    opset_version = opset_version or _constants.ONNX_DEFAULT_OPSET
    symbolic_helper._set_opset_version(opset_version)
    # operator_export_type is set to ONNX_FALLTHROUGH by default so that if an op is not supported
    # in ONNX, fall through will occur and export the operator as is, as a custom ONNX op.
    with exporter_context(model, training, False):
        args = _decide_input_format(model, args)
        graph, params_dict, torch_out = _model_to_graph(
            model,
            args,
            # So that if an op connot be converted to ONNX, it will be kept
            # as-is rather than cause a failure.
            operator_export_type=_C_onnx.OperatorExportTypes.ONNX_FALLTHROUGH,
        )
    unsupported_ops = list()
    supported_namespaces = {"onnx", "prim", "quantized"}
    for node in graph.nodes():
        if node.kind().split(":")[0] not in supported_namespaces:
            unsupported_ops.append(node.kind())
    return graph, unsupported_ops


@_beartype.beartype
def _setup_trace_module_map(
    model: Union[torch.nn.Module, torch.jit.ScriptModule],
    export_modules_as_functions: Union[bool, Collection[Type[torch.nn.Module]]],
) -> Set[str]:
    def __register_attribute_hook():
        attr_name = "_onnx_attrs"

        def _track_module_attributes_forward_pre_hook(module, input):
            setattr(module, attr_name, _get_module_attributes(module))

        def _track_module_attributes_forward_hook(module, input, output):
            tracing_state = _C._get_tracing_state()
            if not tracing_state:
                return

            graph = tracing_state.graph()
            onnx_attrs = {}
            if hasattr(module, attr_name):
                onnx_attrs = getattr(module, attr_name)
                delattr(module, attr_name)

            _C._jit_pass_onnx_track_scope_attributes(graph, onnx_attrs)

        for m in model.modules():
            m.register_forward_hook(_track_module_attributes_forward_hook)
            m.register_forward_pre_hook(_track_module_attributes_forward_pre_hook)

    def _unqualified_variable_name(qualified_name: str) -> str:
        """
        Parse qualified variable name and return the unqualified version.

        Pure numeric atoms are considered inadequate, so this function will look past them,
        and start from the first non-numeric atom.

        Example:
            >>> _unqualified_variable_name('__main__.Foo.bar')
            'bar'
            >>> _unqualified_variable_name('__main__.Foo.bar.0')
            'bar.0'
        """
        name_atoms = qualified_name.split(".")
        for i, atom in reversed(list(enumerate(name_atoms))):
            if not atom.isnumeric():
                return ".".join(name_atoms[i:])
        return qualified_name

    trace_module_map = {
        _m: torch._C._jit_onnx_create_full_scope_name(
            torch.typename(type(_m)), _unqualified_variable_name(_n)
        )
        for _n, _m in model.named_modules()
    }
    torch.jit._trace._trace_module_map = trace_module_map
    if isinstance(export_modules_as_functions, bool) and export_modules_as_functions:
        module_typenames = {torch.typename(type(module)) for module in trace_module_map}
    elif isinstance(export_modules_as_functions, set) and export_modules_as_functions:

        def _find_typename(v):
            if isinstance(v, type):
                return torch.typename(v)
            else:
                raise RuntimeError(
                    "Only type of the `nn.Module` should be "
                    "passed in the set for argument `export_modules_as_functions`. "
                    "Got `%s`." % (type(v).__name__)
                )

        module_typenames = {_find_typename(v) for v in export_modules_as_functions}
    else:
        module_typenames = set()

    if module_typenames:
        __register_attribute_hook()

    return module_typenames


@_beartype.beartype
def _reset_trace_module_map():
    torch.jit._trace._trace_module_map = None
    _C._jit_pass_onnx_clear_scope_records()


@_beartype.beartype
def _get_module_attributes(module):

    annotations = typing.get_type_hints(type(module))
    base_m_annotations = typing.get_type_hints(torch.nn.Module)
    [annotations.pop(k, None) for k in base_m_annotations]
    return {k: getattr(module, k) for k in annotations}


@_beartype.beartype
def _export(
    model,
    args,
    f,
    export_params=True,
    verbose=False,
    training=_C_onnx.TrainingMode.EVAL,
    input_names=None,
    output_names=None,
    operator_export_type=_C_onnx.OperatorExportTypes.ONNX,
    export_type=None,
    opset_version=None,
    do_constant_folding=True,
    dynamic_axes=None,
    keep_initializers_as_inputs=None,
    fixed_batch_size=False,
    custom_opsets=None,
    add_node_names=True,
    onnx_shape_inference=True,
    export_modules_as_functions=False,
):
    if export_type is None:
        export_type = _exporter_states.ExportTypes.PROTOBUF_FILE

    if isinstance(model, torch.nn.DataParallel):
        raise ValueError(
            "torch.nn.DataParallel is not supported by ONNX "
            "exporter, please use 'attribute' module to "
            "unwrap model from torch.nn.DataParallel. Try "
            "torch.onnx.export(model.module, ...)"
        )
    assert GLOBALS.in_onnx_export is False
    GLOBALS.in_onnx_export = True
    try:

        symbolic_helper._set_onnx_shape_inference(onnx_shape_inference)

        if opset_version is None:
            opset_version = _constants.ONNX_DEFAULT_OPSET

        if export_modules_as_functions and opset_version < 15:
            raise ValueError(
                "`export_modules_as_functions` is not supported for `opset_version` < 15."
                "This is because `opset_version` < 15 implies IR version < 8, which means "
                "no local function support. "
            )

        module_typenames_to_export_as_functions: Set[str] = set()
        if isinstance(model, (torch.nn.Module, torch.jit.ScriptModule)):
            module_typenames_to_export_as_functions = _setup_trace_module_map(
                model, export_modules_as_functions
            )

        if not operator_export_type:
            if _C_onnx._CAFFE2_ATEN_FALLBACK:
                operator_export_type = _C_onnx.OperatorExportTypes.ONNX_ATEN_FALLBACK
            else:
                operator_export_type = _C_onnx.OperatorExportTypes.ONNX

        # By default, training=TrainingMode.EVAL,
        # which is good because running a model in training mode could result in
        # internal buffers getting updated, dropout getting applied, etc.
        # If you really know what you're doing, you can turn
        # training=TrainingMode.TRAINING or training=TrainingMode.PRESERVE,
        # (to preserve whatever the original training mode was.)
        symbolic_helper._set_opset_version(opset_version)
        symbolic_helper._set_operator_export_type(operator_export_type)
        with exporter_context(model, training, verbose):
            val_keep_init_as_ip = _decide_keep_init_as_input(
                keep_initializers_as_inputs, operator_export_type, opset_version
            )
            val_add_node_names = _decide_add_node_names(
                add_node_names, operator_export_type
            )
            val_do_constant_folding = _decide_constant_folding(
                do_constant_folding, operator_export_type, training
            )
            # Normally f can be a file-like object, but for large models, the external data format requires a
            # valid `model_file_location`. Code in export.cpp will enforce this.
            if isinstance(f, str):
                model_file_location = f
            else:
                model_file_location = ""
            args = _decide_input_format(model, args)
            if dynamic_axes is None:
                dynamic_axes = {}
            _validate_dynamic_axes(dynamic_axes, model, input_names, output_names)

            graph, params_dict, torch_out = _model_to_graph(
                model,
                args,
                verbose,
                input_names,
                output_names,
                operator_export_type,
                val_do_constant_folding,
                fixed_batch_size=fixed_batch_size,
                training=training,
                dynamic_axes=dynamic_axes,
            )

            # TODO: Don't allocate a in-memory string for the protobuf
            defer_weight_export = (
                export_type is not _exporter_states.ExportTypes.PROTOBUF_FILE
            )
            if custom_opsets is None:
                custom_opsets = {}

            _C._jit_pass_dce_allow_deleting_nodes_with_side_effects(graph)
            node_attr_to_name = {}  # type: ignore[var-annotated]
            if module_typenames_to_export_as_functions:
                # NOTE: cannot call DCE after this pass. DCE will remove function definition nodes.
                node_attr_to_name = _C._jit_pass_onnx_function_extraction(
                    graph,
                    module_typenames_to_export_as_functions,
                    list(params_dict.keys()),
                )
            params_dict = _C._jit_pass_onnx_deduplicate_initializers(  # type: ignore[assignment]
                graph, params_dict, getattr(model, "training", False)  # type: ignore[arg-type]
            )
            _C._jit_pass_onnx_assign_scoped_names_for_node_and_value(graph)
            if export_params:
                (
                    proto,
                    export_map,
                    val_use_external_data_format,
                    node_names,
                ) = graph._export_onnx(  # type: ignore[attr-defined]
                    params_dict,
                    opset_version,
                    dynamic_axes,
                    defer_weight_export,
                    operator_export_type,
                    not verbose,
                    val_keep_init_as_ip,
                    custom_opsets,
                    val_add_node_names,
                    model_file_location,
                    node_attr_to_name,
                )
            else:
                (
                    proto,
                    export_map,
                    val_use_external_data_format,
                    node_names,
                ) = graph._export_onnx(  # type: ignore[attr-defined]
                    {},
                    opset_version,
                    dynamic_axes,
                    False,
                    operator_export_type,
                    not verbose,
                    val_keep_init_as_ip,
                    custom_opsets,
                    val_add_node_names,
                    model_file_location,
                    node_attr_to_name,
                )
            if verbose:
                torch.onnx.log("Exported graph: ", graph)
            if export_type == _exporter_states.ExportTypes.PROTOBUF_FILE:
                assert len(export_map) == 0
                with torch.serialization._open_file_like(f, "wb") as opened_file:
                    opened_file.write(proto)
            elif export_type in [
                _exporter_states.ExportTypes.ZIP_ARCHIVE,
                _exporter_states.ExportTypes.COMPRESSED_ZIP_ARCHIVE,
            ]:
                compression = (
                    zipfile.ZIP_DEFLATED
                    if export_type
                    == _exporter_states.ExportTypes.COMPRESSED_ZIP_ARCHIVE
                    else zipfile.ZIP_STORED
                )
                with zipfile.ZipFile(f, "w", compression=compression) as z:
                    z.writestr(_constants.ONNX_ARCHIVE_MODEL_PROTO_NAME, proto)
                    for k, v in export_map.items():
                        z.writestr(k, v)
            elif export_type == _exporter_states.ExportTypes.DIRECTORY:
                if os.path.exists(f):
                    assert os.path.isdir(f)
                else:
                    os.makedirs(f)

                model_proto_file = os.path.join(
                    f, _constants.ONNX_ARCHIVE_MODEL_PROTO_NAME
                )
                with torch.serialization._open_file_like(
                    model_proto_file, "wb"
                ) as opened_file:
                    opened_file.write(proto)

                for k, v in export_map.items():
                    weight_proto_file = os.path.join(f, k)
                    with torch.serialization._open_file_like(
                        weight_proto_file, "wb"
                    ) as opened_file:
                        opened_file.write(v)
            else:
                raise RuntimeError("Unknown export type")

            # The ONNX checker only works for ONNX graph. So if the operator_export_type is not ONNX,
            # we can skip this check.
            # If large model format export is enabled, proto will only contain data location instead of
            # raw data and _check_onnx_proto() will fail because it can only handle the raw ONNX proto
            # string in memory.
            if (operator_export_type is _C_onnx.OperatorExportTypes.ONNX) and (
                not val_use_external_data_format
            ):
                try:
                    _C._check_onnx_proto(proto, full_check=True)
                except RuntimeError as e:
                    raise errors.CheckerError(e)
    finally:
        assert GLOBALS.in_onnx_export
        GLOBALS.in_onnx_export = False
        _reset_trace_module_map()

    return torch_out


@_beartype.beartype
def _apply_friendly_debug_names(graph, params):
    for n in graph.nodes():
        for v in n.inputs():
            old_name = v.debugName()
            if old_name != str(v.unique()):
                continue
            new_name = f"{n.kind()}_{v.unique()}"
            v.setDebugName(new_name)
            if old_name in params:
                params[new_name] = params.pop(old_name)


@_beartype.beartype
def _set_input_and_output_names(graph, input_names, output_names):
    @_beartype.beartype
    def set_names(node_list, name_list, descriptor):
        if name_list is None:
            return
        if len(name_list) > len(node_list):
            raise RuntimeError(
                "number of %s names provided (%d) exceeded number of %ss (%d)"
                % (descriptor, len(name_list), descriptor, len(node_list))
            )

        # Mark if the output node DebugName is set before.
        output_node_set = set()
        for i, (name, node) in enumerate(zip(name_list, node_list)):
            # Duplicated output node, insert onnx::Identity to avoid setting the same DebugName after setDebugName().
            if descriptor == "output":
                if node in output_node_set:
                    identity_node = graph.create("onnx::Identity")
                    identity_node.insertAfter(node.node())
                    identity_node.addInput(node)
                    identity_node.output().setType(node.type())
                    graph.return_node().replaceInput(i, identity_node.output())
                    node = identity_node.output()
                output_node_set.add(node)

            if node.debugName() != name:
                node.setDebugName(name)

    set_names(list(graph.inputs()), input_names, "input")
    set_names(list(graph.outputs()), output_names, "output")


@_beartype.beartype
def _run_symbolic_method(g, op_name, symbolic_fn, args):
    r"""
    This trampoline function gets invoked for every symbolic method
    call from C++.
    """
    try:
        return symbolic_fn(g, *args)
    except TypeError as e:
        # Handle the specific case where we didn't successfully dispatch
        # to symbolic_fn.  Otherwise, the backtrace will have the clues
        # you need.
        e.args = (f"{e.args[0]} (occurred when translating {op_name})",)
        raise


@_beartype.beartype
def _add_block(node: _C.Node) -> _C.Block:
    return node.addBlock()


@_beartype.beartype
def _add_input_to_block(block: _C.Block):
    return block.addInputToBlock()  # type: ignore[attr-defined]


@_beartype.beartype
def _add_output_to_block(block: _C.Block, value: _C.Value) -> int:
    return block.registerOutput(value)


# Note [Export inplace]
# ~~~~~~~~~~~~~~~~~~~~~
# In abstract, it would be better for us to export inplace annotations,
# than to not export them, since it is useful information that can
# help the target of an ONNX export export more efficiently.  However,
# ONNX doesn't currently formalize inplace. Fortunately, it's sound to drop
# inplace annotations, but we are losing information this way.


@_beartype.beartype
def _should_aten_fallback(
    name: str, opset_version: int, operator_export_type: _C_onnx.OperatorExportTypes
):
    is_exportable_aten_op = registration.registry.is_registered_op(name, opset_version)
    is_onnx_aten_export = operator_export_type == _C_onnx.OperatorExportTypes.ONNX_ATEN
    is_aten_fallback_export = (
        operator_export_type == _C_onnx.OperatorExportTypes.ONNX_ATEN_FALLBACK
    )
    return is_onnx_aten_export or (
        not is_exportable_aten_op and is_aten_fallback_export
    )


@_beartype.beartype
def _need_symbolic_context(symbolic_fn: Callable) -> bool:
    """Checks if the first argument to symbolic_fn is annotated as type `torch.onnx.SymbolicContext`."""
    params = tuple(inspect.signature(symbolic_fn).parameters.values())
    # When the annotation is postpone-evaluated, the annotation is a string
    # and not a type. We need to use get_type_hints to get the real type.
    if not params:
        return False
    first_param_name = params[0].name
    type_hints = typing.get_type_hints(symbolic_fn)
    if first_param_name not in type_hints:
        return False
    param_type = type_hints[first_param_name]
    return issubclass(param_type, _exporter_states.SymbolicContext)


@_beartype.beartype
def _symbolic_context_handler(symbolic_fn: Callable) -> Callable:
    """Decorator that provides the symbolic context to the symbolic function if needed."""
    if _need_symbolic_context(symbolic_fn):

        def wrapper(graph_context: torchscript.GraphContext, *args, **kwargs):
            symbolic_context = _exporter_states.SymbolicContext(
                params_dict=graph_context.params_dict,
                env=graph_context.env,
                cur_node=graph_context.original_node,
                onnx_block=graph_context.onnx_block,
            )
            return symbolic_fn(symbolic_context, graph_context, *args, **kwargs)

        return wrapper
    return symbolic_fn


@_beartype.beartype
def _get_aten_op_overload_name(n: _C.Node) -> str:

    # Returns `overload_name` attribute to ATen ops on non-Caffe2 builds
    schema = n.schema()
    if not schema.startswith("aten::") or symbolic_helper.is_caffe2_aten_fallback():
        return ""
    return _C.parse_schema(schema).overload_name


@_beartype.beartype
def _run_symbolic_function(
    graph: _C.Graph,
    block: _C.Block,
    node: _C.Node,
    inputs: Any,
    env: Dict[_C.Value, _C.Value],
    operator_export_type=_C_onnx.OperatorExportTypes.ONNX,
) -> Optional[Union[_C.Value, Sequence[Optional[_C.Value]]]]:
    """Runs a symbolic function.

    The function is used in C++ to export the node to ONNX.

    Returns:
        A single or a tuple of Values.
        None when the node gets cloned as is into the new graph.
    """

    opset_version = GLOBALS.export_onnx_opset_version

    # See Note [Export inplace]
    node_kind = node.kind()
    if node_kind.endswith("_"):
        # Treat relu_ -> relu; add_ -> add etc.
        ns_op_name = node_kind[:-1]
    else:
        ns_op_name = node_kind

    namespace, op_name = ns_op_name.split("::")

    graph_context = torchscript.GraphContext(
        graph=graph,
        opset=opset_version,
        onnx_block=block,
        original_node=node,
        params_dict=_params_dict,
    )

    try:
        # Caffe2-specific: Quantized op symbolics are registered for opset 9 only.
        if symbolic_helper.is_caffe2_aten_fallback() and opset_version == 9:
            symbolic_caffe2.register_quantized_ops("caffe2", opset_version)

        if namespace == "quantized" and symbolic_helper.is_caffe2_aten_fallback():
            domain = "caffe2"
        else:
            domain = namespace
        symbolic_function_name = f"{domain}::{op_name}"

        symbolic_function_group = registration.registry.get_function_group(
            symbolic_function_name
        )
        if symbolic_function_group is not None:
            symbolic_fn = symbolic_function_group.get(opset_version)
            if symbolic_fn is not None:
                attrs = {
                    k: symbolic_helper._node_get(node, k) for k in node.attributeNames()
                }
                # PythonOp symbolic need access to the node to resolve the name conflict,
                # this is inconsistent with regular op symbolic.
                if op_name == "PythonOp":
                    inputs = (node, *inputs)
                return symbolic_fn(graph_context, *inputs, **attrs)

        attrs = {
            k + "_" + node.kindOf(k)[0]: symbolic_helper._node_get(node, k)
            for k in node.attributeNames()
        }
        if namespace == "onnx":
            # Clone node to trigger ONNX shape inference
            return graph_context.op(op_name, *inputs, **attrs, outputs=node.outputsSize())  # type: ignore[attr-defined]

        if _should_aten_fallback(ns_op_name, opset_version, operator_export_type):
            # Direct ATen export requested
            outputs = node.outputsSize()
            attrs["outputs"] = outputs
            # `overload_name` is set for non-Caffe2 builds only
            return graph_context.at(
                op_name,
                *inputs,
                overload_name=_get_aten_op_overload_name(node),
                **attrs,
            )

        raise errors.UnsupportedOperatorError(
            domain,
            op_name,
            opset_version,
            symbolic_function_group.get_min_supported()
            if symbolic_function_group
            else None,
        )

    except RuntimeError:
        if operator_export_type == _C_onnx.OperatorExportTypes.ONNX_FALLTHROUGH:
            return None
        elif (
            operator_export_type == _C_onnx.OperatorExportTypes.ONNX_ATEN_FALLBACK
            and not symbolic_helper.is_caffe2_aten_fallback()
        ):
            # Emit ATen op for non-Caffe2 builds when `operator_export_type==ONNX_ATEN_FALLBACK`
            attrs = {
                k + "_" + node.kindOf(k)[0]: symbolic_helper._node_get(node, k)
                for k in node.attributeNames()
            }
            return graph_context.at(
                op_name,
                *inputs,
                overload_name=_get_aten_op_overload_name(node),
                **attrs,
            )
        raise
    except TypeError as e:
        # Handle the specific case where we didn't successfully dispatch.
        # Otherwise, the backtrace will have the clues you need.
        e.args = (f"{e.args[0]} \n(Occurred when translating {op_name}).",)
        raise


@_beartype.beartype
def _verify_custom_op_name(symbolic_name: str):
    if not re.match(r"^[a-zA-Z0-9-_]+::[a-zA-Z-_]+[a-zA-Z0-9-_]*$", symbolic_name):
        raise errors.OnnxExporterError(
            f"Failed to register operator {symbolic_name}. "
            "The symbolic name must match the format domain::name, "
            "and should start with a letter and contain only "
            "alphanumerical characters"
        )

    ns, _ = symbolic_name.split("::")
    if ns == "onnx":
        raise ValueError(
            f"Failed to register operator {symbolic_name}. {ns} domain cannot be modified."
        )


@_beartype.beartype
def register_custom_op_symbolic(
    symbolic_name: str, symbolic_fn: Callable, opset_version: int
):
    """Registers a symbolic function for a custom operator.

    When the user registers symbolic for custom/contrib ops,
    it is highly recommended to add shape inference for that operator via setType API,
    otherwise the exported graph may have incorrect shape inference in some extreme cases.
    An example of setType is `test_aten_embedding_2` in `test_operators.py`.

    See "Custom Operators" in the module documentation for an example usage.

    Args:
        symbolic_name (str): The name of the custom operator in "<domain>::<op>"
            format.
        symbolic_fn (Callable): A function that takes in the ONNX graph and
            the input arguments to the current operator, and returns new
            operator nodes to add to the graph.
        opset_version (int): The ONNX opset version in which to register.
    """
    if symbolic_name.startswith("::"):
        symbolic_name = f"aten{symbolic_name}"

    _verify_custom_op_name(symbolic_name)

<<<<<<< HEAD
    registration.custom_onnx_symbolic(
        symbolic_name,
        versions,
        decorate=[
            _symbolic_context_handler,
        ],
    )(symbolic_fn)
=======
    versions = range(
        max(_constants.ONNX_MIN_OPSET, opset_version), _constants.ONNX_MAX_OPSET + 1
    )
    registration.custom_onnx_symbolic(symbolic_name, versions)(symbolic_fn)
>>>>>>> 0f635810


@_beartype.beartype
def unregister_custom_op_symbolic(symbolic_name: str, opset_version: int):
    """Unregisters ``symbolic_name``.

    See "Custom Operators" in the module documentation for an example usage.

    Args:
        symbolic_name (str): The name of the custom operator in "<domain>::<op>"
            format.
        opset_version (int): The ONNX opset version in which to unregister.
    """
    if symbolic_name.startswith("::"):
        symbolic_name = f"aten{symbolic_name}"

    _verify_custom_op_name(symbolic_name)

    for version in range(_constants.ONNX_MIN_OPSET, _constants.ONNX_MAX_OPSET + 1):
        if version >= opset_version:
            registration.registry.unregister(symbolic_name, version)


@_beartype.beartype
def _validate_dynamic_axes(dynamic_axes, model, input_names, output_names):
    """Ensures dynamic axes argument is follows the expected format."""
    if len(dynamic_axes) == 0:
        return

    if hasattr(model, "graph"):
        # Extracting set of valid input/output names that shall be used for dynamic_axes
        if (input_names is None) or len(input_names) == 0:
            input_names = [x.debugName() for x in model.graph.inputs()]
        if (output_names is None) or len(output_names) == 0:
            output_names = [y.debugName() for y in model.graph.outputs()]

    valid_names = set((input_names or []) + (output_names or []))

    # If dynamic axes are provided as a list rather than dictionary, they should
    # first get converted to a dictionary in expected format. If desired axes names
    # are not provided for dynamic axes, automatic names shall be generated for
    # provided dynamic axes of specified input/output
    for key, value in dynamic_axes.items():
        if key not in valid_names:
            warnings.warn(
                f"Provided key {key} for dynamic axes is not a valid input/output name"
            )
        if isinstance(value, list):
            warnings.warn(
                "No names were found for specified dynamic axes of provided input."
                f"Automatically generated names will be applied to each dynamic axes of input {key}"
            )

            value_dict = {}
            for i, x in enumerate(value):
                if not isinstance(x, int):
                    raise ValueError(
                        "The type of axis index is expected to be an integer"
                    )
                if x in value_dict:
                    warnings.warn(
                        f"Duplicate dynamic axis index {x} was provided for input {key}."
                    )
                else:
                    value_dict[x] = str(key) + "_dynamic_axes_" + str(i + 1)
            dynamic_axes[key] = value_dict<|MERGE_RESOLUTION|>--- conflicted
+++ resolved
@@ -1906,7 +1906,10 @@
 
     _verify_custom_op_name(symbolic_name)
 
-<<<<<<< HEAD
+    versions = range(
+        max(_constants.ONNX_MIN_OPSET, opset_version), _constants.ONNX_MAX_OPSET + 1
+    )
+
     registration.custom_onnx_symbolic(
         symbolic_name,
         versions,
@@ -1914,12 +1917,6 @@
             _symbolic_context_handler,
         ],
     )(symbolic_fn)
-=======
-    versions = range(
-        max(_constants.ONNX_MIN_OPSET, opset_version), _constants.ONNX_MAX_OPSET + 1
-    )
-    registration.custom_onnx_symbolic(symbolic_name, versions)(symbolic_fn)
->>>>>>> 0f635810
 
 
 @_beartype.beartype
