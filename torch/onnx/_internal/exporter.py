--- conflicted
+++ resolved
@@ -739,7 +739,6 @@
                 onnx_model = self.model_proto.SerializeToString()  # type: ignore[assignment]
 
             import onnxruntime  # type: ignore[import]
-<<<<<<< HEAD
 
             onnx_input = self.adapt_torch_inputs_to_onnx(
                 *args, model_with_state_dict=model_with_state_dict, **kwargs
@@ -755,23 +754,6 @@
                 for k, v in zip(ort_session.get_inputs(), onnx_input)
             }
 
-=======
-
-            onnx_input = self.adapt_torch_inputs_to_onnx(
-                *args, model_with_state_dict=model_with_state_dict, **kwargs
-            )
-            options = options or ONNXRuntimeOptions()
-            providers = (
-                options.execution_providers or onnxruntime.get_available_providers()
-            )
-            ort_session = onnxruntime.InferenceSession(onnx_model, providers=providers)
-
-            onnxruntime_input = {
-                k.name: v.numpy(force=True)
-                for k, v in zip(ort_session.get_inputs(), onnx_input)
-            }
-
->>>>>>> b279034e
             return ort_session.run(None, onnxruntime_input)
 
     @property
