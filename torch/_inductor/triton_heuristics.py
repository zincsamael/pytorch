import builtins
import copy
import functools
import hashlib
import inspect
import json
import logging
import math
import operator
import os
import os.path
import re
import threading
import time
from enum import auto, Enum
from typing import Any, Callable, Dict, List, Optional, Set, Tuple

import torch

import torch.autograd.profiler as autograd_profiler
from torch._dynamo.device_interface import get_interface_for_device
from torch._dynamo.utils import dynamo_timed, get_first_attr
from torch.utils._triton import has_triton_package

from . import config
from .codecache import cache_dir, CudaKernelParamCache
from .coordinate_descent_tuner import CoordescTuner

from .ir import ReductionHint, TileHint
from .utils import (
    ceildiv,
    conditional_product,
    create_bandwidth_info_str,
    do_bench,
    get_max_y_grid,
    get_num_bytes,
    next_power_of_2,
    triton_config_to_hashable,
)


log = logging.getLogger(__name__)

if has_triton_package():
    import triton
    from triton import Config
    from triton.runtime.autotuner import OutOfResources
    from triton.runtime.jit import KernelInterface

    try:
        from triton.compiler.compiler import ASTSource
    except ImportError:
        ASTSource = None
else:
    Config = object
    triton = None
    KernelInterface = object
    OutOfResources = object
    ASTSource = None


_NUM_THREADS_PER_WARP = 32


class HeuristicType(Enum):
    PERSISTENT_REDUCTION = auto()
    POINTWISE = auto()
    REDUCTION = auto()
    SPLIT_SCAN = auto()
    TEMPLATE = auto()
    USER_AUTOTUNE = auto()


class AutotuneHint(Enum):
    ELEMENTS_PER_WARP_32 = 0

    # Triton codegen tries to codegen set of AutotuneHints.
    # Enum.__repr__ looks like "<AutotuneHint.ELEMENTS_PER_WARP_32: 0>""
    # which isn't valid python.
    # Enum.__str__ will just return "AutotuneHint.ELEMENTS_PER_WARP_32".
    __repr__ = Enum.__str__


def autotune_hints_to_configs(
    hints: Set[AutotuneHint], size_hints, block_size: int
) -> List[Config]:
    """
    AutotuneHints can be attached to the metadata of triton kernels for providing
    suggestions about what to try for autotuning. One reason to do this is if there are
    some configs that are only useful in specific scenarios, in which case we can avoid
    wasting compile time on autotuning unless we know we are in one of those scenarios.

    Based on those hints, this function will generate a list of additional autotuning
    configs to try.
    """
    xyz_options: Tuple[Tuple[int, Optional[int], Optional[int]], ...]
    configs = []

    for hint in hints:
        if hint == AutotuneHint.ELEMENTS_PER_WARP_32:
            if len(size_hints) == 1:
                xyz_options = ((block_size // 4, None, None),)
            elif len(size_hints) == 2:
                xyz_options = ((block_size // 4, 1, None), (1, block_size // 4, None))
            elif len(size_hints) == 3:
                xyz_options = (
                    (block_size // 4, 1, 1),
                    (1, block_size // 4, 1),
                    (1, 1, block_size // 4),
                )
            for xyz in xyz_options:
                configs.append(
                    triton_config(
                        size_hints,
                        *xyz,
                        num_elements_per_warp=32,
                    )
                )

    return configs


def disable_pointwise_autotuning():
    # Autotuning can give different benchmarking results from run to run, and
    # therefore we disable autotuning when use_deterministic flag is on.
    if torch.are_deterministic_algorithms_enabled():
        return True
    return not config.triton.autotune_pointwise


class CachingAutotuner(KernelInterface):
    """
    Simplified version of Triton autotuner that has no invalidation
    key and caches the best config to disk to improve cold start times.
    Unlike the main triton Autotuner, this version can precompile all
    configs, and does not rely on the Triton JIT.
    """

    def __init__(
        self,
        fn,
        triton_meta,  # passed directly to triton
        configs,
        save_cache_hook,
        mutated_arg_names,
        heuristic_type,
        size_hints=None,
        inductor_meta=None,  # metadata not relevant to triton
        custom_kernel=False,  # whether the kernel is inductor-generated or custom
    ):
        super().__init__()

        assert len(configs) > 0, "Non-empty TritonConfig list required for compiling"
        self.fn = fn
        self.triton_meta = triton_meta
        self.inductor_meta = {} if inductor_meta is None else inductor_meta
        self.save_cache_hook = save_cache_hook
        self.mutated_arg_names = mutated_arg_names
        self.configs = configs
        self.heuristic_type = heuristic_type
        self.custom_kernel = custom_kernel
        self.cuda_kernel_saved = False

        # Align the default design that default as cuda
        self.device_type = (
            triton_meta["device_type"] if "device_type" in triton_meta else "cuda"
        )
        self.gpu_device = get_interface_for_device(self.device_type)

        if log.isEnabledFor(logging.DEBUG):
            log.debug(
                "CachingAutotuner gets %d configs for %s",
                len(self.configs),
                self.fn.__name__,
            )
            for c in self.configs:
                log.debug(c)

        self.launchers = []
        self.lock = threading.Lock()
        if os.getenv("TRITON_CACHE_DIR") is None:
            os.environ["TRITON_CACHE_DIR"] = os.path.join(
                cache_dir(),
                "triton",
                str(self.triton_meta.get("device", 0)),
            )

        self.size_hints = size_hints
        self.coordesc_tuner = CoordescTuner(
            is_mm=False, name=self.fn.__name__, size_hints=size_hints
        )

        # pre-create the profiler context manager to reduce latency
        self.record_function_ctx = torch._C._profiler._RecordFunctionFast(
            self.inductor_meta.get("kernel_name", "triton kernel")
        )

    def precompile(self, warm_cache_only_with_cc=None):
        with self.lock:
            if self.launchers:
                return
            self.launchers = []
            compiled_binaries = []
            if not self.configs:
                raise RuntimeError("No triton configs are available")

            for c in self.configs:
                try:
                    compiled_binary, launcher = self._precompile_config(
                        c, warm_cache_only_with_cc
                    )
                except OutOfResources:
                    # Skip the config if we run out of resource
                    continue
                self.launchers.append(launcher)
                compiled_binaries.append(compiled_binary)

            if len(self.launchers) == 0:
                raise RuntimeError(
                    "No valid triton configs. Report a fatal compilation error"
                )

            seen_configs = set(self.configs)

            device_prop = self.gpu_device.Worker.get_device_properties(
                self.triton_meta["device"]
            )
            if (
                config.dynamic_scale_rblock
                and self.heuristic_type == HeuristicType.REDUCTION
                and self.size_hints is not None
                # Disable for AMDGPU as Triton is not ready to return n_regs for a compiled_binary.
                and torch.version.hip is None
                and device_prop.major >= 8
            ):
                for triton_config, compiled_binary in zip(
                    self.configs, compiled_binaries
                ):
                    assert len(self.size_hints) == 2
                    xblock = triton_config.kwargs.get("XBLOCK", 1)
                    rblock = triton_config.kwargs["RBLOCK"]
                    total_block = (self.size_hints[0] + xblock - 1) // xblock
                    nreg = getattr(compiled_binary, "n_regs", None)
                    if nreg is None:
                        continue

                    # make sure rblock is not too small
                    if rblock <= 64:
                        continue

                    # each SM of A100 has 65536 32-bit registers. To maximize
                    # the theoretical occupancy, we need run 2048 threads on each
                    # SM. So each thread should use no more than 65536 / 2048
                    # = 32 registers. In cases where occupancy matters, and each
                    # thread uses too many registers, reduce RBLOCK to reduce
                    # the register usage.
                    # For kernel https://gist.github.com/shunting314/e4cccc031fe30d378b9b23c08c238cbd
                    # from PLBartForCausalLM, latency improve from
                    # 7.795ms to 4.883ms.
                    #
                    if (
                        nreg
                        <= device_prop.regs_per_multiprocessor
                        // device_prop.max_threads_per_multi_processor
                    ):
                        continue

                    nreg_per_warp = nreg * 32
                    nreg_per_block = nreg_per_warp * triton_config.num_warps

                    # Previously we set max_blocks_per_sm to 'max_threads_per_multi_processo / (32 * num_warps)'
                    # The formula below is a tighter upper bound since we have the assumption that
                    #   nreg > device_prop.regs_per_multiprocessor // device_prop.max_threads_per_multi_processor
                    # due to the if condition above and:
                    #   regs_per_multiprocessor / nreg_per_block
                    #   = regs_per_multiprocessor / (nreg * 32 * num_warps)
                    #   < regs_per_multiprocessor / ((regs_per_multiprocessor / max_threads_per_multi_processor) * 32 * num_warps)
                    #   = max_threads_per_multi_processor / (32 * num_warps)
                    # Using a tigher upper bound can reveal more optimization opportunities.
                    max_blocks_per_sm = max(
                        device_prop.regs_per_multiprocessor // nreg_per_block, 1
                    )

                    if (
                        total_block
                        <= max_blocks_per_sm * device_prop.multi_processor_count
                    ):
                        # no need to improve occupancy
                        continue
                    new_config = copy.deepcopy(triton_config)
                    new_config.kwargs["RBLOCK"] = rblock // 2
                    if new_config in seen_configs:
                        continue
                    seen_configs.add(new_config)
                    self.launchers.append(
                        self._precompile_config(new_config, warm_cache_only_with_cc)[1]
                    )
            self.configs = None

    def _precompile_config(self, cfg: Config, warm_cache_only_with_cc: Optional[int]):
        """Ahead of time compile a given autotuner config."""
        compile_meta = copy.deepcopy(self.triton_meta)
        for k, v in cfg.kwargs.items():
            compile_meta["constants"][self.fn.arg_names.index(k)] = v
        compile_meta["num_warps"] = cfg.num_warps
        compile_meta["num_stages"] = cfg.num_stages
        compile_meta["debug"] = (
            config.assert_indirect_indexing and torch.version.hip is None
        )

        # Setting device_type="hip" required on ROCm to pass down to triton
        compile_meta["device_type"] = (
            self.device_type if torch.version.hip is None else "hip"
        )

        if warm_cache_only_with_cc:
            cc = warm_cache_only_with_cc
        else:
            # Use device_type 'cuda' for both cuda and hip devices to retrieve
            # the compute capability.
            device_type = self.device_type if torch.version.hip is None else "cuda"
            device_id = compile_meta["device"]
            device = torch.device(device_type, device_id)
            cc = self.gpu_device.get_compute_capability(device)

        compile_meta["cc"] = cc

        if ASTSource:
            compile_args = (
                ASTSource(
                    self.fn,
                    compile_meta["signature"],
                    compile_meta["constants"],
                    compile_meta["configs"][0],
                ),
            )

            target = (compile_meta["device_type"], cc)
            options = {
                "num_warps": compile_meta["num_warps"],
                "num_stages": compile_meta["num_stages"],
                "debug": compile_meta["debug"],
            }
            compile_kwargs = {
                "target": target,
                "options": options,
            }
        else:
            compile_args = (self.fn,)
            compile_kwargs = compile_meta

        if warm_cache_only_with_cc:
            return (
                triton.compile(*compile_args, **compile_kwargs),
                None,
            )

        # load binary to the correct device
        with self.gpu_device.device(compile_meta["device"]):  # type: ignore[attr-defined]
            # need to initialize context
            self.gpu_device.synchronize(self.gpu_device.current_device())

            try:
                binary = triton.compile(*compile_args, **compile_kwargs)
            except Exception:
                log.exception(
                    "Triton compilation failed: %s\n%s\nmetadata: %s",
                    self.inductor_meta.get("kernel_name", "triton_"),
                    self.fn.src,
                    compile_meta,
                )
                raise
            binary._init_handles()

        call_args = [
            arg
            for i, arg in enumerate(self.fn.arg_names)
            if i not in self.fn.constexprs
        ]
        def_args = [name for name in self.fn.arg_names if name not in cfg.kwargs]

        scope = {
            "grid_meta": cfg.kwargs,
            "bin": binary,
            "launch_enter_hook": binary.launch_enter_hook,
            "launch_exit_hook": binary.launch_exit_hook,
            "metadata": binary.metadata,
            "torch": torch,
            "set_device": self.gpu_device.set_device,
            "current_device": self.gpu_device.current_device,
        }

        scope["runner"] = get_first_attr(binary, "run", "c_wrapper")
        scope["function"] = get_first_attr(binary, "function", "cu_function")
        scope["cta_args"] = (
            (binary.num_ctas, *get_first_attr(binary, "cluster_dims", "clusterDims"))
            if hasattr(binary, "num_ctas")
            else (
                (binary.metadata.num_ctas, *binary.metadata.cluster_dims)
                if hasattr(binary, "metadata")
                else ()
            )
        )
        scope["num_warps"] = (
            binary.num_warps
            if hasattr(binary, "num_warps")
            else binary.metadata.num_warps
        )
        binary_shared = (
            binary.shared if hasattr(binary, "shared") else binary.metadata.shared
        )
        scope["shared"] = binary_shared

        exec(
            f"""
            def launcher({', '.join(def_args)}, grid, stream):
                if callable(grid):
                    grid_0, grid_1, grid_2 = grid(grid_meta)
                else:
                    grid_0, grid_1, grid_2 = grid

                runner(grid_0, grid_1, grid_2, num_warps,
                            *cta_args, shared,
                            stream, function,
                            launch_enter_hook,
                            launch_exit_hook,
                            metadata,
                            {', '.join(call_args)})
                return bin
            """.lstrip(),
            scope,
        )

        launcher = scope["launcher"]
        launcher.config = cfg
        launcher.n_regs = getattr(binary, "n_regs", None)
        launcher.n_spills = getattr(binary, "n_spills", None)
        launcher.shared = binary_shared
        launcher.store_cubin = config.triton.store_cubin
        # store this global variable to avoid the high overhead of reading it when calling run
        if launcher.store_cubin:
            launcher.fn = self.fn
            launcher.bin = binary

        return binary, launcher

    def bench(self, launcher, *args, grid, **kwargs):
        """Measure the performance of a given launcher"""
        # we don't skip configs wiht spilled registers when auto-tuning custom
        # (user-written) Triton kernels, as (i) we don't have any knowledge or
        # control over the kernel code; (ii) there is empirical evidence that
        # for some (complicated) custom Triton kernels, a register-spilling
        # config may yield the best latency.
        if not self.custom_kernel and launcher.n_spills > config.triton.spill_threshold:
            log.debug(
                "Skip config %s because of register spilling: %d",
                launcher.config,
                launcher.n_spills,
            )
            return float("inf")

        stream = self.gpu_device.get_raw_stream(  # type: ignore[call-arg]
            self.gpu_device.current_device()
        )

        def kernel_call():
            if launcher.config.pre_hook is not None:
                launcher.config.pre_hook(
                    {**dict(zip(self.arg_names, args)), **launcher.config.kwargs}
                )

            cloned_args, cloned_kwargs = self.clone_args(*args, **kwargs)
            launcher(
                *cloned_args,
                **cloned_kwargs,
                grid=grid,
                stream=stream,
            )

        return do_bench(kernel_call, rep=40, fast_flush=True)

    def clone_args(self, *args, **kwargs) -> Tuple[List[Any], Dict[str, Any]]:
        from .compile_fx import clone_preserve_strides

        # clone inplace buffers to avoid autotune contaminating them if
        # the kernel does in-place stores. avoid cloning other buffers because
        # it leads to increase memory use
        cloned_args = []
        for i, arg in enumerate(args):
            if self.fn.arg_names[i] in self.mutated_arg_names:
                assert isinstance(arg, torch.Tensor)
                cloned_args.append(clone_preserve_strides(arg))
            else:
                cloned_args.append(arg)

        cloned_kwargs: Dict[str, Any] = {}
        for name, arg in kwargs.items():
            if name in self.mutated_arg_names:
                assert isinstance(arg, torch.Tensor)
                cloned_kwargs[name] = clone_preserve_strides(arg)
            else:
                cloned_kwargs[name] = arg

        return cloned_args, cloned_kwargs

    @dynamo_timed
    def benchmark_all_configs(self, *args, **kwargs):
        timings = {
            launcher: self.bench(launcher, *args, **kwargs)
            for launcher in self.launchers
        }

        for k, v in timings.items():
            self.coordesc_tuner.cache_benchmark_result(k.config, v)

        if log.isEnabledFor(logging.DEBUG):
            log.debug("Benchmark all input configs for %s, get:", self.fn.__name__)
            for k, v in timings.items():
                log.debug(
                    "%s: %f, nreg %d, nspill %d, #shared-mem %s",
                    k.config,
                    v,
                    k.n_regs,
                    k.n_spills,
                    k.shared,
                )

        return timings

    def autotune_to_one_config(self, *args, **kwargs):
        """Do the actual autotuning"""
        start_time = time.time_ns()
        timings = self.benchmark_all_configs(*args, **kwargs)
        time_taken_ns = time.time_ns() - start_time
        self.launchers = [builtins.min(timings, key=timings.get)]
        if self.save_cache_hook:
            self.save_cache_hook(self.launchers[0].config, time_taken_ns)

    def save_cuda_kernel(self, grid, stream, launcher):
        if callable(grid):
            grid_x, grid_y, grid_z = grid(launcher.config.kwargs)
        else:
            grid_x, grid_y, grid_z = grid

        key = self.inductor_meta.get("kernel_name", None)  # unique kernel name
        assert key is not None, "kernel_name can not be None"
        params = {
            "mangled_name": launcher.bin.metadata.name
            if hasattr(launcher.bin.metadata, "name")
            else launcher.bin.metadata["name"],
            "grid_x": grid_x,
            "grid_y": grid_y,
            "grid_z": grid_z,
            "x_block": launcher.config.kwargs.get("XBLOCK", 1),
            "y_block": launcher.config.kwargs.get("YBLOCK", None),
            "z_block": launcher.config.kwargs.get("ZBLOCK", None),
            "num_warps": launcher.bin.num_warps
            if hasattr(launcher.bin, "num_warps")
            else launcher.bin.metadata.num_warps,
            "shared_mem": launcher.bin.shared
            if hasattr(launcher.bin, "shared")
            else launcher.bin.metadata.shared,
            "stream": stream,
            # User defined triton kernels will have arbitrary kwarg names
            "meta": launcher.config.kwargs,
        }

        if torch.version.hip is None:
            CudaKernelParamCache.set(key, params, launcher.bin.asm["cubin"])
        else:
            # There is some divergence between CUDA and ROCm here.
            # On ROCm's triton we only have the the path to the binary, not the binary itself.
            # For ROCm we will copy the binary to the new location instead of writing to file
            import pathlib

            launcher.bin.asm["hsaco"] = pathlib.Path(
                launcher.bin.asm["hsaco_path"]
            ).read_bytes()
            CudaKernelParamCache.set(key, params, launcher.bin.asm["hsaco"])

        self.cuda_kernel_saved = True

    def coordinate_descent_tuning(self, launcher, *args, **kwargs):
        """
        Coordinate descent tuning can be run with or without max-autotune.

        The only difference between these two is the starting config for coordinate_descent tuning.
        E.g., assuming regular autotune only get one config C1; while max-autotune get 4 configs C1, C2, C3, C4
        and max-autotune figure out C3 is the best.

        Then if coordinate descnt tuning is run with max-autotune disabled, it will start from C1;
        while if coordinate descent tuning is run with max-autotune enabled, it will start from C3.
        """
        if (
            self.heuristic_type == HeuristicType.TEMPLATE
            or self.heuristic_type == HeuristicType.USER_AUTOTUNE
        ):
            # skip triton template
            return launcher

        cloned_args, _ = self.clone_args(*args)
        config2launcher = {launcher.config: launcher}

        def benchmark_one_config(config):
            with self.lock:
                _, launcher = self._precompile_config(config, None)
            config2launcher[config] = launcher

            out = self.bench(launcher, *cloned_args, **kwargs)
            log.debug(
                "COORDESC: %s: %f, nreg %d, nspill %d, #shared-mem %d",
                launcher.config,
                out,
                launcher.n_regs,
                launcher.n_spills,
                launcher.shared,
            )
            return out

        assert not (
            self.heuristic_type == HeuristicType.PERSISTENT_REDUCTION
            and "RBLOCK" in launcher.config.kwargs
        ), "Coordinate descent tuner relies on the assumption that persistent reduction's triton config does not have RBLOCK"
        start_time = time.time_ns()
        best_config = self.coordesc_tuner.autotune(
            benchmark_one_config, launcher.config, None
        )
        time_taken_ns = time.time_ns() - start_time
        best_config.found_by_coordesc = True

        if self.save_cache_hook:
            self.save_cache_hook(best_config, time_taken_ns, found_by_coordesc=True)
        return config2launcher.get(best_config)

    def run(self, *args, grid, stream, **kwargs):
        if len(self.launchers) != 1:
            if len(self.launchers) == 0:
                self.precompile()
            if len(self.launchers) > 1:
                self.autotune_to_one_config(*args, grid=grid, **kwargs)

        if (
            not getattr(self.launchers[0].config, "found_by_coordesc", False)
            and config.coordinate_descent_tuning
        ):
            self.launchers = [
                self.coordinate_descent_tuning(
                    self.launchers[0], *args, grid=grid, **kwargs
                )
            ]

        (launcher,) = self.launchers
        if launcher.store_cubin:
            self.save_cuda_kernel(grid, stream, launcher)

        if launcher.config.pre_hook is not None:
            launcher.config.pre_hook(
                {**dict(zip(self.arg_names, args)), **launcher.config.kwargs, **kwargs}
            )

        # guard the record_function_ctx and only call it if profiling is currently
        # in progress, to reduce latency when profiler is not turned on. Note that
        # the "if" statement (instead of, say, a contextlib.nullcontext) is intentional;
        # it is faster than entering and exiting a context manager, even if the context
        # manager is a nullcontext.
        if autograd_profiler._is_profiler_enabled:
            with self.record_function_ctx:
                return launcher(
                    *args,
                    **kwargs,
                    grid=grid,
                    stream=stream,
                )
        else:
            return launcher(
                *args,
                **kwargs,
                grid=grid,
                stream=stream,
            )


def _find_names(obj):
    import gc
    import inspect

    frame = inspect.currentframe()
    while frame is not None:
        frame.f_locals
        frame = frame.f_back
    obj_names = []
    for referrer in gc.get_referrers(obj):
        if isinstance(referrer, dict):
            for k, v in referrer.items():
                if v is obj:
                    obj_names.append(k)
    return obj_names


collected_calls: List[Any] = []


def start_graph():
    collected_calls.clear()


def end_graph():
    if len(collected_calls) == 0:
        return
    overall_time = sum(call[0] for call in collected_calls)
    overall_gb = sum(call[1] for call in collected_calls)
    cur_file = inspect.stack()[1].filename
    summary_str = (
        f"SUMMARY ({cur_file})\n"
        f"{overall_time:.2f}ms   \t {overall_gb:.2f} GB\t {overall_gb/(overall_time/1e3):.2f}GB/s"
    )
    print(summary_str)
    print()
    output_file = config.profile_bandwidth_output
    if output_file is not None:
        # sort perf numbers in descending order, i.e. placing the
        # most runtime-heavy kernels at the top of the list
        sorted_calls = sorted(collected_calls, key=lambda c: float(c[0]), reverse=True)
        try:
            with open(output_file, "a") as file:
                log.debug("Save profile bandwidth results to %s", output_file)
                file.write("====================\n")
                file.write(f"TRITON KERNELS BANDWIDTH INFO ({cur_file})\n")
                for ms, num_gb, gb_per_s, kernel_name in sorted_calls:
                    # also display the runtime percentage for each kernel
                    percentage = f"{ms/overall_time*100:.2f}%"
                    suffix = f" \t {percentage} \t {kernel_name}"
                    bw_info_str = create_bandwidth_info_str(
                        ms,
                        num_gb,
                        gb_per_s,
                        suffix=suffix,
                        color=False,
                    )
                    file.write(bw_info_str + "\n")
                file.write(f"{summary_str}\n\n")
        except Exception as e:
            log.warning(
                "failed to write profile bandwidth result into %s: %s",
                output_file,
                e,
            )


class DebugAutotuner(CachingAutotuner):
    def __init__(self, *args, regex_filter="", **kwargs):
        self.regex_filter = regex_filter
        super().__init__(*args, **kwargs)
        self.cached = None

    def run(self, *args, grid, stream):
        possible_names = _find_names(self)
        kernel_name = f"{max(possible_names, key=len)}"
        if not re.match(self.regex_filter, kernel_name):
            return
        super().run(*args, grid=grid, stream=stream)
        (launcher,) = self.launchers

        if self.cached is None:
            ms = self.bench(launcher, *args, grid=grid)
            num_in_out_ptrs = len(
                [
                    arg_name
                    for arg_name in self.fn.arg_names
                    if arg_name.startswith("in_out_ptr")
                ]
            )
            num_gb = self.inductor_meta.get("kernel_num_gb", None)
            if num_gb is None:
                num_gb = get_num_bytes(*args, num_in_out_args=num_in_out_ptrs) / 1e9
            gb_per_s = num_gb / (ms / 1e3)
            self.cached = (ms, num_gb, gb_per_s, kernel_name)
        else:
            ms, num_gb, gb_per_s, kernel_name = self.cached
        collected_calls.append((ms, num_gb, gb_per_s, kernel_name))
        print(
            create_bandwidth_info_str(ms, num_gb, gb_per_s, suffix=f" \t {kernel_name}")
        )


def hash_configs(configs: List[Config]):
    """
    Hash used to check for changes in configurations
    """
    hasher = hashlib.sha256()
    for cfg in configs:
        hasher.update(
            f"{sorted(cfg.kwargs.items())} {cfg.num_warps} {cfg.num_stages}\n".encode()
        )
    return hasher.hexdigest()


def load_cached_autotuning(
    best_config,
    configs_hash: str,
    configs: List[Config],
):
    if best_config is None:
        return None
    if best_config.pop("configs_hash", None) != configs_hash:
        return None

    # Remove time taken for comparison
    best_config.pop("time_taken_ms", None)

    if config.coordinate_descent_tuning and best_config.pop("found_by_coordesc", False):
        num_warps = best_config.pop("num_warps")
        num_stages = best_config.pop("num_stages")
        triton_config = Config(best_config, num_warps=num_warps, num_stages=num_stages)
        triton_config.found_by_coordesc = True
        return triton_config

    matching_configs = [
        cfg
        for cfg in configs
        if all(val == best_config.get(key) for key, val in cfg.kwargs.items())
        and cfg.num_warps == best_config.get("num_warps")
        and cfg.num_stages == best_config.get("num_stages")
    ]
    if len(matching_configs) != 1:
        return None

    return matching_configs[0]


def should_use_remote_autotune_cache():
    if config.use_autotune_remote_cache:
        return True
    if not config.is_fbcode():
        return False

    from triton.runtime.fb_memcache import MEMCACHE_VERSION

    return torch._utils_internal.justknobs_check(
        "pytorch/autotune_remote_cache:enable"
    ) or MEMCACHE_VERSION >= torch._utils_internal.justknobs_getval_int(
        "pytorch/autotune_remote_cache:memcache_version"
    )


def cached_autotune(
    size_hints: Optional[List[int]],
    configs: List[Config],
    triton_meta,
    heuristic_type,
    filename=None,
    inductor_meta=None,
    custom_kernel=False,
):
    """
    A copy of triton.autotune that calls our subclass.  Our subclass
    has additional debugging, error handling, and on-disk caching.
    """
    configs = unique_configs(configs)
    assert len(configs) == 1 or filename
    save_cache_hook: Optional[Callable[[Any, Any, Any], Any]]
    inductor_meta = {} if inductor_meta is None else inductor_meta

    # on disk caching logic and/or remote caching
    if filename is not None and (len(configs) > 1 or config.coordinate_descent_tuning):
        configs_hash = hash_configs(configs)

        cache_filename = None
        remote_cache = None
        remote_cache_key = None
        if config.use_autotune_local_cache:
            cache_filename = os.path.splitext(filename)[0] + ".best_config"
<<<<<<< HEAD
        if config.use_autotune_remote_cache or (
            config.is_fbcode()
            and torch._utils_internal.justknobs_check(
                "pytorch/autotune_remote_cache:enable"
            )
        ):
            backend_hash = inductor_meta.get("backend_hash", None)
            if backend_hash is not None:
                key = backend_hash + configs_hash + "autotune-best-config"
=======
        if should_use_remote_autotune_cache():
            backend_hash = inductor_meta.get("backend_hash", None)
            if backend_hash is not None:
                key = backend_hash + configs_hash + "autotune-best-config-v2"
>>>>>>> eb5381da
                key = hashlib.sha256(key.encode("utf-8")).hexdigest()

                try:
                    if config.is_fbcode():
<<<<<<< HEAD
                        remote_cache = (
                            triton.runtime.fb_memcache.FbMemcacheRemoteCacheBackend(
                                key, is_autotune=True
                            )
=======
                        remote_cache = triton.runtime.fb_memcache.FbMemcacheRemoteAutotuneCacheBackend(
                            key
>>>>>>> eb5381da
                        )
                    else:
                        remote_cache = triton.runtime.cache.RedisRemoteCacheBackend(key)
                except Exception:
                    remote_cache = None
                    log.warning("Unable to create a remote cache", exc_info=True)
                # we already sha256 hash the source contents
                remote_cache_key = os.path.basename(filename)
            else:
                log.debug(
                    "backend_hash is not passed on the inductor_meta, unable to use autotune remote cache"
                )

        best_config = None
        if cache_filename is not None and os.path.exists(cache_filename):
            with open(cache_filename) as fd:
                best_config = json.loads(fd.read())
        elif remote_cache is not None and remote_cache_key is not None:
            cache_outs = remote_cache.get([remote_cache_key])
<<<<<<< HEAD
            cache_out = cache_outs.get(remote_cache_key, None)
            best_config = json.loads(cache_out) if cache_out else None
=======
            best_config = cache_outs.get(remote_cache_key, None)
>>>>>>> eb5381da

        best_config = load_cached_autotuning(best_config, configs_hash, configs)
        if best_config:
            configs = [best_config]

<<<<<<< HEAD
        def save_cache_hook(cfg, found_by_coordesc=False):
            data = json.dumps(
                {
                    **cfg.kwargs,
                    "num_warps": cfg.num_warps,
                    "num_stages": cfg.num_stages,
                    "configs_hash": configs_hash,
                    "found_by_coordesc": found_by_coordesc,
                }
            )
            if cache_filename is not None:
                with open(cache_filename, "w") as fd:
                    fd.write(data)
=======
        def save_cache_hook(cfg, time_taken_ns, found_by_coordesc=False):
            data = {
                **cfg.kwargs,
                "num_warps": cfg.num_warps,
                "num_stages": cfg.num_stages,
                "configs_hash": configs_hash,
                "found_by_coordesc": found_by_coordesc,
                "time_taken_ms": time_taken_ns // 1000000,  # Convert from NS to MS
            }
            if cache_filename is not None:
                with open(cache_filename, "w") as fd:
                    fd.write(json.dumps(data))
>>>>>>> eb5381da
            if remote_cache is not None and remote_cache_key is not None:
                remote_cache.put(remote_cache_key, data)

            if log.isEnabledFor(logging.DEBUG):
                type_str = "coordesc" if found_by_coordesc else "heuristic"
                log.debug("Save %s tuning result to %s", type_str, cache_filename)

    else:
        save_cache_hook = None

    mutated_arg_names = inductor_meta.pop("mutated_arg_names", ())

    def decorator(fn):
        # Remove XBLOCK from config if it's not a function argument.
        # This way, coordinate descent tuning will not try to tune it.
        #
        # Context: When TritonKernel.no_x_dim is True, we hardcode XBLOCK to 1.
        import inspect

        if "XBLOCK" not in inspect.signature(fn.fn).parameters:
            for tconfig in configs:
                if "XBLOCK" in tconfig.kwargs:
                    assert tconfig.kwargs["XBLOCK"] == 1
                    tconfig.kwargs.pop("XBLOCK")

        if config.profile_bandwidth:
            return DebugAutotuner(
                fn,
                triton_meta=triton_meta,
                inductor_meta=inductor_meta,
                regex_filter=config.profile_bandwidth_regex,
                configs=configs,
                save_cache_hook=save_cache_hook,
                mutated_arg_names=mutated_arg_names,
                heuristic_type=heuristic_type,
                size_hints=size_hints,
                custom_kernel=custom_kernel,
            )
        return CachingAutotuner(
            fn,
            triton_meta=triton_meta,
            inductor_meta=inductor_meta,
            configs=configs,
            save_cache_hook=save_cache_hook,
            mutated_arg_names=mutated_arg_names,
            heuristic_type=heuristic_type,
            size_hints=size_hints,
            custom_kernel=custom_kernel,
        )

    return decorator


def unique_configs(configs: List[Config]):
    """Remove duplicate configurations"""
    seen = set()
    pruned_configs = []

    for cfg in configs:
        key = triton_config_to_hashable(cfg)
        if key not in seen:
            seen.add(key)
            pruned_configs.append(cfg)
    return pruned_configs


def check_config(cfg, *, xnumel=None, ynumel=None, znumel=None):
    for numel, label in zip((xnumel, ynumel, znumel), "XYZ"):
        if numel is None:
            continue
        block = cfg[f"{label}BLOCK"]
        if numel == 1:
            assert block == 1, (
                f"TritonKernel.indexing assumes numel == 1 => BLOCK == 1"
                f" but {label.lower()}numel=={numel} and {label}BLOCK={block} (cfg={cfg})."
            )
        max_block = config.triton.max_block[label]
        max_block_str = f'config.triton.max_block["{label}"]'
        assert max_block % block == 0, (
            f"TritonKernel.indexing assumes {label}BLOCK divides {max_block_str}"
            f" but {label}BLOCK={block} and {max_block_str}={max_block} (cfg={cfg})."
        )


def triton_config(
    size_hints,
    x,
    y=None,
    z=None,
    num_stages=1,
    num_elements_per_warp=256,
    min_elem_per_thread=0,
) -> Config:
    """
    Construct a pointwise triton config with some adjustment heuristics
    based on size_hints. Size_hints is a tuple of numels in each tile
    dimension and will be rounded up to the nearest power of 2.

    num_elements_per_warp is a suggestion for controlling how many warps
    the triton config should contain. e.g.: if x=16, y=8, z=4 then
    num_elements = 16*8*4 = 512. Then if we set num_elements_per_warp=128,
    we'll launch 512 (elem) / 128 (elem/warp) = 4 warps. Note that it's
    just a suggestion, and sometimes other adjustment heuristics will
    override the num_elements_per_warp.

    min_elem_per_thread controls the minimum number of elements
    processed by each thread. It's always enforced.
    """
    # Ideally we want to read this from some device config

    # for a 2d size_hints [a, b], a should be mapped to YBLOCK rather than XBLOCK
    size_hints = list(reversed(size_hints))

    maxGridSize = [2147483647, 65535, 65535]

    target = conditional_product(x, y, z)
    if conditional_product(*size_hints) < target:
        target //= 8

    # shrink sizes to size hints
    x = min(x, size_hints[0])
    if y:
        y = min(y, size_hints[1])
    if z:
        z = min(z, size_hints[2])

    # if we are below original block size, scale up where we can;
    # or if the calculated grid size is larger than the limit, we bump up the corresponding dimension
    while x < min(size_hints[0], config.triton.max_block["X"]) and (
        x * maxGridSize[0] < size_hints[0] or conditional_product(x, y, z) < target
    ):
        x *= 2
    while (
        y
        and y < min(size_hints[1], config.triton.max_block["Y"])
        and (
            y * maxGridSize[1] < size_hints[1] or conditional_product(x, y, z) < target
        )
    ):
        y *= 2
    while (
        z
        and z < min(size_hints[2], config.triton.max_block["Z"])
        and (
            z * maxGridSize[2] < size_hints[2] or conditional_product(x, y, z) < target
        )
    ):
        z *= 2

    num_warps = next_power_of_2(
        min(max(conditional_product(x, y, z) // num_elements_per_warp, 1), 8)
    )
    # we are going to arrive at 2 warps only if bs was too small due to
    # numel being too small. However to workaround some ptx bugs we still
    # want at least 4 warps if there's enough elements per thread
    # given that this is a rare situation, don't expect this to affect perf
    # in general
    # see https://github.com/pytorch/pytorch/pull/97950
    num_warps = max(num_warps, 4) if conditional_product(x, y, z) >= 128 else num_warps
    xnumel = size_hints[0]
    ynumel = size_hints[1] if y else None
    znumel = size_hints[2] if z else None

    # Increase x to satisfy min_elem_per_thread requirements.
    block_size = max(
        conditional_product(x, y, z),
        min_elem_per_thread * _NUM_THREADS_PER_WARP * num_warps,
    )
    x *= math.ceil(block_size / conditional_product(x, y, z))

    cfg = {"XBLOCK": x}
    if y:
        cfg["YBLOCK"] = y
    if z:
        cfg["ZBLOCK"] = z
    check_config(cfg, xnumel=xnumel, ynumel=ynumel, znumel=znumel)
    return Config(cfg, num_warps=num_warps, num_stages=num_stages)


def triton_config_reduction(size_hints, x, r, num_stages=1, num_warps=None) -> Config:
    """
    Construct a reduction triton config with some adjustment heuristics
    based on size_hints. Size_hints is a tuple of numels in each tile
    dimension and will be rounded up to the nearest power of 2.
    """

    target = conditional_product(x, r)
    if conditional_product(*size_hints) < target:
        target //= 8

    # shrink sizes to size hints
    x = min(x, size_hints[0])
    r = min(r, size_hints[1])

    # if we are below original block size, scale up where we can
    while x < size_hints[0] and conditional_product(x, r) < target:
        x *= 2
    while r < size_hints[1] and conditional_product(x, r) < target:
        r *= 2

    cfg = {"XBLOCK": x, "RBLOCK": r}
    if num_warps is None:
        num_warps = conditional_product(x, r) // 128
    num_warps = next_power_of_2(min(max(num_warps, 2), 8))
    check_config(cfg, xnumel=size_hints[0])
    assert (
        r <= config.triton.max_block["R"]
    ), f"increase config.triton.MAX_BLOCK['r'] to {r}"
    return Config(cfg, num_warps=num_warps, num_stages=num_stages)


def triton_config_tiled_reduction(size_hints, x, y, r, num_stages=1):
    """
    Construct a tile reduction triton config with some adjustment
    heuristics based on size_hints. Size_hints is a tuple of numels in
    each tile dimension and will be rounded up to the nearest power of 2.
    """

    target = conditional_product(x, y, r)
    if conditional_product(*size_hints) < target:
        target //= 8

    # shrink sizes to size hints
    x = min(x, size_hints[0])
    y = min(y, size_hints[1])
    r = min(r, size_hints[2])

    # if we are below original block size, scale up where we can
    while x < size_hints[0] and conditional_product(x, y, r) < target:
        x *= 2
    while r < size_hints[2] and conditional_product(x, y, r) < target:
        r *= 2
    while y < size_hints[1] and conditional_product(x, y, r) < target:
        y *= 2

    cfg = {"XBLOCK": x, "YBLOCK": y, "RBLOCK": r}
    num_warps = next_power_of_2(min(max(conditional_product(x, y, r) // 256, 1), 8))
    check_config(cfg, xnumel=size_hints[0], ynumel=size_hints[1])
    assert (
        r <= config.triton.max_block["R"]
    ), f"increase config.triton.MAX_BLOCK['r'] to {r}"
    return Config(cfg, num_warps=num_warps, num_stages=num_stages)


def pointwise(
    size_hints,
    triton_meta,
    tile_hint=None,
    filename=None,
    min_elem_per_thread=0,
    inductor_meta=None,
):
    """
    Construct @triton.heuristics() based on size_hints.
    """
    inductor_meta = {} if inductor_meta is None else inductor_meta
    assert not inductor_meta.get("no_x_dim")

    numel = functools.reduce(operator.mul, size_hints)
    bs = max(256, min(numel // 128, 1024))

    hinted_configs = autotune_hints_to_configs(
        inductor_meta.get("autotune_hints", set()), size_hints, bs
    )

    triton_config_with_settings = functools.partial(
        triton_config, min_elem_per_thread=min_elem_per_thread
    )

    if len(size_hints) == 1:
        if disable_pointwise_autotuning() and not (
            config.max_autotune or config.max_autotune_pointwise
        ):
            return cached_autotune(
                size_hints,
                [triton_config_with_settings(size_hints, bs)],
                triton_meta=triton_meta,
                inductor_meta=inductor_meta,
                heuristic_type=HeuristicType.POINTWISE,
                filename=filename,
            )
        else:
            return cached_autotune(
                size_hints,
                [
                    triton_config_with_settings(
                        size_hints, bs, num_elements_per_warp=256
                    ),
                    triton_config_with_settings(
                        size_hints, bs // 2, num_elements_per_warp=64
                    ),
                    *hinted_configs,
                ],
                triton_meta=triton_meta,
                inductor_meta=inductor_meta,
                heuristic_type=HeuristicType.POINTWISE,
                filename=filename,
            )
    if len(size_hints) == 2:
        if (disable_pointwise_autotuning() or tile_hint == TileHint.SQUARE) and not (
            config.max_autotune or config.max_autotune_pointwise
        ):
            return cached_autotune(
                size_hints,
                [triton_config_with_settings(size_hints, 32, 32)],
                triton_meta=triton_meta,
                inductor_meta=inductor_meta,
                heuristic_type=HeuristicType.POINTWISE,
                filename=filename,
            )
        return cached_autotune(
            size_hints,
            [
                triton_config_with_settings(size_hints, 32, 32),
                triton_config_with_settings(size_hints, 64, 64),  # ~8% better for fp16
                triton_config_with_settings(size_hints, 256, 16),
                triton_config_with_settings(size_hints, 16, 256),
                triton_config_with_settings(size_hints, bs, 1),
                triton_config_with_settings(size_hints, 1, bs),
                *hinted_configs,
            ],
            triton_meta=triton_meta,
            inductor_meta=inductor_meta,
            filename=filename,
            heuristic_type=HeuristicType.POINTWISE,
        )
    if len(size_hints) == 3:
        if disable_pointwise_autotuning():
            return cached_autotune(
                size_hints,
                [triton_config_with_settings(size_hints, 16, 16, 16)],
                triton_meta=triton_meta,
                inductor_meta=inductor_meta,
                heuristic_type=HeuristicType.POINTWISE,
                filename=filename,
            )
        return cached_autotune(
            size_hints,
            [
                triton_config_with_settings(size_hints, 16, 16, 16),
                triton_config_with_settings(size_hints, 64, 8, 8),
                triton_config_with_settings(size_hints, 8, 64, 8),
                triton_config_with_settings(size_hints, 8, 8, 64),
                triton_config_with_settings(size_hints, bs, 1, 1),
                triton_config_with_settings(size_hints, 1, bs, 1),
                triton_config_with_settings(size_hints, 1, 1, bs),
                *hinted_configs,
            ],
            triton_meta=triton_meta,
            inductor_meta=inductor_meta,
            filename=filename,
            heuristic_type=HeuristicType.POINTWISE,
        )
    raise NotImplementedError(f"size_hints: {size_hints}")


def _reduction_configs(
    *, size_hints: List[int], inductor_meta: Dict[str, Any]
) -> List[Config]:
    reduction_hint = inductor_meta.get("reduction_hint", None)
    assert len(size_hints) == 2
    rnumel = size_hints[-1]

    contiguous_config = triton_config_reduction(
        size_hints, 1, (rnumel if 256 <= rnumel < 2048 else 2048)
    )
    outer_config = triton_config_reduction(size_hints, 64, 8)
    tiny_config = triton_config_reduction(
        size_hints, 2 * (256 // rnumel) if rnumel <= 256 else 1, min(rnumel, 2048)
    )
    if config.max_autotune or config.max_autotune_pointwise:
        pass  # skip all these cases
    elif reduction_hint == ReductionHint.INNER:
        return [contiguous_config]
    elif reduction_hint == ReductionHint.OUTER:
        return [outer_config]
    elif reduction_hint == ReductionHint.OUTER_TINY:
        return [tiny_config]
    if disable_pointwise_autotuning():
        return [triton_config_reduction(size_hints, 32, 128)]
    return [
        contiguous_config,
        outer_config,
        tiny_config,
        triton_config_reduction(size_hints, 64, 64),
        triton_config_reduction(size_hints, 8, 512),
        # halve the XBLOCK/RBLOCK compared to outer_config
        # TODO: this may only be beneficial when each iteration of the reduction
        # is quite heavy. E.g. https://gist.github.com/shunting314/189a8ef69f90db9d614a823385147a72
        triton_config_reduction(size_hints, 64, 4, num_warps=8),
    ]


def reduction(
    size_hints,
    reduction_hint=False,
    triton_meta=None,
    filename=None,
    inductor_meta=None,
):
    """args to @triton.heuristics()"""
    inductor_meta = {} if inductor_meta is None else inductor_meta
    inductor_meta["reduction_hint"] = reduction_hint
    if inductor_meta.get("no_x_dim"):
        size_hints = [1, *size_hints[1:]]

    assert triton_meta is not None
    rnumel = size_hints[-1]
    if len(size_hints) != 2:
        raise NotImplementedError(f"size_hints: {size_hints}")

    configs = _reduction_configs(size_hints=size_hints, inductor_meta=inductor_meta)
    return cached_autotune(
        size_hints,
        configs=configs,
        triton_meta=triton_meta,
        inductor_meta=inductor_meta,
        heuristic_type=HeuristicType.REDUCTION,
        filename=filename,
    )


def persistent_reduction(
    size_hints,
    reduction_hint=False,
    triton_meta=None,
    filename=None,
    inductor_meta=None,
):
    inductor_meta = {} if inductor_meta is None else inductor_meta
    inductor_meta["reduction_hint"] = reduction_hint
    if inductor_meta.get("no_x_dim"):
        size_hints = [1, *size_hints[1:]]

    xnumel, rnumel = size_hints

    configs = [
        triton_config_reduction(size_hints, xblock, rnumel)
        for xblock in (1, 8, 32, 128)
        if xblock == 1 or (rnumel * xblock <= 4096 and xblock <= xnumel)
    ]

    # TODO(jansel): we should be able to improve these heuristics
    if reduction_hint == ReductionHint.INNER and rnumel >= 256:
        configs = configs[:1]
    elif reduction_hint == ReductionHint.OUTER:
        configs = configs[-1:]
    elif reduction_hint == ReductionHint.OUTER_TINY:
        configs = [
            triton_config_reduction(
                size_hints, 2 * (256 // rnumel) if rnumel <= 256 else 1, rnumel
            )
        ]
    for c in configs:
        # we don't need RBLOCK for persistent reduction
        c.kwargs.pop("RBLOCK")

    if disable_pointwise_autotuning():
        configs = configs[:1]

    return cached_autotune(
        size_hints,
        configs,
        triton_meta=triton_meta,
        inductor_meta=inductor_meta,
        filename=filename,
        heuristic_type=HeuristicType.PERSISTENT_REDUCTION,
    )


def split_scan(
    size_hints,
    reduction_hint=False,
    triton_meta=None,
    filename=None,
    inductor_meta=None,
):
    """Heuristic for TritonSplitScanKernel"""
    inductor_meta = {} if inductor_meta is None else inductor_meta
    inductor_meta["reduction_hint"] = reduction_hint
    if inductor_meta.get("no_x_dim"):
        size_hints = [1, *size_hints[1:]]

    assert triton_meta is not None
    rnumel = size_hints[-1]
    if len(size_hints) != 2:
        raise NotImplementedError(f"size_hints: {size_hints}")

    configs = _reduction_configs(size_hints=size_hints, inductor_meta=inductor_meta)

    # Fixup configs to enforce the minimum RBLOCK size
    min_rblock = config.triton.min_split_scan_rblock
    for cfg in configs:
        if cfg.kwargs["RBLOCK"] < min_rblock:
            cfg.kwargs["RBLOCK"] = min_rblock

    return cached_autotune(
        size_hints,
        configs=configs,
        triton_meta=triton_meta,
        inductor_meta=inductor_meta,
        heuristic_type=HeuristicType.SPLIT_SCAN,
        filename=filename,
    )


def template(num_stages, num_warps, triton_meta, filename=None, inductor_meta=None):
    """
    Compile a triton template
    """
    return cached_autotune(
        None,
        [triton.Config({}, num_stages=num_stages, num_warps=num_warps)],
        triton_meta=triton_meta,
        inductor_meta=inductor_meta,
        heuristic_type=HeuristicType.TEMPLATE,
        filename=filename,
    )


def user_autotune(
    configs, triton_meta, filename=None, inductor_meta=None, custom_kernel=False
):
    """
    Compile a user defined triton kernel
    """
    defaults = inspect.signature(triton.Config).parameters
    default_num_stages = defaults["num_stages"].default
    default_num_warps = defaults["num_warps"].default

    if len(configs) == 0:
        configs = [
            triton.Config(
                {}, num_stages=default_num_stages, num_warps=default_num_warps
            )
        ]
    else:
        configs = [
            triton.Config(
                c.get("kwargs", {}),
                num_stages=c.get("num_stages", default_num_stages),
                num_warps=c.get("num_warps", default_num_warps),
            )
            for c in configs
        ]

    return cached_autotune(
        None,
        configs,
        triton_meta=triton_meta,
        heuristic_type=HeuristicType.USER_AUTOTUNE,
        filename=filename,
        inductor_meta=inductor_meta,
        custom_kernel=custom_kernel,
    )


def foreach(triton_meta, num_warps, filename=None, inductor_meta=None):
    """
    Compile a triton foreach kernel
    """
    return cached_autotune(
        None,
        [triton.Config({}, num_stages=1, num_warps=num_warps)],
        triton_meta=triton_meta,
        inductor_meta=inductor_meta,
        heuristic_type=HeuristicType.TEMPLATE,
        filename=filename,
    )


def grid(*numels):
    """Helper function to compute triton grids"""
    if len(numels) == 1:
        xnumel, ynumel, znumel = numels[0], None, None
    elif len(numels) == 2:
        xnumel, ynumel, znumel = numels[1], numels[0], None
    elif len(numels) == 3:
        xnumel, ynumel, znumel = numels[2], numels[1], numels[0]
    else:
        raise AssertionError(f"invalid size for numels {len(numels)}")

    def get_grid_dim(numel, block):
        if numel is None:
            return 1
        if block is None:
            return numel
        return ceildiv(numel, block)

    max_grid_dims = config.triton.max_tiles

    def grid_fn(meta):
        x_grid = get_grid_dim(xnumel, meta.get("XBLOCK", 1))
        y_grid = get_grid_dim(ynumel, meta.get("YBLOCK", None))

        MAX_Y_GRID = get_max_y_grid()
        if znumel is None and max_grid_dims <= 2:
            div = ceildiv(y_grid, MAX_Y_GRID)
            y_grid = y_grid // div
            z_grid = div
        else:
            z_grid = get_grid_dim(znumel, meta.get("ZBLOCK", None))
            torch._check(
                y_grid <= MAX_Y_GRID,
                lambda: f"Generated y grid beyond 2^16 ({y_grid}) not supported with z dimension present. File issue",
            )

        return (
            x_grid,
            y_grid,
            z_grid,
        )

    return grid_fn


def split_scan_grid(xnumel, rnumel):
    def grid_fn(meta):
        assert meta.get("XBLOCK", 1) == 1
        return (ceildiv(rnumel, meta.get("RBLOCK", 1)), xnumel, 1)

    return grid_fn<|MERGE_RESOLUTION|>--- conflicted
+++ resolved
@@ -870,35 +870,16 @@
         remote_cache_key = None
         if config.use_autotune_local_cache:
             cache_filename = os.path.splitext(filename)[0] + ".best_config"
-<<<<<<< HEAD
-        if config.use_autotune_remote_cache or (
-            config.is_fbcode()
-            and torch._utils_internal.justknobs_check(
-                "pytorch/autotune_remote_cache:enable"
-            )
-        ):
-            backend_hash = inductor_meta.get("backend_hash", None)
-            if backend_hash is not None:
-                key = backend_hash + configs_hash + "autotune-best-config"
-=======
         if should_use_remote_autotune_cache():
             backend_hash = inductor_meta.get("backend_hash", None)
             if backend_hash is not None:
                 key = backend_hash + configs_hash + "autotune-best-config-v2"
->>>>>>> eb5381da
                 key = hashlib.sha256(key.encode("utf-8")).hexdigest()
 
                 try:
                     if config.is_fbcode():
-<<<<<<< HEAD
-                        remote_cache = (
-                            triton.runtime.fb_memcache.FbMemcacheRemoteCacheBackend(
-                                key, is_autotune=True
-                            )
-=======
                         remote_cache = triton.runtime.fb_memcache.FbMemcacheRemoteAutotuneCacheBackend(
                             key
->>>>>>> eb5381da
                         )
                     else:
                         remote_cache = triton.runtime.cache.RedisRemoteCacheBackend(key)
@@ -918,32 +899,12 @@
                 best_config = json.loads(fd.read())
         elif remote_cache is not None and remote_cache_key is not None:
             cache_outs = remote_cache.get([remote_cache_key])
-<<<<<<< HEAD
-            cache_out = cache_outs.get(remote_cache_key, None)
-            best_config = json.loads(cache_out) if cache_out else None
-=======
             best_config = cache_outs.get(remote_cache_key, None)
->>>>>>> eb5381da
 
         best_config = load_cached_autotuning(best_config, configs_hash, configs)
         if best_config:
             configs = [best_config]
 
-<<<<<<< HEAD
-        def save_cache_hook(cfg, found_by_coordesc=False):
-            data = json.dumps(
-                {
-                    **cfg.kwargs,
-                    "num_warps": cfg.num_warps,
-                    "num_stages": cfg.num_stages,
-                    "configs_hash": configs_hash,
-                    "found_by_coordesc": found_by_coordesc,
-                }
-            )
-            if cache_filename is not None:
-                with open(cache_filename, "w") as fd:
-                    fd.write(data)
-=======
         def save_cache_hook(cfg, time_taken_ns, found_by_coordesc=False):
             data = {
                 **cfg.kwargs,
@@ -956,7 +917,6 @@
             if cache_filename is not None:
                 with open(cache_filename, "w") as fd:
                     fd.write(json.dumps(data))
->>>>>>> eb5381da
             if remote_cache is not None and remote_cache_key is not None:
                 remote_cache.put(remote_cache_key, data)
 
