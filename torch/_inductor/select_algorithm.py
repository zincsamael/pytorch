--- conflicted
+++ resolved
@@ -35,13 +35,6 @@
 from .codegen.triton_utils import config_of, signature_to_meta
 from .exc import CUDACompileError
 from .ir import ChoiceCaller, PrimitiveInfoType
-<<<<<<< HEAD
-from .utils import (
-    do_bench,
-    get_dtype_size,
-    Placeholder,
-    sympy_dot,
-=======
 from .runtime.hints import DeviceProperties
 from .runtime.runtime_utils import do_bench
 from .utils import (
@@ -49,7 +42,6 @@
     Placeholder,
     sympy_dot,
     sympy_index_symbol,
->>>>>>> 00dd4d55
     sympy_product,
     unique,
 )
@@ -177,7 +169,7 @@
 
         inductor_meta = {
             "kernel_name": str(Placeholder.DESCRIPTIVE_NAME),
-            "backend_hash": torch.utils._triton.triton_hash_with_backend(),
+            **TritonKernel.inductor_meta_common(),
         }
         if config.profile_bandwidth or config.benchmark_kernel:
             num_gb = self.estimate_kernel_num_bytes() / 1e9
@@ -907,6 +899,10 @@
         self.choice = choice
 
 
+class NoValidChoicesError(RuntimeError):
+    pass
+
+
 class AlgorithmSelectorCache(PersistentCache):
     def __init__(self, *args, **kwargs):
         super().__init__(*args, **kwargs)
@@ -992,6 +988,11 @@
             )
 
             if timings:
+                return no_op
+
+            if config.search_autotune_cache and not (
+                config.max_autotune or config.max_autotune_gemm
+            ):
                 return no_op
 
             precompile_key = (
