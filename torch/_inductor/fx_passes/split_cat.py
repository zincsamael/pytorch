--- conflicted
+++ resolved
@@ -27,21 +27,7 @@
     register_graph_pattern,
     RepeatedExpr,
 )
-<<<<<<< HEAD
-from .group_batch_fusion import is_node_meta_valid
-from .pre_grad import (
-    merge_getitem_cat_pass,
-    merge_splits_pass,
-    merge_stack_tahn_unbind_pass,
-    mutate_cat_pass,
-    normalization_pass,
-    remove_split_with_size_one_pass,
-    split_cat_pass,
-    unbind_stack_pass,
-)
-=======
 from .group_batch_fusion import is_node_meta_valid, POST_GRAD_FUSIONS, PRE_GRAD_FUSIONS
->>>>>>> b279034e
 
 log = logging.getLogger(__name__)
 
@@ -234,15 +220,6 @@
 
 @register_graph_pattern(
     CallFunctionVarArgs(torch.split, users=MULTIPLE),
-<<<<<<< HEAD
-    pass_dict=remove_split_with_size_one_pass,
-    extra_check=config_flag("split_cat_fx_passes"),
-)
-@register_graph_pattern(
-    CallMethodVarArgs("split", users=MULTIPLE),
-    pass_dict=remove_split_with_size_one_pass,
-    extra_check=config_flag("split_cat_fx_passes"),
-=======
     pass_dict=construct_pattern_matcher_pass("remove_split_with_size_one_pass"),
     extra_check=get_config_flag("remove_split_with_size_one_pass"),
 )
@@ -250,7 +227,6 @@
     CallMethodVarArgs("split", users=MULTIPLE),
     pass_dict=construct_pattern_matcher_pass("remove_split_with_size_one_pass"),
     extra_check=get_config_flag("remove_split_with_size_one_pass"),
->>>>>>> b279034e
 )
 def remove_split_with_size_one(match: Match, *args, **kwargs):
     graph = match.graph
@@ -284,15 +260,6 @@
 
 @register_graph_pattern(
     CallFunctionVarArgs(torch.unbind, users=MULTIPLE),
-<<<<<<< HEAD
-    pass_dict=normalization_pass,
-    extra_check=config_flag("split_cat_fx_passes"),
-)
-@register_graph_pattern(
-    CallMethodVarArgs("unbind", users=MULTIPLE),
-    pass_dict=normalization_pass,
-    extra_check=config_flag("split_cat_fx_passes"),
-=======
     pass_dict=construct_pattern_matcher_pass("normalization_pass"),
     extra_check=get_config_flag("normalization_pass"),
 )
@@ -300,7 +267,6 @@
     CallMethodVarArgs("unbind", users=MULTIPLE),
     pass_dict=construct_pattern_matcher_pass("normalization_pass"),
     extra_check=get_config_flag("normalization_pass"),
->>>>>>> b279034e
 )
 def normalize_unbind_default(match: Match, *args, **kwargs):
     node = match.nodes[0]
@@ -1461,13 +1427,8 @@
         dim=Ignored(),
         _users=MULTIPLE,
     ),
-<<<<<<< HEAD
-    pass_dict=mutate_cat_pass,
-    extra_check=config_flag("split_cat_fx_passes"),
-=======
     pass_dict=construct_pattern_matcher_pass("mutate_cat_pass"),
     extra_check=get_config_flag("mutate_cat_pass"),
->>>>>>> b279034e
 )
 def mutate_cat_node(match: Match, split_sections: List[int], dim: int):
     if not isinstance(split_sections, (list, tuple)):  # Unnormalized split
@@ -1586,13 +1547,8 @@
             Ignored(),
         ),
     ),
-<<<<<<< HEAD
-    pass_dict=merge_stack_tahn_unbind_pass,
-    extra_check=config_flag("split_cat_fx_passes"),
-=======
     pass_dict=construct_pattern_matcher_pass("merge_stack_tahn_unbind_pass"),
     extra_check=get_config_flag("merge_stack_tahn_unbind_pass"),
->>>>>>> b279034e
 )
 def merge_stack_tahn_unbind(match: Match, split_sections: List[int], dim: int):
     if not isinstance(split_sections, (list, tuple)):  # Unnormalized split
