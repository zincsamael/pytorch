from __future__ import annotations

import base64
import copyreg
import dataclasses
import functools
import hashlib
import importlib
import io
import json
import logging
import multiprocessing
import os
import pathlib
import pickle
import pkgutil
import platform
import re
import shlex
import shutil
import signal
import struct
import subprocess
import sys
import sysconfig
import tempfile
import textwrap
import threading
import warnings
from bisect import bisect_right
from concurrent.futures import Future, ProcessPoolExecutor, ThreadPoolExecutor
from copy import copy
from ctypes import c_void_p, cdll, CDLL
from functools import partial
from pathlib import Path
from threading import Thread
from time import sleep, time
from types import ModuleType
from typing import (
    Any,
    Callable,
    cast,
    Dict,
    List,
    Optional,
    Set,
    Tuple,
    TYPE_CHECKING,
    Union,
)

import torch
<<<<<<< HEAD

from torch._dynamo.device_interface import get_registered_device_interfaces
=======
from torch._dynamo.device_interface import (
    get_interface_for_device,
    get_registered_device_interfaces,
)
>>>>>>> 60547898
from torch._dynamo.utils import counters, dynamo_timed
from torch._inductor import config, exc, metrics
from torch._inductor.codegen.cuda import cuda_env
from torch._inductor.runtime.compile_tasks import (
    _module_to_triton_kernel,
    _reload_python_module,
    _reload_python_module_in_subproc,
    _set_triton_ptxas_path,
    _worker_compile_triton,
    call_standalone_triton_compile,
)
from torch._inductor.runtime.runtime_utils import cache_dir
from torch._inductor.utils import clear_on_fresh_inductor_cache, is_linux

from torch._logging import trace_structured
from torch._subclasses.fake_tensor import (
    extract_tensor_metadata,
    FakeTensor,
    TensorMetadata,
)
from torch.fx.experimental.symbolic_shapes import has_hint, hint_int, ShapeEnv

if TYPE_CHECKING:
    from torch._inductor.graph import GraphLowering
    from torch._inductor.ir import ChoiceCaller

from torch.hub import _Faketqdm, tqdm

_HERE = os.path.abspath(__file__)
_TORCH_PATH = os.path.dirname(os.path.dirname(_HERE))
_LINKER_SCRIPT = os.path.join(_TORCH_PATH, "_inductor/script.ld")

if config.is_fbcode():
    from triton.fb import build_paths
    from triton.fb.build import _run_build_command

    from torch._inductor.fb.utils import (
        log_global_cache_errors,
        log_global_cache_stats,
        log_global_cache_vals,
        use_global_cache,
    )
else:

    def log_global_cache_errors(*args, **kwargs):
        pass

    def log_global_cache_stats(*args, **kwargs):
        pass

    def log_global_cache_vals(*args, **kwargs):
        pass

    def use_global_cache() -> bool:
        return False


output_code_log = torch._logging.getArtifactLogger(__name__, "output_code")

LOCK_TIMEOUT = 600

# timing metrics for time spent in the compilation
_cumulative_compile_time = 0.0
_t0: Optional[float] = None


def _compile_start() -> None:
    global _t0
    if _t0 is None:
        _t0 = time()


def _compile_end() -> None:
    global _cumulative_compile_time, _t0
    if _t0 is not None:
        t1 = time()
        _cumulative_compile_time += t1 - _t0
        _t0 = None
        # print("CUMULATIVE COMPILE TIME", _cumulative_compile_time)


log = logging.getLogger(__name__)


def cpp_wrapper_cache_dir(name: str) -> str:
    cu_str = (
        "cpu"
        if torch.version.cuda is None
        else f'cu{torch.version.cuda.replace(".", "")}'
    )
    python_version = f"py{sys.version_info.major}{sys.version_info.minor}"
    build_folder = f"{python_version}_{cu_str}"

    cpp_wrapper_dir = os.path.join(cache_dir(), build_folder)
    cpp_wrapper_build_directory = os.path.join(cpp_wrapper_dir, name)
    os.makedirs(cpp_wrapper_build_directory, exist_ok=True)
    return cpp_wrapper_build_directory


def get_cpp_wrapper_cubin_path_name():
    return "cubin_path" if torch.version.hip is None else "hsaco_path"


class CacheBase:
    @staticmethod
    @functools.lru_cache(None)
    def get_system() -> Dict[str, Any]:
        try:
            import triton

            triton_version = triton.__version__  # type: ignore[attr-defined]
        except ModuleNotFoundError:
            triton_version = None

        try:
            system: Dict[str, Any] = {
                "device": {
                    "name": torch.cuda.get_device_properties(
                        torch.cuda.current_device()
                    ).name,
                },
                "version": {
                    "cuda": torch.version.cuda,
                    "triton": triton_version,
                },
            }
        except (AssertionError, RuntimeError):
            # If cuda is not installed, none of the above config is relevant.
            system = {}

        system["hash"] = hashlib.sha256(
            json.dumps(system, sort_keys=True).encode("utf-8")
        ).hexdigest()

        return system

    @staticmethod
    @clear_on_fresh_inductor_cache
    @functools.lru_cache(None)
    def get_local_cache_path() -> Path:
        return Path(os.path.join(cache_dir(), "cache", CacheBase.get_system()["hash"]))

    @staticmethod
    @functools.lru_cache(None)
    def get_global_cache_path() -> Optional[Path]:
        return (
            Path(os.path.join(config.global_cache_dir, CacheBase.get_system()["hash"]))
            if config.global_cache_dir is not None
            else None
        )

    def __init__(self) -> None:
        if not torch.cuda.is_available():
            return

        self.system = CacheBase.get_system()

    def get_local_cache(self) -> Dict[str, Any]:
        local_cache_path = self.get_local_cache_path()
        if not local_cache_path.is_file():
            return {}
        with open(local_cache_path) as local_cache_fp:
            local_cache = json.load(local_cache_fp)
        return local_cache["cache"]

    def update_local_cache(self, local_cache: Dict[str, Any]) -> None:
        local_cache_path = self.get_local_cache_path()
        if not os.path.exists(local_cache_path.parent):
            os.makedirs(local_cache_path.parent, exist_ok=True)

        write_atomic(
            str(local_cache_path),
            json.dumps({"system": self.system, "cache": local_cache}, indent=4),
        )


class LocalCache(CacheBase):
    def lookup(self, *keys: str) -> Optional[Dict[str, Any]]:
        cache = self.get_local_cache()

        sub_cache = cache
        for key in keys:
            if key in cache:
                sub_cache = cache[key]
            else:
                return None

        return sub_cache

    def set_value(self, *keys: str, value: Any) -> None:
        cache = self.get_local_cache()

        sub_cache = cache
        for key in keys[0:-1]:
            sub_cache.setdefault(key, {})
            sub_cache = sub_cache[key]
        sub_cache[keys[-1]] = value

        self.update_local_cache(cache)


class PersistentCache(CacheBase):
    @functools.lru_cache(None)
    def get_global_cache(self):
        global_cache_path = self.get_global_cache_path()
        if global_cache_path is None or not global_cache_path.is_file():
            return {}
        with open(global_cache_path) as global_cache_fp:
            global_cache = json.load(global_cache_fp)
        return global_cache["cache"]

    def lookup(
        self,
        choices: List[ChoiceCaller],
        op: str,
        inputs: str,
        benchmark: Optional[Callable[[Any], Dict[ChoiceCaller, float]]],
    ) -> Dict[ChoiceCaller, float]:
        """
        Check to see if we have benchmarked the given choice callers. For each
        choice caller:

            1. Check global_cache[op][inputs][choice][precision], return benchmark if cached.
            2. Check local_cache[op][inputs][choice][precision], return benchmark if cached.
            3. If benchmark is not None:
                a. `max_autotune_gemm=True`: benchmark the choice, update
                    local_cache[op][inputs][choice], and return the benchmark.
                b. `max_autotune_gemm=False`: don't benchmark the choice, return nothing.
        """
        precision = torch.get_float32_matmul_precision()

        log_stats = partial(log_global_cache_stats, self.system, op, inputs, precision)
        log_vals = partial(log_global_cache_vals, self.system, op, inputs, precision)
        log_errors = partial(
            log_global_cache_errors, self.system, op, inputs, precision
        )
        timings = {}

        def check_cache(cache, callback=None) -> bool:
            """Check if `cache` contains data for all the choices"""
            hit = True
            for choice in choices:
                choice_hash = choice.hash_key()
                if choice_hash in cache.get(op, {}).get(inputs, {}).get(precision, {}):
                    # cache hit
                    timings[choice] = cache[op][inputs][precision][choice_hash]
                else:
                    # cache miss
                    hit = False
                    break
            if callback:
                callback(cached=hit)
            return hit

        if config.max_autotune or config.max_autotune_gemm:
            local_cache = self.get_local_cache() if config.autotune_local_cache else {}
            # check local cache first since it is data specific to the current machine
            if (
                not check_cache(local_cache)
                and not (
                    use_global_cache()
                    and check_cache(self.get_global_cache(), callback=log_stats)
                )
                and benchmark is not None
            ):
                try:
                    # re-benchmark everything to try to get consistent numbers from the same machine
                    timings = benchmark(choices)
                    assert all(choice in timings for choice in choices)
                    local_cache.setdefault(op, {})
                    local_cache[op].setdefault(inputs, {}).setdefault(precision, {})
                    for choice, timing in timings.items():
                        local_cache[op][inputs][precision][choice.hash_key()] = timing
                except RuntimeError as e:
                    # catch and log autotuning failures
                    log_errors(e)
                    raise e

                self.update_local_cache(local_cache)

                timings_to_log = {
                    choice.hash_key(): timings[choice] for choice in choices
                }
                log_vals(timings_to_log)
        elif use_global_cache():
            # only check global cache, not local one
            check_cache(self.get_global_cache(), callback=log_stats)
            # may have a partial cache hit, where not everything is benchmarked

        return timings


def get_lock_dir() -> str:
    lock_dir = os.path.join(cache_dir(), "locks")
    if not os.path.exists(lock_dir):
        os.makedirs(lock_dir, exist_ok=True)
    return lock_dir


def sha256_hash(data: bytes) -> str:
    # [:51] to strip off the "Q====" suffix common to every hash value.
    return base64.b32encode(hashlib.sha256(data).digest())[:51].decode("utf-8").lower()


def code_hash(code: Union[str, bytes], extra: str = ""):
    hashing_str = code if isinstance(code, bytes) else code.encode("utf-8")
    if extra != "":
        hashing_str = hashing_str + b"||" + extra.encode("utf-8")
    return "c" + sha256_hash(hashing_str)


def get_path(
    basename: str, extension: str, specified_dir: str = ""
) -> Tuple[str, str, str]:
    if specified_dir:
        if os.path.isabs(specified_dir):
            subdir = specified_dir
        else:
            subdir = os.path.join(cache_dir(), specified_dir)
    else:
        subdir = os.path.join(cache_dir(), basename[1:3])
    path = os.path.join(subdir, f"{basename}.{extension}")
    return basename, subdir, path


def get_hash(content: Union[str, bytes], extra: str = "", hash_type: str = "code"):
    if hash_type == "code":
        return code_hash(content, extra)
    if hash_type in ["cubin", "hsaco"]:
        return code_hash(repr(content))
    raise AssertionError(f"Unknown hash type {hash_type}")


def write(
    content: Union[str, bytes],
    extension: str,
    extra: str = "",
    hash_type: str = "code",
    specified_dir: str = "",
) -> Tuple[str, str]:
    # use striped content to compute hash so we don't end up with different
    # hashes just because the content begins/ends with differnet number of
    # spaces.
    key: str = get_hash(content.strip(), extra, hash_type)
    basename, subdir, path = get_path(key, extension, specified_dir)
    if not os.path.exists(subdir):
        os.makedirs(subdir, exist_ok=True)
    if not os.path.exists(path):
        write_atomic(path, content)
    return basename, path


def write_atomic(path: str, content: Union[str, bytes]) -> None:
    # Write into temporary file first to avoid conflicts between threads
    # Avoid using a named temporary file, as those have restricted permissions
    assert isinstance(
        content, (str, bytes)
    ), "Only strings and byte arrays can be saved in the cache"
    path = pathlib.Path(path)
    tmp_path = path.parent / f".{os.getpid()}.{threading.get_ident()}.tmp"
    write_mode = "w" if isinstance(content, str) else "wb"
    with tmp_path.open(write_mode) as f:
        f.write(content)
    tmp_path.rename(path)


@dataclasses.dataclass
class TensorMetadataAndValues:
    """
    TensorMetadata plus the elements as a list of raw values.
    Used for hashing inlined constants.
    """

    tensor_metadata: TensorMetadata
    values: List[Any]


def _ident(x: Any) -> Any:
    return x


def _reduce_fake_tensor(t):
    """
    See FxGraphCachePickler. Custom reducer to pickle FakeTensors.
    """
    metadata = extract_tensor_metadata(t)
    return (_ident, (metadata,))


def _reduce_tensor(t):
    """
    See FxGraphCachePickler. Custom reducer to pickle Tensors.
    If we see tensors, we know they're constants stored as attributes on
    the GraphModule. Include the values in the key calculation. Small
    tensors will be inlined, so we can't serve the same cache entry for
    different values anyway. Large constants are treated as parameters,
    so we could conceivably reuse a cache entry. To do that, however,
    PyCodeCache would need more complexity to create a new module from its
    cache, but with the right constants attached as attributes.
    """
    if t.is_mkldnn:
        # TODO: These tensors don't currently pickle, so we can't cache a
        # compiled graph containing them. Just fail now. If mkldnn tensors
        # get pickling support, we can remove this.
        raise BypassFxGraphCache

    # Very large tensors could be expensive to copy to cpu and hash. Let's
    # at least report if we find slowness.
    start = time()
    values = t.tolist()
    elapsed = time() - start
    if elapsed > 1.0:
        warnings.warn(
            f"FX graph cache handling of a large constant took {elapsed:.1}s. Please file an issue."
        )

    metadata = extract_tensor_metadata(t)
    return (_ident, (TensorMetadataAndValues(metadata, values),))


def _reduce_symint(s):
    """
    See FxGraphCachePickler. Custom reducer to pickle SymInts.
    """
    # For hashing purposes, we only care about the name of the symbol and
    # not the backed value. We evaluate guards stored with a cached graph
    # to ensure a cached entity with SymInt args is safe to reuse.
    return (_ident, (str(s),))


class FxGraphCachePickler(pickle.Pickler):
    """
    Custom pickler to customize the pickling of some objects (Tensors), only for the
    purpose of computing a hash for keying into the FxGraphCache. Tensors contain
    objects that don't pickle and/or vary between runs, and we want to capture the
    data that allow us to compute a stable, but safe hash.
    """

    dispatch_table = copyreg.dispatch_table.copy()
    dispatch_table[FakeTensor] = _reduce_fake_tensor
    dispatch_table[torch.Tensor] = _reduce_tensor
    dispatch_table[torch.SymInt] = _reduce_symint

    @staticmethod
    def dumps(obj) -> bytes:
        """
        Pickle an object using the FxGraphCachePickler.
        """
        with io.BytesIO() as stream:
            pickler = FxGraphCachePickler(stream)
            pickler.dump(obj)
            return stream.getvalue()

    @staticmethod
    def get_hash(obj: Any) -> str:
        """
        Serialize an object using the FxGraphCachePickler and return a hash
        of the pickled object.
        """
        serialized_data = FxGraphCachePickler.dumps(obj)
        return sha256_hash(serialized_data)


@functools.lru_cache(None)
def get_inductor_code_hash() -> bytes:
    """
    Compute a hash of all inductor code modules. Used by the FxGraph cache
    so any inductor code changes would result in new cache keys.
    """
    inductor_root = os.path.dirname(__file__)

    contents: Dict[str, bytes] = {}
    for lib in pkgutil.iter_modules([inductor_root]):
        spec = lib.module_finder.find_spec(lib.name, None)
        assert spec is not None
        module = spec.origin
        assert module is not None
        with open(module, "rb") as f:
            contents[module] = f.read()

    return hashlib.sha256(pickle.dumps(contents)).digest()


@dataclasses.dataclass
class OrderedSetHolder:
    """
    See FxGraphHashDetails. Holds a sorted list to support stable hashing
    of set kwargs.
    """

    items: List[Any]


class BypassFxGraphCache(Exception):
    """
    Exception to indicate that the FxGraphCache should be bypassed.
    """

    pass


class FxGraphHashDetails:
    """
    Object to capture all the details for a compiled FX graph relevant to computing
    a safe and stable cache key.
    """

    # Excluded kwargs param that are not stable between runs
    EXCLUDED_KWARGS = ["graph_id"]

    def __init__(
        self,
        gm: torch.fx.GraphModule,
        example_inputs: List[torch.Tensor],
        fx_kwargs: Dict[str, Any],
    ):
        self.gm = gm
        self.example_inputs = example_inputs

        # Order kwargs so hashing is stable to changes in kwarg order.
        self.fx_kwargs = {}
        for k in sorted(fx_kwargs):
            if k not in self.EXCLUDED_KWARGS:
                if type(fx_kwargs[k]) is set:
                    # Special case to handle set params. Python sets can't be
                    # ordered, so sort the elements and store them in a proxy.
                    self.fx_kwargs[k] = OrderedSetHolder(sorted(fx_kwargs[k]))
                else:
                    self.fx_kwargs[k] = fx_kwargs[k]

        # 'Deterministic algorithms' can affect codegen via lowering to cuda kernels.
        self.deterministic_algorithms_settings = (
            torch.are_deterministic_algorithms_enabled(),
            torch.is_deterministic_algorithms_warn_only_enabled(),
            torch.utils.deterministic.fill_uninitialized_memory,  # type: ignore[attr-defined]
        )

        # Global settings affecting matmul codegen.
        self.cuda_matmul_settings = (
            torch.backends.cuda.matmul.allow_tf32,
            torch.backends.cuda.matmul.allow_fp16_reduced_precision_reduction,
            torch.backends.cuda.matmul.allow_bf16_reduced_precision_reduction,
        )

        # Also hash on various system info (including the triton compiler version).
        self.torch_version = torch.__version__
        self.system_info = CacheBase.get_system()

        # And the inductor configuration and code.
        self.inductor_code_hash = get_inductor_code_hash()
        try:
            self.inductor_config = config.save_config()
        except (TypeError, AttributeError) as e:
            # Some configs options are callables, e.g., post_grad_custom_pre_pass,
            # and may not pickle.
            log.debug("Can't pickle inductor config: %s", e)
            raise BypassFxGraphCache from e

    def debug_str(self) -> str:
        """
        Get a printable string describing in more detail all the attributes
        comprising this object. Useful for debugging when one graph hashes
        to a different value than another.
        """

        def get_str(obj) -> str:
            if isinstance(obj, torch.Tensor):
                return str(extract_tensor_metadata(obj))
            elif isinstance(obj, bytes):
                return "<bytes>"
            else:
                return str(obj)

        lines = []
        for attr, obj in vars(self).items():
            if isinstance(obj, list):
                for ii in range(len(obj)):
                    h = FxGraphCachePickler.get_hash(obj[ii])
                    lines.append(f"[{h}] {attr}[{ii}]: {get_str(obj[ii])}")
            elif isinstance(obj, dict):
                for k, v in obj.items():
                    h = FxGraphCachePickler.get_hash(v)
                    lines.append(f"[{h}] {attr}[{k}]: {get_str(v)}")
            else:
                h = FxGraphCachePickler.get_hash(obj)
                lines.append(f"[{h}] {attr}: {get_str(obj)}")
        return "\n".join(lines)


def compiled_fx_graph_hash(
    gm: torch.fx.GraphModule,
    example_inputs: List[torch.Tensor],
    fx_kwargs: Dict[str, Any],
) -> str:
    """
    Generate a unique hash of the FX graph for caching.
    """
    details = FxGraphHashDetails(gm, example_inputs, fx_kwargs)
    # The prefix distinguishes among the other kinds of objects we
    # cache in this module.
    key = "f" + FxGraphCachePickler.get_hash(details)
    log.debug("FX graph cache hash details for key %s:\n%s", key, details.debug_str())
    return key


class FxGraphCache:
    """
    Supports caching and reusing compiled Fx graphs.

    The overall strategy is as follows:
    - This cache stores entries on disk. When saving an entry, we can't
      serialize callables (that could be C++, Triton, etc.), so we serialize
      their own disk cache location. We then recreate the compiled artifact
      after fetching from disk.
    - For indexing the cache, we gather the fields relevant to identifying an
      FxGraph (the graph module, graph inputs, system settings etc.) into an
      FxGraphCacheDetails object, pickle it, and compute a hash for the key.
      See FxGraphCachePickler.
    - Among the metadata we store, we also include a guards expression that's
      appropriate for validating any symbols for Tensor arguments that have
      symbolic bounds. On cache lookup then, we evaluate those guards in the
      current context to validate that a cached entry can be served.
    - A given graph could have multiple compiled versions, corresponding to
      different sets of guards. Therefore, we store cache entries in the form:
          <temp dir>/<fx graph hash>/<serialized metatdata>
    - On lookup, we compute the key from the graph details, iterate over all
      leaf files in the corresponding subdirectory, deserialize the entry, and
      evaluate its guards expression. If the evaluation succeeds, we have a
      cache hit. If it fails, we compile the graph and store a new entry.
    - Finally, on a cache hit, we need to make sure any guards that would
      have been created during compilation are added to the current context.
    """

    # TODO(masnesral): Investigate whether it's beneficial to store compiled graphs
    # in an in-memory cache after loading from disk.
    @staticmethod
    def _get_tmp_dir() -> str:
        """
        Get the toplevel temporary directory for storing compiled graphs.
        """
        return os.path.join(cache_dir(), "fxgraph")

    @staticmethod
    def _get_tmp_dir_for_key(key: str) -> str:
        """
        Return the disk location for a given cache key.
        """
        return os.path.join(FxGraphCache._get_tmp_dir(), key[1:3], key)

    @staticmethod
    def _filter_symints(inputs: List[Any]) -> List[torch.SymInt]:
        """
        Get the SymInt objects from the input list.
        """
        return [s for s in inputs if isinstance(s, torch.SymInt)]

    @staticmethod
    def _get_shape_env() -> Optional[ShapeEnv]:
        """
        Helper to get the shape env from the tracing context.
        """
        ctx = torch._guards.TracingContext.try_get()
        if not ctx:
            return None
        return ctx.fake_mode.shape_env

    @staticmethod
    def _lookup_graph(
        key: str,
        example_inputs: List[torch.Tensor],
    ) -> Optional[CompiledFxGraph]:
        """
        Lookup a compiled graph in the cache by key. On a hit, return the
        deserialized CompiledFxGraph object. On a miss, return None.
        """
        subdir = FxGraphCache._get_tmp_dir_for_key(key)
        if not os.path.exists(subdir):
            return None

        shape_env = FxGraphCache._get_shape_env()
        assert shape_env is not None

        symints = FxGraphCache._filter_symints(example_inputs)
        assert all(has_hint(s) for s in symints)
        hints = [hint_int(s) for s in symints]

        # Iterate over any entries in the subdir for this key and evaluate
        # their guards to determine whether there's a hit.
        graph = None

        for path in sorted(os.listdir(subdir)):
            with open(os.path.join(subdir, path), "rb") as f:
                candidate: CompiledFxGraph = pickle.load(f)

            if not candidate.guards_expr:
                # No guards to evaluate, so this is a hit.
                graph = candidate
                break

            # Evaluate the guard expression in the current context.
            # If there's not a cache hit, we don't want the evaluation to
            # affect the current env, e.g., cause the creation of new guards,
            # so we evaluate with the hints instead of the symbols.
            hit = bool(
                shape_env.evaluate_guards_expression(candidate.guards_expr, hints)
            )
            log.debug(
                "fx graph cache key %s evaluating guards [%s] with values %s => hit=%s",
                key,
                candidate.guards_expr,
                hints,
                hit,
            )
            if hit:
                graph = candidate
                break

        if graph is None:
            return None

        # See _save_graph(); we don't store the callable in the cache entry so
        # recreate it here from the PyCodeCache disk cache.
        artifact_path = get_path(graph.cache_key, "py")[2]
        if not os.path.exists(artifact_path):
            counters["inductor"]["fxgraph_lookup_write_file"] += 1
            write_atomic(artifact_path, graph.source_code)
        try:
            graph.current_callable = PyCodeCache.load_by_key_path(
                graph.cache_key,
                artifact_path,
                graph.cache_linemap,
                graph.constants,
            ).call
        except OSError:
            # Not expected, but in case the PyCodeCache entry is removed from
            # underneath us, treat it as a cache miss and recompile.
            log.error("Failed to load cached artifact: %s", artifact_path)
            return None

        # Now re-evaluate with the symints to add any guards to the current env.
        if graph.guards_expr:
            check = bool(
                shape_env.evaluate_guards_expression(graph.guards_expr, symints)
            )
            assert check is True
            log.debug(
                "fx graph cache key %s post-load guards: %s", key, shape_env.guards
            )

        # Increment the cached metrics by the amounts recorded when the FX
        # graph was compiled for this cache entry. Pretending these counters
        # were incremented normally is useful for testing with the cache enabled.
        metrics.CachedMetricsHelper.apply_deltas(graph.metrics_deltas)

        return graph

    @staticmethod
    def _save_graph(
        key: str, compiled_graph: CompiledFxGraph, example_inputs: List[torch.Tensor]
    ):
        """
        Store a serialized CompiledFxGraph on disk.
        """
        disk_compiled_graph = copy(compiled_graph)
        # We can't really serialize callables that may be C++/Triton/etc.,
        # so we serialize their PyCodeCache disk cache location instead.
        # TODO: This could be better if we're ever able to serialize compiled
        # models to disk.
        disk_compiled_graph.current_callable = None

        # Before serializing, compute the guard expression that will be used to
        # ensure that a CompiledFxGraph is valid when loaded from the cache. It's
        # sufficient to consider only the SymInt args to the fx graph since the
        # Tensor shapes are already captured in the hash for the cache key. Any
        # Tensor arg with a symbolic shape will have a SymInt arg for the graph.
        shape_env = FxGraphCache._get_shape_env()
        assert shape_env is not None
        symints = FxGraphCache._filter_symints(example_inputs)
        disk_compiled_graph.guards_expr = shape_env.produce_guards_expression(symints)

        try:
            content = pickle.dumps(disk_compiled_graph)
        except Exception as e:
            log.debug("fx graph cache unable to serialize compiled graph: %s", e)
            counters["inductor"]["fxgraph_cache_pickle_error"] += 1
            return

        subdir = FxGraphCache._get_tmp_dir_for_key(key)
        if not os.path.exists(subdir):
            os.makedirs(subdir, exist_ok=True)

        # Use a hash of the serialized CompiledFxGraph to get a unique file
        # name. The specific name doesn't matter since a lookup involves
        # iterating over all entries in the parent subdir.
        path = os.path.join(subdir, sha256_hash(content))
        write_atomic(path, content)

    @staticmethod
    def _check_can_cache(gm: torch.fx.GraphModule):
        """
        Check some conditions that would preclude caching and raise BypassFxGraphCache
        to bypass in case caching is not possible.
        """
        # Freezing can embed constants that wouldn't be static across runs.
        if config.freezing or config.aot_inductor.use_runtime_constant_folding:
            raise BypassFxGraphCache

        # The treatment of guards in the caching implementation requires that
        # we have a shape env.
        if FxGraphCache._get_shape_env() is None:
            log.debug("fx graph cache no shape env")
            raise BypassFxGraphCache

        # HigherOrderOperators should be handled on a case-by-case basis.
        # Currently, we just skip caching if we have any.
        for node in gm.graph.nodes:
            if isinstance(node.target, torch._ops.HigherOrderOperator):
                raise BypassFxGraphCache

    @staticmethod
    def load(
        compile_fx_fn: Callable[..., Any],
        gm: torch.fx.GraphModule,
        example_inputs: List[torch.Tensor],
        fx_kwargs: Dict[str, Any],
    ):
        """
        Load a compiled graph from the cache. If a cached entry does not exist,
        compile the graph and save it to the cache.
        """

        compiled_graph = None
        try:
            FxGraphCache._check_can_cache(gm)
            key = compiled_fx_graph_hash(gm, example_inputs, fx_kwargs)

            compiled_graph = FxGraphCache._lookup_graph(key, example_inputs)
            if compiled_graph is None:
                log.debug("fx graph cache miss for key %s", key)
                counters["inductor"]["fxgraph_cache_miss"] += 1
                compiled_graph = compile_fx_fn(gm, example_inputs, **fx_kwargs)
                FxGraphCache._save_graph(key, compiled_graph, example_inputs)
            else:
                log.debug("fx graph cache hit for key %s", key)
                counters["inductor"]["fxgraph_cache_hit"] += 1
        except BypassFxGraphCache:
            counters["inductor"]["fxgraph_cache_bypass"] += 1
            if not compiled_graph:
                compiled_graph = compile_fx_fn(gm, example_inputs, **fx_kwargs)

        return compiled_graph

    @staticmethod
    def clear():
        """
        Clear out the on-disk cache.
        """
        try:
            shutil.rmtree(FxGraphCache._get_tmp_dir())
        except FileNotFoundError:
            pass


@dataclasses.dataclass
class CompiledFxGraph:
    """
    Class holding a compiled FX graph. This is the object serialized on disk
    to support FxGraph caching.
    """

    current_callable: Optional[Callable[..., Any]]
    cache_key: str
    source_code: str = dataclasses.field(repr=False)  # Do not display source_code
    cache_linemap: Optional[List[Tuple[int, str]]]
    device_types: Set[str]
    device_idxs: Set[int]
    mutated_inputs: Set[str]
    mutated_input_idxs: Set[int]
    constants: Dict[str, torch.Tensor]
    output_strides: Optional[List[Optional[Tuple[int, ...]]]]
    disabled_cudagraphs_reason: Optional[str]
    metrics_deltas: metrics.CachedMetricsDeltas
    # This is a string representation of an expression we serialize
    # with the object so the guards can be evaluated in a different
    # context in order to verify the validity of serving a cached
    # fx graph. The expression must be generated by:
    # ShapeEnv.produce_guards_expression()
    guards_expr: Optional[str]

    _boxed_call: Optional[bool] = None

    def __init__(
        self,
        current_callable: Optional[Callable[..., Any]],
        graph: GraphLowering,
        output_strides: List[Optional[Tuple[int, ...]]],
        disabled_cudagraphs_reason: Optional[str],
        metrics_deltas: metrics.CachedMetricsDeltas,
    ):
        self.current_callable = current_callable
        self.cache_key = graph.cache_key
        if graph.cache_path:
            with open(graph.cache_path) as f:
                self.source_code = f.read()
        self.cache_linemap = graph.cache_linemap
        self.device_types = graph.device_types
        self.device_idxs = graph.device_idxs
        self.mutated_inputs = graph.mutated_inputs
        self.mutated_input_idxs = set(graph.mutated_input_idxs)
        self.constants = graph.constants
        self.output_strides = output_strides
        self.disabled_cudagraphs_reason = disabled_cudagraphs_reason
        self.metrics_deltas = metrics_deltas
        self.guards_expr = None

    def __call__(self, inputs: List[Any]) -> Any:
        assert self.current_callable is not None
        return self.current_callable(inputs)


def cpp_compiler() -> str:
    if config.is_fbcode():
        return build_paths.cc() if torch.version.hip is None else build_paths.clang()
    if isinstance(config.cpp.cxx, (list, tuple)):
        search = tuple(config.cpp.cxx)
    else:
        search = (config.cpp.cxx,)
    return cpp_compiler_search(search)


@functools.lru_cache(1)
def cpp_compiler_search(search: str) -> str:
    for cxx in search:
        try:
            if cxx is None:
                # gxx package is only available for Linux
                # according to https://anaconda.org/conda-forge/gxx/
                if sys.platform != "linux":
                    continue
                # Do not install GXX by default
                if not os.getenv("TORCH_INDUCTOR_INSTALL_GXX"):
                    continue
                from filelock import FileLock

                lock_dir = get_lock_dir()
                lock = FileLock(
                    os.path.join(lock_dir, "g++.lock"), timeout=LOCK_TIMEOUT
                )
                with lock:
                    cxx = install_gcc_via_conda()
            subprocess.check_output([cxx, "--version"])
            return cxx
        except (subprocess.SubprocessError, FileNotFoundError, ImportError):
            continue
    raise exc.InvalidCxxCompiler


def install_gcc_via_conda() -> str:
    """On older systems, this is a quick way to get a modern compiler"""
    prefix = os.path.join(cache_dir(), "gcc")
    cxx_path = os.path.join(prefix, "bin", "g++")
    if not os.path.exists(cxx_path):
        log.info("Downloading GCC via conda")
        conda = os.environ.get("CONDA_EXE", "conda")
        if conda is None:
            conda = shutil.which("conda")
        if conda is not None:
            subprocess.check_call(
                [
                    conda,
                    "create",
                    f"--prefix={prefix}",
                    "--channel=conda-forge",
                    "--quiet",
                    "-y",
                    "python=3.8",
                    "gxx",
                ],
                stdout=subprocess.PIPE,
            )
    return cxx_path


def is_gcc() -> bool:
    if sys.platform == "darwin" and is_apple_clang():
        return False
    return bool(re.search(r"(gcc|g\+\+)", cpp_compiler()))


@functools.lru_cache(None)
def is_apple_clang() -> bool:
    cxx = cpp_compiler()
    version_string = subprocess.check_output([cxx, "--version"]).decode("utf8")
    return "Apple" in version_string.splitlines()[0]


def is_clang() -> bool:
    # Mac OS apple clang maybe named as gcc, need check compiler info.
    if sys.platform == "darwin":
        return is_apple_clang()
    return bool(re.search(r"(clang|clang\+\+)", cpp_compiler()))


class VecISA:
    _bit_width: int
    _macro: str
    _arch_flags: str
    _dtype_nelements: Dict[torch.dtype, int]

    # Note [Checking for Vectorized Support in Inductor]
    # TorchInductor CPU vectorization reuses PyTorch vectorization utility functions
    # Hence, TorchInductor would depend on Sleef* to accelerate mathematical functions
    # like exp, pow, sin, cos and etc.
    # But PyTorch and TorchInductor might use different compilers to build code. If
    # PyTorch uses gcc-7/g++-7 to build the release package, the libtorch_cpu.so
    # will not expose the Sleef* AVX512 symbols since gcc-7/g++-7 cannot pass
    # avx512 check in CMake - FindAVX.cmake. But TorchInductor install the latest
    # gcc/g++ compiler by default while it could support the AVX512 compilation.
    # Therefore, there would be a conflict sleef version between PyTorch and
    # TorchInductor. Hence, we dry-compile the following code to check whether current
    # HW platform and PyTorch both could support AVX512 or AVX2. And suppose ARM
    # also needs the logic
    # In fbcode however, we are using the same compiler for pytorch and for inductor codegen,
    # making the runtime check unnecessary.
    _avx_code = """
#if defined(CPU_CAPABILITY_AVX512) || defined(CPU_CAPABILITY_AVX2) || defined(CPU_CAPABILITY_ZVECTOR) || defined(CPU_CAPABILITY_NEON)
#include <ATen/cpu/vec/functional.h>
#include <ATen/cpu/vec/vec.h>
#endif

__attribute__((aligned(64))) float in_out_ptr0[16] = {0.0};

extern "C" void __avx_chk_kernel() {
    auto tmp0 = at::vec::Vectorized<float>(1);
    auto tmp1 = tmp0.exp();
    tmp1.store(in_out_ptr0);
}
"""  # noqa: B950

    _avx_py_load = """
import torch
from ctypes import cdll
cdll.LoadLibrary("__lib_path__")
"""

    def bit_width(self) -> int:
        return self._bit_width

    def nelements(self, dtype: torch.dtype = torch.float) -> int:
        return self._dtype_nelements[dtype]

    def build_macro(self) -> str:
        return self._macro

    def build_arch_flags(self) -> str:
        return self._arch_flags

    def __hash__(self) -> int:
        return hash(str(self))

    @functools.lru_cache(None)
    def __bool__(self) -> bool:
        if config.cpp.vec_isa_ok is not None:
            return config.cpp.vec_isa_ok

        if config.is_fbcode():
            return True

        key, input_path = write(VecISA._avx_code, "cpp")
        from filelock import FileLock

        lock_dir = get_lock_dir()
        lock = FileLock(os.path.join(lock_dir, key + ".lock"), timeout=LOCK_TIMEOUT)
        with lock:
            output_path = input_path[:-3] + "so"
            build_cmd = shlex.split(
                cpp_compile_command(
                    input_path, output_path, warning_all=False, vec_isa=self
                )
            )
            try:
                # Check build result
                compile_file(input_path, output_path, build_cmd)
                subprocess.check_call(
                    [
                        sys.executable,
                        "-c",
                        VecISA._avx_py_load.replace("__lib_path__", output_path),
                    ],
                    stderr=subprocess.DEVNULL,
                    env={**os.environ, "PYTHONPATH": ":".join(sys.path)},
                )
            except Exception as e:
                return False

            return True


@dataclasses.dataclass
class VecNEON(VecISA):
    _bit_width = 256  # This is required to leverage the compute implemented in aten/src/ATen/cpu/vec/vec256/vec256_float_neon.h
    _macro = "-DCPU_CAPABILITY_NEON"
    _arch_flags = ""  # Unused
    _dtype_nelements = {torch.float: 8, torch.bfloat16: 16, torch.float16: 16}

    def __str__(self) -> str:
        return "asimd"  # detects the presence of advanced SIMD on armv8-a kernels

    __hash__: Callable[[VecISA], Any] = VecISA.__hash__


@dataclasses.dataclass
class VecAVX512(VecISA):
    _bit_width = 512
    _macro = "-DCPU_CAPABILITY_AVX512"
    _arch_flags = "-mavx512f -mavx512dq -mavx512vl -mavx512bw -mfma"
    _dtype_nelements = {torch.float: 16, torch.bfloat16: 32, torch.float16: 32}

    def __str__(self) -> str:
        return "avx512"

    __hash__: Callable[[VecISA], Any] = VecISA.__hash__


@dataclasses.dataclass
class VecAVX2(VecISA):
    _bit_width = 256
    _macro = "-DCPU_CAPABILITY_AVX2"
    _arch_flags = "-mavx2 -mfma"
    _dtype_nelements = {torch.float: 8, torch.bfloat16: 16, torch.float16: 16}

    def __str__(self) -> str:
        return "avx2"

    __hash__: Callable[[VecISA], Any] = VecISA.__hash__


@dataclasses.dataclass
class VecZVECTOR(VecISA):
    _bit_width = 256
    _macro = "-DCPU_CAPABILITY_ZVECTOR -DCPU_CAPABILITY=ZVECTOR -DHAVE_ZVECTOR_CPU_DEFINITION"
    _arch_flags = "-mvx -mzvector"
    _dtype_nelements = {torch.float: 8, torch.bfloat16: 16, torch.float16: 16}

    def __str__(self) -> str:
        return "zvector"

    __hash__: Callable[[VecISA], Any] = VecISA.__hash__


class InvalidVecISA(VecISA):
    _bit_width = 0
    _macro = ""
    _arch_flags = ""
    _dtype_nelements = {}

    def __str__(self) -> str:
        return "INVALID_VEC_ISA"

    def __bool__(self) -> bool:  # type: ignore[override]
        return False

    __hash__: Callable[[VecISA], Any] = VecISA.__hash__


invalid_vec_isa = InvalidVecISA()
supported_vec_isa_list = [VecAVX512(), VecAVX2(), VecNEON()]


# Cache the cpuinfo to avoid I/O overhead. Meanwhile, the cpuinfo content
# might have too much redundant content that is useless for ISA check. Hence,
# we only cache some key isa information.
@functools.lru_cache(None)
def valid_vec_isa_list() -> List[VecISA]:
    if sys.platform == "darwin" and platform.processor() == "arm":
        return [VecNEON()]

    if sys.platform != "linux":
        return []

    if platform.machine() == "s390x":
        return [VecZVECTOR()]

    isa_list = []
    with open("/proc/cpuinfo") as _cpu_info:
        _cpu_info_content = _cpu_info.read()
        for isa in supported_vec_isa_list:
            if str(isa) in _cpu_info_content and isa:
                isa_list.append(isa)
        return isa_list


def pick_vec_isa() -> VecISA:
    if config.is_fbcode():
        return VecAVX2()

    _valid_vec_isa_list: List[VecISA] = valid_vec_isa_list()
    if not _valid_vec_isa_list:
        return invalid_vec_isa

    # If the simdlen is None, it indicates determin the vectorization length automatically
    if config.cpp.simdlen is None:
        assert _valid_vec_isa_list
        return _valid_vec_isa_list[0]

    for isa in _valid_vec_isa_list:
        if config.cpp.simdlen == isa.bit_width():
            return isa

    return invalid_vec_isa


def get_compile_only(compile_only: bool = True) -> str:
    return "-c" if compile_only else ""


def get_shared(shared: bool = True, compile_only: bool = False) -> str:
    if not shared:
        return ""
    if compile_only:
        return "-fPIC"
    if platform.system() == "Darwin" and "clang" in cpp_compiler():
        # This causes undefined symbols to behave the same as linux
        return "-shared -fPIC -undefined dynamic_lookup"
    else:
        return "-shared -fPIC"


def get_warning_all_flag(warning_all: bool = True) -> str:
    return "-Wall" if warning_all else ""


def get_glibcxx_abi_build_flags() -> str:
    return "-D_GLIBCXX_USE_CXX11_ABI=" + str(int(torch._C._GLIBCXX_USE_CXX11_ABI))


def cpp_flags() -> str:
    flags = ["-std=c++17", "-Wno-unused-variable", "-Wno-unknown-pragmas"]
    if is_clang():
        flags.append("-Werror=ignored-optimization-argument")
    return " ".join(flags)


def cpp_wrapper_flags() -> str:
    return "-DTORCH_INDUCTOR_CPP_WRAPPER"


def optimization_flags() -> str:
    base_flags = "-O0 -g" if config.aot_inductor.debug_compile else "-O3 -DNDEBUG"
    base_flags += " -ffast-math -fno-finite-math-only"
    if not config.cpp.enable_unsafe_math_opt_flag:
        base_flags += " -fno-unsafe-math-optimizations"
    if not config.cpp.enable_floating_point_contract_flag:
        base_flags += " -ffp-contract=off"

    if config.is_fbcode():
        # FIXME: passing `-fopenmp` adds libgomp.so to the generated shared library's dependencies.
        # This causes `ldopen` to fail in fbcode, because libgomp does not exist in the default paths.
        # We will fix it later by exposing the lib path.
        return base_flags

    if sys.platform == "darwin":
        # Per https://mac.r-project.org/openmp/ right way to pass `openmp` flags to MacOS is via `-Xclang`
        # Also, `-march=native` is unrecognized option on M1
        base_flags += " -Xclang"
    else:
        if platform.machine() == "ppc64le":
            base_flags += " -mcpu=native"
        else:
            base_flags += " -march=native"

    # Internal cannot find libgomp.so
    if not config.is_fbcode():
        base_flags += " -fopenmp"
    return base_flags


def use_custom_generated_macros() -> str:
    return "-D C10_USING_CUSTOM_GENERATED_MACROS"


def use_fb_internal_macros() -> str:
    if config.is_fbcode():
        openmp_lib = build_paths.openmp_lib()
        preprocessor_flags = " ".join(
            (
                "-D C10_USE_GLOG",
                "-D C10_USE_MINIMAL_GLOG",
                "-D C10_DISABLE_TENSORIMPL_EXTENSIBILITY",
            )
        )
        return f"-Wp,-fopenmp {openmp_lib} {preprocessor_flags}"
    else:
        return ""


def use_standard_sys_dir_headers() -> str:
    if config.is_fbcode():
        return "-nostdinc"
    else:
        return ""


@functools.lru_cache(None)
def is_conda_llvm_openmp_installed() -> bool:
    try:
        command = "conda list llvm-openmp --json"
        output = subprocess.check_output(command.split()).decode("utf8")
        return len(json.loads(output)) > 0
    except subprocess.SubprocessError:
        return False


@functools.lru_cache(None)
def homebrew_libomp() -> Tuple[bool, str]:
    try:
        # check if `brew` is installed
        subprocess.check_output(["which", "brew"])
        # get the location of `libomp` if it is installed
        # this is the location that `libomp` **would** be installed
        # see https://github.com/Homebrew/brew/issues/10261#issuecomment-756563567 for details
        libomp_path = (
            subprocess.check_output(["brew", "--prefix", "libomp"])
            .decode("utf8")
            .strip()
        )
        # check if `libomp` is installed
        omp_available = os.path.exists(libomp_path)
        return omp_available, libomp_path
    except subprocess.SubprocessError:
        return False, ""


def _set_gpu_runtime_env() -> None:
    if (
        config.is_fbcode()
        and torch.version.hip is None
        and "CUDA_HOME" not in os.environ
        and "CUDA_PATH" not in os.environ
    ):
        os.environ["CUDA_HOME"] = os.path.dirname(build_paths.cuda())


def get_include_and_linking_paths(
    include_pytorch: bool = False,
    vec_isa: VecISA = invalid_vec_isa,
    cuda: bool = False,
    aot_mode: bool = False,
) -> Tuple[List[str], str, str, str, str]:
    _set_gpu_runtime_env()
    from torch.utils import cpp_extension

    macros = vec_isa.build_macro() if vec_isa != invalid_vec_isa else ""
    build_arch_flags = ""
    if sys.platform == "linux" and (
        include_pytorch
        or vec_isa != invalid_vec_isa
        or cuda
        or config.cpp.enable_kernel_profile
    ):
        # Note - We include pytorch only on linux right now. There is more work
        # to do to enable OMP build on darwin where PyTorch is built with IOMP
        # and we need a way to link to what PyTorch links.
        ipaths = cpp_extension.include_paths(cuda) + [sysconfig.get_path("include")]
        lpaths = cpp_extension.library_paths(cuda) + [
            sysconfig.get_config_var("LIBDIR")
        ]

        libs = []

        # No need to manually specify libraries in fbcode.
        if not config.is_fbcode():
            libs += ["torch", "torch_cpu"]
            libs += ["gomp"]
            if not aot_mode:
                libs += ["torch_python"]
        else:
            # internal remote execution is able to find omp, but not gomp
            libs += ["omp"]
            if aot_mode:
                ipaths += [os.path.dirname(cpp_prefix_path())]
                if cuda and torch.version.hip is None:
                    # This is a special treatment for Meta internal cuda-12 where all libs
                    # are in lib/cuda-12 and lib/cuda-12/stubs
                    for i, path in enumerate(lpaths):
                        if path.startswith(
                            os.environ["CUDA_HOME"]
                        ) and not os.path.exists(f"{path}/libcudart_static.a"):
                            for root, dirs, files in os.walk(path):
                                if "libcudart_static.a" in files:
                                    lpaths[i] = os.path.join(path, root)
                                    lpaths.append(os.path.join(lpaths[i], "stubs"))
                                    break
        if macros:
            if config.is_fbcode() and vec_isa != invalid_vec_isa:
                cap = str(vec_isa).upper()
                macros = " ".join(
                    [
                        vec_isa.build_arch_flags(),
                        f"-D CPU_CAPABILITY={cap}",
                        f"-D CPU_CAPABILITY_{cap}",
                        f"-D HAVE_{cap}_CPU_DEFINITION",
                    ]
                )

        if cuda:
            if macros is None:
                macros = ""
            macros += " -D USE_ROCM" if torch.version.hip else " -D USE_CUDA"

        if cuda:
            if torch.version.hip is not None:
                if config.is_fbcode():
                    libs += ["amdhip64"]
                else:
                    libs += ["c10_hip", "torch_hip"]
                macros += " -D __HIP_PLATFORM_AMD__"
            else:
                if config.is_fbcode():
                    libs += ["cuda"]
                else:
                    libs += ["c10_cuda", "cuda", "torch_cuda"]
        build_arch_flags = vec_isa.build_arch_flags()
    else:
        # Note - this is effectively a header only inclusion. Usage of some header files may result in
        # symbol not found, if those header files require a library.
        # For those cases, include the lpath and libs command as we do for pytorch above.
        # This approach allows us to only pay for what we use.
        ipaths = cpp_extension.include_paths(cuda) + [sysconfig.get_path("include")]
        if aot_mode:
            ipaths += [os.path.dirname(cpp_prefix_path())]
        lpaths = []
        if sys.platform == "darwin":
            # only Apple builtin compilers (Apple Clang++) require openmp
            omp_available = not is_apple_clang()

            # check the `OMP_PREFIX` environment first
            if os.getenv("OMP_PREFIX") is not None:
                header_path = os.path.join(os.getenv("OMP_PREFIX"), "include", "omp.h")  # type: ignore[arg-type]
                valid_env = os.path.exists(header_path)
                if valid_env:
                    ipaths.append(os.path.join(os.getenv("OMP_PREFIX"), "include"))  # type: ignore[arg-type]
                    lpaths.append(os.path.join(os.getenv("OMP_PREFIX"), "lib"))  # type: ignore[arg-type]
                else:
                    warnings.warn("environment variable `OMP_PREFIX` is invalid.")
                omp_available = omp_available or valid_env

            libs = [] if omp_available else ["omp"]

            # prefer to use openmp from `conda install llvm-openmp`
            if not omp_available and os.getenv("CONDA_PREFIX") is not None:
                omp_available = is_conda_llvm_openmp_installed()
                if omp_available:
                    conda_lib_path = os.path.join(os.getenv("CONDA_PREFIX"), "lib")  # type: ignore[arg-type]
                    ipaths.append(os.path.join(os.getenv("CONDA_PREFIX"), "include"))  # type: ignore[arg-type]
                    lpaths.append(conda_lib_path)
                    # Prefer Intel OpenMP on x86 machine
                    if os.uname().machine == "x86_64" and os.path.exists(
                        os.path.join(conda_lib_path, "libiomp5.dylib")
                    ):
                        libs = ["iomp5"]

            # next, try to use openmp from `brew install libomp`
            if not omp_available:
                omp_available, libomp_path = homebrew_libomp()
                if omp_available:
                    ipaths.append(os.path.join(libomp_path, "include"))
                    lpaths.append(os.path.join(libomp_path, "lib"))

            # if openmp is still not available, we let the compiler to have a try,
            # and raise error together with instructions at compilation error later
        else:
            libs = ["omp"] if config.is_fbcode() else ["gomp"]

    # Unconditionally import c10 for non-abi-compatible mode to use TORCH_CHECK - See PyTorch #108690
    if not config.abi_compatible:
        libs += ["c10"]
        lpaths += [cpp_extension.TORCH_LIB_PATH]

    # third party libs
    if config.is_fbcode():
        # Note that the order of include paths do matter, as a result
        # we need to have several branches interleaved here
        if torch.version.hip is None:
            ipaths.append(build_paths.sleef())
        ipaths.append(build_paths.openmp())
        ipaths.append(build_paths.python())
        if torch.version.hip is not None:
            ipaths.append(build_paths.clang_include())
            ipaths.append(build_paths.gcc_include())
            ipaths.append(build_paths.gcc_install_tools_include())
        else:
            ipaths.append(build_paths.cc_include())
            ipaths.append(build_paths.libgcc())
            ipaths.append(build_paths.libgcc_arch())
        ipaths.append(build_paths.libgcc_backward())
        ipaths.append(build_paths.glibc())
        ipaths.append(build_paths.linux_kernel())
        if torch.version.hip is not None:
            ipaths.append(build_paths.rocm())
        else:
            ipaths.append(build_paths.cuda())
        # We also need to bundle includes with absolute paths into a remote directory
        # (later on, we copy the include paths from cpp_extensions into our remote dir)
        ipaths.append("include")

    static_link_libs = []
    if aot_mode and cuda and config.is_fbcode():
        # For Meta internal cuda-12, it is recommended to static link cudart
        if torch.version.hip is None:
            static_link_libs = ["-Wl,-Bstatic", "-lcudart_static", "-Wl,-Bdynamic"]

    lpaths_str = " ".join(["-L" + p for p in lpaths])
    libs_str = " ".join(static_link_libs + ["-l" + p for p in libs])
    return ipaths, lpaths_str, libs_str, macros, build_arch_flags


def cpp_compile_command(
    input: Union[str, List[str]],
    output: str,
    warning_all: bool = True,
    shared: bool = True,
    include_pytorch: bool = False,
    vec_isa: VecISA = invalid_vec_isa,
    cuda: bool = False,
    aot_mode: bool = False,
    compile_only: bool = False,
    use_absolute_path: bool = False,
    use_mmap_weights: bool = False,
) -> str:
    ipaths, lpaths, libs, macros, build_arch_flags = get_include_and_linking_paths(
        include_pytorch, vec_isa, cuda, aot_mode
    )
    if isinstance(input, str):
        input = [input]
    ipaths_str = " ".join(["-I" + p for p in ipaths])
    clang_flags = ""
    if config.is_fbcode():
        if aot_mode and not use_absolute_path:
            inp_name = input
            out_name = output
            linker_script = _LINKER_SCRIPT
        else:
            # We need to copy any absolute-path torch includes
            inp_name = [os.path.basename(i) for i in input]
            out_name = os.path.basename(output)
            linker_script = os.path.basename(_LINKER_SCRIPT)
        assert is_clang()
        # Use clang runtime instead of libgcc
        clang_flags += " --rtlib=compiler-rt"
        clang_flags += " -fuse-ld=lld"
        clang_flags += f" -Wl,--script={linker_script}"
        linker_paths = "-B" + build_paths.glibc_lib()
        linker_paths += " -L" + build_paths.glibc_lib()
    else:
        inp_name = input
        out_name = output
        linker_paths = ""  # let the compiler pick
    if compile_only:
        libs, lpaths = "", ""
    inp_name_str = " ".join(inp_name)
    if use_mmap_weights:
        macros += " -D USE_MMAP_SELF"

    return re.sub(
        r"[ \n]+",
        " ",
        f"""
            {cpp_compiler()} {inp_name_str} {get_shared(shared, compile_only)}
            {get_warning_all_flag(warning_all)} {cpp_flags()}
            {get_glibcxx_abi_build_flags()}
            {ipaths_str} {lpaths} {libs} {build_arch_flags}
            {macros} {linker_paths} {clang_flags}
            {optimization_flags()}
            {use_custom_generated_macros()}
            {use_fb_internal_macros()}
            {use_standard_sys_dir_headers()}
            {get_compile_only(compile_only)}
            -o {out_name}
        """,
    ).strip()


def run_command_and_check(cmd: str):
    cmd = shlex.split(cmd)
    try:
        subprocess.check_call(cmd)
    except subprocess.CalledProcessError as e:
        raise exc.CppCompileError(cmd, e.output) from e


@functools.lru_cache(None)
def split_aot_inductor_output_path(path: str) -> Tuple[str, str]:
    """Returns the path where the AOT Inductor compiled kernels are stored."""
    if path.endswith(".so"):
        return os.path.split(path)
    else:
        return path, ""


@clear_on_fresh_inductor_cache
class CudaKernelParamCache:
    cache: Dict[str, Dict[str, str]] = dict()
    cache_clear = staticmethod(cache.clear)

    @classmethod
    def set(cls, key: str, params: Dict[str, str], cubin: str) -> None:
        bin_type = "cubin" if torch.version.hip is None else "hsaco"
        _, path = write(
            cubin,
            bin_type,
            hash_type=bin_type,
            specified_dir=split_aot_inductor_output_path(
                config.aot_inductor.output_path
            )[0],
        )

        params[get_cpp_wrapper_cubin_path_name()] = path

        cls.cache[key] = params

    @classmethod
    def get(cls, key: str) -> Optional[Dict[str, str]]:
        return cls.cache.get(key, None)

    @classmethod
    def get_keys(cls):
        return cls.cache.keys()


class AotCodeCompiler:
    @classmethod
    def compile(
        cls,
        graph: GraphLowering,
        source_code: str,
        serialized_extern_kernel_nodes: Optional[str],
        cuda: bool,
    ) -> str:
        picked_vec_isa = pick_vec_isa()
        cpp_command = repr(
            cpp_compile_command(
                "i",
                "o",
                vec_isa=picked_vec_isa,
                cuda=cuda,
                aot_mode=graph.aot_mode,
            )
        )
        fbcode_aot_cpu_re = False
        use_absolute_path = False
        if config.is_fbcode():
            ld_command = build_paths.ld()
            if not cuda and graph.aot_mode:  # Meta internal AOTInductor CPU
                objcopy_command = build_paths.objcopy_fallback()
                fbcode_aot_cpu_re = True
                use_absolute_path = True
            else:
                objcopy_command = build_paths.objcopy()
        else:
            ld_command = "ld"
            objcopy_command = "objcopy"

        (
            specified_output_path,
            specified_so_name,
        ) = split_aot_inductor_output_path(config.aot_inductor.output_path)
        key, input_path = write(
            source_code,
            "cpp",
            extra=cpp_command,
            specified_dir=specified_output_path,
        )
        output_code_log.info("Output code written to: %s", input_path)
        trace_structured(
            "graph_dump",
            lambda: {
                "name": "inductor_aot_code",
                "type": "cpp",
                "filename": input_path,
            },
            payload_fn=lambda: source_code,
        )

        def _compile_consts_linux(consts: bytes) -> str:
            _, consts_path = write(
                consts,
                "bin",
                specified_dir=specified_output_path,
            )

            consts_o = os.path.splitext(consts_path)[0] + ".o"
            if fbcode_aot_cpu_re:
                cmd = f"{ld_command} -r -b binary -o {os.path.basename(consts_o)} {os.path.basename(consts_path)}"
                compile_file(consts_path, consts_o, cmd.split())
                os.chmod(consts_o, 0o644)
            else:
                cmd = f"{ld_command} -r -b binary -o {consts_o} {consts_path}"
                run_command_and_check(cmd)
            log.debug("aot constant binary command: %s", cmd)

            # .data section is between .text and .bss. When the size of .data is large,
            # during the linking, the relocation of .text against .bss may overflow.
            # Rename it to .ldata so that it won't be in between the .text and .bss section
            cmd = (
                f"{objcopy_command} --rename-section"
                " .data=.ldata"
                f" {consts_o} {consts_o}"
            )
            log.debug("aot constant rename section command: %s", cmd)
            run_command_and_check(cmd)

            cmd = f"rm {consts_path}"
            log.debug("aot constant bin removal command: %s", cmd)
            run_command_and_check(cmd)

            if fbcode_aot_cpu_re:
                body = re.sub(r"[\W]", "_", os.path.basename(consts_path))
            else:
                body = re.sub(r"[\W]", "_", consts_path)

            symbol_list = []
            symbol_list.append(
                f"{objcopy_command} --redefine-sym _binary_{body}_start=_binary_constants_bin_start {consts_o}"
            )
            symbol_list.append(
                f"{objcopy_command} --redefine-sym _binary_{body}_size=_binary_constants_bin_size {consts_o}"
            )
            symbol_list.append(
                f"{objcopy_command} --redefine-sym _binary_{body}_end=_binary_constants_bin_end {consts_o}"
            )
            log.debug("aot constant binary redefine symbol: %s", " ".join(symbol_list))
            for cmd in symbol_list:
                run_command_and_check(cmd)
            return consts_o

        def _compile_consts_darwin(consts: bytes) -> str:
            is_large_consts = len(consts) > 1024
            consts_asm = "\t.section\t__DATA,__data\n"
            consts_asm += "\t.globl\t__binary_constants_bin_start\n"
            consts_asm += "__binary_constants_bin_start:\n"
            if not is_large_consts:
                for c in consts:
                    consts_asm += f"\t.byte {c}\n"
                # Add one element even if constants are empty
                # Otherwise assembler will not put them in data section
                if not consts:
                    consts_asm += "\t.space 1\n"
            else:
                consts_asm += "\t.quad 0x1234567899abcdef\n"
                consts_asm += f"\t.space {len(consts) - 8}\n"
            consts_asm += ".globl\t__binary_constants_bin_end\n"
            consts_asm += "__binary_constants_bin_end:\n"
            _, consts_path = write(
                consts_asm,
                "S",
                specified_dir=specified_output_path,
            )
            consts_o = os.path.splitext(consts_path)[0] + ".o"
            cmd = f"{cpp_compiler()} -c -o {consts_o} {consts_path}"
            run_command_and_check(cmd)
            if is_large_consts:
                with open(consts_o, "r+b") as f:
                    f.seek(0)
                    hdr = f.read(1024)
                    # Search for magic number and write the actual data over it
                    start_idx = hdr.find(b"\xef\xcd\xab\x99\x78\x56\x34\x12")
                    assert start_idx != -1
                    f.seek(start_idx)
                    pos = 0
                    while pos < len(consts):
                        rc = f.write(consts[pos:])
                        pos += rc
            return consts_o

        from filelock import FileLock

        lock_dir = get_lock_dir()
        lock = FileLock(os.path.join(lock_dir, key + ".lock"), timeout=LOCK_TIMEOUT)
        with lock:
            # Currently, this only support serializing extern nodes in fbcode
            # Eventually, we should also have a serializer for OSS.
            if config.is_fbcode() and serialized_extern_kernel_nodes:
                output_json = os.path.splitext(input_path)[0] + ".json"
                with open(output_json, "w") as f:
                    f.write(serialized_extern_kernel_nodes)

            output_so = (
                config.aot_inductor.output_path
                if specified_so_name
                else os.path.splitext(input_path)[0] + ".so"
            )

            output_o = os.path.splitext(input_path)[0] + ".o"
            consts_size = sum(
                tensor.untyped_storage().nbytes()
                for (name, tensor) in graph.constants.items()
                if name not in graph.folded_constants
            )
            # TODO: Fix mmap weights with cuda
            use_mmap_weights = not config.is_fbcode() and consts_size > 2_000_000_000
            if config.aot_inductor.force_mmap_weights:
                use_mmap_weights = True
            compile_cmd = cpp_compile_command(
                input=input_path,
                output=output_o,
                vec_isa=picked_vec_isa,
                cuda=cuda,
                aot_mode=graph.aot_mode,
                compile_only=True,
                use_absolute_path=use_absolute_path,
                use_mmap_weights=use_mmap_weights,
            )
            log.debug("aot compilation command: %s", compile_cmd)
            if fbcode_aot_cpu_re:
                compile_file(input_path, output_o, compile_cmd.split())
                os.chmod(output_o, 0o644)
            else:
                run_command_and_check(compile_cmd)

            def _to_bytes(t: torch.Tensor) -> bytes:
                # This serializes the tensor's untyped_storage to bytes by accessing
                # the raw data of the underlying structure.
                import ctypes

                if t.numel() == 0:
                    return b""

                t_cpu = t.untyped_storage().cpu()
                raw_array = ctypes.cast(
                    t_cpu.data_ptr(),
                    ctypes.POINTER(ctypes.c_ubyte * t_cpu.nbytes()),
                )

                return bytes(raw_array.contents)

            serialized_weights = b"".join(
                _to_bytes(graph.get_original_value_of_constant(name))
                for name in graph.constants.keys()
                if name not in graph.folded_constants
            )
            if not use_mmap_weights:
                aot_constants = serialized_weights
                magic_number = 0
            else:
                magic_number = cast(
                    int, torch.randint(0, torch.iinfo(torch.int64).max, (1,)).item()
                )
                aot_constants = struct.pack("qq", consts_size + 8, magic_number)
            consts_o = {
                "linux": _compile_consts_linux,
                "darwin": _compile_consts_darwin,
            }[sys.platform](aot_constants)

            link_cmd = cpp_compile_command(
                input=[output_o, consts_o],
                output=output_so,
                vec_isa=picked_vec_isa,
                cuda=cuda,
                aot_mode=graph.aot_mode,
                use_absolute_path=use_absolute_path,
            )
            log.debug("aot linkage command: %s", link_cmd)
            if fbcode_aot_cpu_re:
                compile_file([output_o, consts_o], output_so, link_cmd.split())
                os.chmod(output_so, 0o755)
            else:
                run_command_and_check(link_cmd)

            if use_mmap_weights:
                with open(output_so, "a+b") as f_so:
                    so_size = f_so.tell()
                    # Page align the weights
                    f_so.write(b" " * (16384 - so_size % 16384))
                    f_so.write(serialized_weights)
                    f_so.write(struct.pack("q", magic_number))

            # Append cmds to the end of codegen-ed wrapper file
            with open(input_path, "a") as f:
                f.write("\n")
                f.write(f"// Compile cmd\n// {compile_cmd}\n")
                f.write(f"// Link cmd\n// {link_cmd}\n")

        return output_so


# Putting this fn in cpp.py (unfortunately) causes a deadlock, which is why it's in codecache.py.
# Why? importing from cpp.py invokes codecache.pick_vec_isa(), which takes out a lock.
# Cycle goes:
# - CppCodeCache.load()
# - pick_vec_isa()
# - valid_vec_isa_list()
# - VecISA.__bool__() <-- takes out a lock
# - compile_file() <-- imports cpp_prefix_path from cpp, which causes us to try to take out the same lock.
@clear_on_fresh_inductor_cache
@functools.lru_cache
def cpp_prefix_path() -> str:
    path = Path(__file__).parent / "codegen/cpp_prefix.h"
    with path.open() as f:
        content = f.read()
        _, filename = write(
            content,
            "h",
        )
    return filename


def cpp_prefix() -> str:
    filename = cpp_prefix_path()
    if config.is_fbcode():
        # We need relative paths, since we bundle up
        # everything that we compile into a folder for remote compilation.
        return f'#include "{os.path.basename(filename)}"'
    else:
        return f'#include "{filename}"'


# Given a path to an input cpp file and an output path,
# Attempts to compile the file, storing the output in "output_path"
@dynamo_timed
def compile_file(
    input_path: Union[str, List[str]], output_path: str, cmd: List[str]
) -> None:
    input_paths = [input_path] if isinstance(input_path, str) else input_path
    input_files = [
        os.path.basename(ip) if config.is_fbcode() else ip for ip in input_paths
    ]
    try:
        if config.is_fbcode():
            # Need to copy our header into the same folder as the sourcecode.
            header_path = cpp_prefix_path()
            header_name = os.path.basename(header_path)
            output_name = os.path.basename(output_path)
            # When we build remotely, we need to make sure to carefully copy any files
            # that are required during the compilation process into our build directly.
            # This is where all of the ATen/c10/Torch includes come from.
            torch_includes_path = os.path.join(_TORCH_PATH, "include")
            with tempfile.TemporaryDirectory() as tmp_dir:
                # Copy everything to tmp compilation folder
                shutil.copy(header_path, os.path.join(tmp_dir, header_name))
                shutil.copy(_LINKER_SCRIPT, os.path.join(tmp_dir, "script.ld"))
                for p, f in zip(input_paths, input_files):
                    shutil.copy(p, os.path.join(tmp_dir, f))
                dest_include_path = os.path.join(tmp_dir, "include")
                shutil.copytree(torch_includes_path, dest_include_path)
                # Run the build
                output_file_path = _run_build_command(cmd, tmp_dir, output_name)
                # Copy output from the build
                if os.path.exists(output_path):
                    os.remove(output_path)
                shutil.copy(output_file_path, output_path)
        else:
            subprocess.check_output(cmd, stderr=subprocess.STDOUT)
    except subprocess.CalledProcessError as e:
        output = e.output.decode("utf-8")
        openmp_problem = "'omp.h' file not found" in output or "libomp" in output
        if openmp_problem and sys.platform == "darwin":
            instruction = (
                "\n\nOpenMP support not found. Please try one of the following solutions:\n"
                "(1) Set the `CXX` environment variable to a compiler other than Apple clang++/g++ "
                "that has builtin OpenMP support;\n"
                "(2) install OpenMP via conda: `conda install llvm-openmp`;\n"
                "(3) install libomp via brew: `brew install libomp`;\n"
                "(4) manually setup OpenMP and set the `OMP_PREFIX` environment variable to point to a path"
                " with `include/omp.h` under it."
            )
            output += instruction
        raise exc.CppCompileError(cmd, output) from e


_libgomp: Optional[CDLL] = None


def custom_op_wrapper(op: str, *args):
    # This function will be called from generated cpp wrapper code in the JIT mode.
    # Because tensors will be passed in as AtenTensorHandle, we need to explicitly convert them.
    def convert_arg(arg):
        if str(type(arg)) == "<class 'PyCapsule'>":
            # No easy way to do isinstance check on PyCapsule
            return torch._C._aoti.alloc_tensor_by_stealing_from_void_ptr(arg)
        elif isinstance(arg, (list, tuple)):
            return type(arg)(convert_arg(a) for a in arg)
        else:
            return arg

    converted_args = [convert_arg(arg) for arg in args]

    assert op.startswith("torch.ops."), (
        op + " can not be called through custom_op_wrapper"
    )
    func = None
    for i, s in enumerate(op.split(".")):
        if i == 0:
            func = importlib.import_module(s)
        func = getattr(func, s)

    assert callable(func), op + " can not be loaded through custom_op_wrapper"
    result = func(*converted_args)
    if isinstance(result, (list, tuple)):
        for r in result:
            assert isinstance(r, torch.Tensor), op + " returns a list of non-tensors"
        return torch._C._aoti.unsafe_alloc_void_ptrs_from_tensors(result)  # type: ignore[arg-type]
    else:
        assert isinstance(result, torch.Tensor), op + " returns a non-tensor"
        return torch._C._aoti.unsafe_alloc_void_ptr_from_tensor(result)


@clear_on_fresh_inductor_cache
class CppCodeCache:
    cache: Dict[str, Callable[[], Union[CDLL, ModuleType]]] = {}
    cache_clear = staticmethod(cache.clear)
    cpp_compile_command_flags: Dict[str, Any] = {}

    @staticmethod
    def _load_library_inner(path: str, key: str) -> Union[CDLL, ModuleType]:
        return cdll.LoadLibrary(path)

    @classmethod
    def _load_library(cls, path: str, key: str) -> Union[CDLL, ModuleType]:
        try:
            result = cls._load_library_inner(path, key)
            result.key = key  # type: ignore[union-attr]
            return result
        except (ImportError, OSError) as e:
            if "gomp" in str(e) and os.path.exists("/usr/lib64/libgomp.so.1"):
                # hacky workaround for fbcode/buck
                global _libgomp
                _libgomp = cdll.LoadLibrary("/usr/lib64/libgomp.so.1")
                result = cls._load_library_inner(path, key)
                result.key = key  # type: ignore[union-attr]
                return result
            if "failed to map segment from shared object" in str(e):
                raise OSError(
                    f"{e}.  The most common reason this may occur is if the {tempfile.gettempdir()} folder "
                    "is mounted with noexec (e.g., by default Docker mounts tmp file systems "
                    f"as noexec).  Please remount {tempfile.gettempdir()} with exec enabled, or set another "
                    "temporary directory with TORCHINDUCTOR_CACHE_DIR environment variable."
                ) from e
            raise

    @classmethod
    def load_async(cls, source_code: str, cuda=False, submit_fn=None):
        compile_command = {
            **cls.cpp_compile_command_flags,
            "cuda": cuda,
            "vec_isa": pick_vec_isa(),
        }
        cpp_command = repr(cpp_compile_command("i", "o", **compile_command))
        key, input_path = write(source_code, "cpp", extra=cpp_command)

        if key not in cls.cache:
            from filelock import FileLock

            lock_path = os.path.join(get_lock_dir(), key + ".lock")
            output_path = input_path[:-3] + "so"
            future: Optional[Future[Any]] = None
            lib = None
            worker_fn = functools.partial(
                _worker_compile_cpp,
                lock_path,
                input_path,
                output_path,
                cpp_compile_command(
                    input=input_path, output=output_path, **compile_command
                ),
            )

            def load_fn():
                nonlocal lib
                if lib is None:
                    if future is not None:
                        future.result()
                    result = worker_fn()
                    assert result is None
                    lib = cls._load_library(output_path, key)
                    assert lib is not None
                return lib

            if submit_fn is not None:
                with FileLock(lock_path, timeout=LOCK_TIMEOUT):
                    if not os.path.exists(output_path):
                        future = submit_fn(worker_fn)

            cls.cache[key] = load_fn

        return cls.cache[key]

    @classmethod
    def load(cls, source_code: str, cuda: bool = False):
        return cls.load_async(source_code, cuda)()


def _worker_compile_cpp(lock_path, input_path, output_path, cmd):
    from filelock import FileLock

    with FileLock(lock_path, timeout=LOCK_TIMEOUT):
        if not os.path.exists(output_path):
            compile_file(input_path, output_path, shlex.split(cmd))


# Customized Python binding for cpp kernels
@clear_on_fresh_inductor_cache
class CppPythonBindingsCodeCache(CppCodeCache):
    cache: Dict[str, Callable[[], Union[CDLL, ModuleType]]] = {}
    cache_clear = staticmethod(cache.clear)
    cpp_compile_command_flags = {
        # kernels have no dependency on libtorch
        "include_pytorch": False,
        "shared": True,
    }
    entry_function = "kernel"
    call_entry_function = "kernel(%s);Py_RETURN_NONE;"
    extra_parse_arg = ""
    suffix_template = textwrap.dedent(
        """
        // Python bindings to call %s():
        #define PY_SSIZE_T_CLEAN
        #include <Python.h>
        #include <sstream>
        #include <cstdlib>

        // This is defined in guards.cpp so we don't need to import PyTorch headers that are slooow.
        // We manually link it below to workaround issues with fbcode build.
        static void* (*_torchinductor_pyobject_tensor_data_ptr)(PyObject* obj);

        template <typename T> static inline T parse_arg(PyObject* args, size_t n) {
            static_assert(std::is_pointer<T>::value, "arg type must be pointer or long");
            return static_cast<T>(_torchinductor_pyobject_tensor_data_ptr(PyTuple_GET_ITEM(args, n)));
        }
        template <> inline long parse_arg<long>(PyObject* args, size_t n) {
            auto result = PyLong_AsSsize_t(PyTuple_GET_ITEM(args, n));
            if(result == -1 && PyErr_Occurred())
                [[unlikely]] throw std::runtime_error("expected int arg");
            return result;
        }

        %s

        static PyObject* %s_py(PyObject* self, PyObject* args) {
            try {
                if(!PyTuple_CheckExact(args))
                    [[unlikely]] throw std::runtime_error("tuple args required");
                if(PyTuple_GET_SIZE(args) != %s)
                    [[unlikely]] throw std::runtime_error("requires %s args");
                %s
            } catch(std::exception const& e) {
                PyErr_SetString(PyExc_RuntimeError, e.what());
                return nullptr;
            } catch(...) {
                PyErr_SetString(PyExc_RuntimeError, "unhandled error");
                return nullptr;
            }
        }

        static PyMethodDef py_methods[] = {
            {"%s", %s_py, METH_VARARGS, ""},
            {NULL, NULL, 0, NULL}};

        static struct PyModuleDef py_module =
            {PyModuleDef_HEAD_INIT, "%s", NULL, -1, py_methods};

        PyMODINIT_FUNC PyInit_%s(void) {
            const char* str_addr = std::getenv("_TORCHINDUCTOR_PYOBJECT_TENSOR_DATA_PTR");
            if(!str_addr) {
                PyErr_SetString(PyExc_RuntimeError, "_TORCHINDUCTOR_PYOBJECT_TENSOR_DATA_PTR must be set");
                return nullptr;
            }
            std::istringstream iss(str_addr);
            uintptr_t addr = 0;
            iss >> addr;
            _torchinductor_pyobject_tensor_data_ptr =
                reinterpret_cast<decltype(_torchinductor_pyobject_tensor_data_ptr)>(addr);
            return PyModule_Create(&py_module);
        }
        """
    )

    @classmethod
    def _load_library_inner(cls, path: str, key: str) -> ModuleType:
        os.environ["_TORCHINDUCTOR_PYOBJECT_TENSOR_DATA_PTR"] = str(
            torch._C._dynamo.guards._torchinductor_pyobject_tensor_data_ptr  # type: ignore[attr-defined]
        )
        module_name = f"{key}.{cls.entry_function}"
        try:
            return sys.modules[module_name]
        except KeyError:
            pass
        spec = importlib.util.spec_from_file_location(module_name, path)
        assert spec is not None
        module = importlib.util.module_from_spec(spec)
        sys.modules[module_name] = module
        spec.loader.exec_module(module)  # type: ignore[union-attr]
        return module

    @classmethod
    def load_pybinding_async(
        cls,
        argtypes: List[str],
        source_code: str,
        cuda: bool = False,
        num_outputs: int = -1,
        submit_fn=None,
    ) -> Any:
        """
        Wrap a C++ function in fast Python bindings.

        Args:
            argtypes: The types of args to ENTRY_FUNCTION(), e.g. ["float*", "long"]
            source_code: C++ source code containing a ENTRY_FUNCTION() function

        Returns:
            A python version of ENTRY_FUNCTION()
        """
        parseargs = ", ".join(
            f"parse_arg<{argtype.replace('const ', '')}>(args, {n})"
            for n, argtype in enumerate(argtypes)
        )
        suffix = cls.suffix_template % (
            cls.entry_function,
            cls.extra_parse_arg % num_outputs if cls.extra_parse_arg else "",
            cls.entry_function,
            len(argtypes),
            len(argtypes),
            cls.call_entry_function % parseargs,
            cls.entry_function,
            cls.entry_function,
            cls.entry_function,
            cls.entry_function,
        )
        get_result = cls.load_async(source_code + suffix, cuda, submit_fn=submit_fn)
        result = None

        def future():
            nonlocal result
            if result is None:
                result = get_result()
                assert isinstance(result, ModuleType)
            return getattr(result, cls.entry_function)

        return future

    @classmethod
    def load_pybinding(cls, *args, **kwargs) -> Any:
        return cls.load_pybinding_async(*args, **kwargs)()


@clear_on_fresh_inductor_cache
class CppWrapperCodeCache(CppPythonBindingsCodeCache):
    cache: Dict[str, Callable[[], Union[CDLL, ModuleType]]] = {}
    cache_clear = staticmethod(cache.clear)
    cpp_compile_command_flags = {
        "include_pytorch": not config.abi_compatible,
        "shared": True,
    }
    entry_function = "inductor_entry_cpp"
    call_entry_function = "return inductor_entry_cpp(%s);"
    extra_parse_arg = textwrap.dedent(
        """
        #include <torch/csrc/inductor/aoti_torch/c/shim.h>

        static inline std::vector<AtenTensorHandle> unpack_tensor_handle_list(PyObject* pyvec) {
            std::vector<AtenTensorHandle> result;
            size_t result_len = PyList_GET_SIZE(pyvec);
            result.reserve(result_len);
            for (size_t i = 0; i < result_len; i++) {
                // AtenTensorHandle is essentially a pointer
                void* elem = PyCapsule_GetPointer(PyList_GET_ITEM(pyvec, i), NULL);
                result.push_back(reinterpret_cast<AtenTensorHandle>(elem));
            }
            return result;
        }

        static inline PyObject* pack_tensor_handle_list(const std::vector<AtenTensorHandle>& cppvec) {
            size_t result_len = cppvec.size();
            PyObject* result = PyList_New(static_cast<Py_ssize_t>(result_len));
            for (size_t i = 0; i < result_len; i++) {
                PyObject *elem =
                    cppvec[i] == nullptr
                        ? Py_None
                        // Store AtenTensorHandle as PyCapsulate
                        : PyCapsule_New(reinterpret_cast<void*>(cppvec[i]), NULL, NULL);
                PyList_SET_ITEM(result, i, elem);
            }
            return result;
        }

        template <> inline std::vector<AtenTensorHandle> parse_arg<std::vector<AtenTensorHandle>>(PyObject* args, size_t n) {
            return unpack_tensor_handle_list(PyTuple_GET_ITEM(args, n));
        }

        PyObject* inductor_entry_cpp(std::vector<AtenTensorHandle>&& input_handles) {
            // For outputs, we only allocate a vector to hold returned tensor handles,
            // not allocating the actual output tensor storage here
            std::vector<AtenTensorHandle> output_handles(%s);
            try {
                inductor_entry_impl(input_handles.data(), output_handles.data());
                return pack_tensor_handle_list(output_handles);
            } catch(std::exception const& e) {
                PyErr_SetString(PyExc_RuntimeError, e.what());
                return {};
            } catch(...) {
                PyErr_SetString(PyExc_RuntimeError, "unhandled error");
                return {};
            }
        }
        """
    )


@clear_on_fresh_inductor_cache
class PyCodeCache:
    cache: Dict[str, ModuleType] = dict()
    linemaps: Dict[str, List[Tuple[Any, ...]]] = dict()
    cache_clear = staticmethod(cache.clear)

    @classmethod
    def write(cls, source_code: str, extra: str = "") -> Tuple[str, str]:
        return write(source_code, "py", extra=extra)

    @classmethod
    def load(
        cls,
        source_code: str,
        extra: str = "",
        linemap: Optional[List[Tuple[int, str]]] = None,
        attrs: Optional[Dict[str, Any]] = None,
    ) -> ModuleType:
        key, path = write(source_code, "py", extra=extra)
        return cls.load_by_key_path(key, path, linemap, attrs)

    @classmethod
    def load_by_key_path(
        cls,
        key: str,
        path: str,
        linemap: Optional[List[Tuple[int, str]]] = None,
        attrs: Optional[Dict[str, Any]] = None,
    ) -> ModuleType:
        if linemap is None:
            linemap = []
        if key not in cls.cache:
            mod = _reload_python_module(key, path)

            # another thread might set this first
            cls.cache.setdefault(key, mod)
            # unzip into separate lines/nodes lists
            cls.linemaps[path] = list(zip(*linemap))

            if attrs is not None:
                for k, v in attrs.items():
                    setattr(mod, k, v)

            if not (linemap or attrs):
                mod._reload_in_subproc = functools.partial(  # type: ignore[attr-defined]
                    _reload_python_module_in_subproc, key, path
                )

        return cls.cache[key]

    @classmethod
    @functools.lru_cache(None)
    def stack_frames_for_code(
        cls, path: str, lineno: int
    ) -> Optional[List[Dict[str, Any]]]:
        if path not in cls.linemaps:
            return None
        # [(starting_line, <fx node>), ...]
        lines, nodes = cls.linemaps[path]
        p = bisect_right(lines, lineno)
        if p == 0:
            return None
        entry = nodes[p - 1]
        if not entry:
            return None

        def parse_stack_trace(stack_trace: str) -> List[Dict[str, Any]]:
            # ideally fx stores stack traces as data rather than a string
            # but this is not along a performance critical path
            regex = r'File "(.+)", line (\d+), in (.+)\n'
            matches = re.findall(regex, stack_trace)
            return [
                {"filename": f, "line": int(l), "name": n}
                for f, l, n in reversed(matches)
            ]

        return parse_stack_trace(entry)


class TritonCodeCache:
    @classmethod
    def load(cls, kernel_name: str, source_code: str) -> ModuleType:
        return _module_to_triton_kernel(PyCodeCache.load(source_code), kernel_name)


def _cuda_compiler() -> Optional[str]:
    if cuda_env.nvcc_exist(config.cuda.cuda_cxx):
        return config.cuda.cuda_cxx
    if cuda_env.nvcc_exist(os.getenv("CUDACXX")):
        return os.getenv("CUDACXX", "")
    if cuda_env.nvcc_exist(os.getenv("CUDA_HOME")):
        return os.path.realpath(os.path.join(os.getenv("CUDA_HOME", ""), "bin/nvcc"))
    return "nvcc"


def _cutlass_include_paths() -> List[str]:
    cutlass_path = config.cuda.cutlass_dir
    return [
        # Use realpath to get canonical absolute paths, in order not to mess up cache keys
        os.path.realpath(os.path.join(cutlass_path, "include")),
        os.path.realpath(os.path.join(cutlass_path, "tools/library/include")),
        os.path.realpath(os.path.join(cutlass_path, "tools/library/src")),
        os.path.realpath(os.path.join(cutlass_path, "tools/util/include")),
    ]


def _cuda_lib_options() -> List[str]:
    from torch.utils import cpp_extension

    extra_ldflags: List[str] = []
    if is_linux():
        extra_lib_dir = "lib64"
        if not os.path.exists(
            cpp_extension._join_cuda_home(extra_lib_dir)
        ) and os.path.exists(cpp_extension._join_cuda_home("lib")):
            # 64-bit CUDA may be installed in "lib"
            # Note that it's also possible both don't exist (see _find_cuda_home) - in that case we stay with "lib64"
            extra_lib_dir = "lib"
        extra_ldflags.append(f"-L{cpp_extension._join_cuda_home(extra_lib_dir)}")
        extra_ldflags.append(
            f'-L{cpp_extension._join_cuda_home(extra_lib_dir, "stubs")}'
        )
        extra_ldflags.append("-lcuda")
        extra_ldflags.append("-lcudart")
    else:
        raise NotImplementedError(
            "Unsupported env, failed to find cuda libs! Currently only Linux is supported."
        )
    return extra_ldflags


def _nvcc_host_compiler_options() -> List[str]:
    return [
        "-fPIC",
        "-fno-strict-aliasing",
        "-fvisibility=hidden",
        "-Wconversion",
    ]


def _nvcc_compiler_options() -> List[str]:
    arch = cuda_env.get_cuda_arch()
    if arch == "90":
        # Required by cutlass compilation.
        arch = "90a"
    code = [f"sm_{arch}", f"compute_{arch}"]
    if config.cuda.enable_cuda_lto:
        code += [f"lto_{arch}"]
    options = [
        "-t=0",
        "-DCUTLASS_ENABLE_TENSOR_CORE_MMA=1",
        "-w",
        f"-gencode=arch=compute_{arch},code=[{','.join(code)}]",
        config.cuda.compile_opt_level,
        "-std=c++17",
        "--expt-relaxed-constexpr",
        "-DNDEBUG",
    ]
    if config.cuda.enable_debug_info:
        options.extend(["-lineinfo", "-g", "-DCUTLASS_DEBUG_TRACE_LEVEL=1"])
    if config.cuda.enable_ptxas_info:
        options.extend(
            [
                "--keep",  # Keep the intermediate files for debugging (including ptx, sass, cubin etc.)
                "--ptxas-options=--warn-on-local-memory-usage",  # warn us if local memory is used in CUDA Kernels
                "--ptxas-options=--warn-on-spills",  # warn us if register spilling happens in CUDA Kernels
                "--resource-usage",  # Report on CUDA resource usage (shared mem, registers etc.)
                "--source-in-ptx",
            ]
        )  # Annotate the ptx file with source information
    if config.cuda.use_fast_math:
        options.extend(
            [
                "--use_fast_math",
                "-DCUTLASS_USE_TANH_FOR_SIGMOID=1",
            ]
        )
    return options


def cuda_compile_command(
    src_files: List[str],
    dst_file: str,
    dst_file_ext: str,
    extra_args: Optional[List[str]] = None,
) -> str:
    if extra_args is None:
        extra_args = []
    include_paths = _cutlass_include_paths()
    cuda_lib_options = _cuda_lib_options()
    nvcc_host_compiler_options = _nvcc_host_compiler_options()
    nvcc_compiler_options = _nvcc_compiler_options()
    options = (
        nvcc_compiler_options
        + extra_args
        + [
            f"-Xcompiler {opt}" if "=" in opt else f"-Xcompiler={opt}"
            for opt in nvcc_host_compiler_options
        ]
        + ["-I" + path for path in include_paths]
        + cuda_lib_options
    )
    src_file = " ".join(src_files)
    res = ""
    if dst_file_ext == "o":
        res = f"{_cuda_compiler()} {' '.join(options)} -c -o {dst_file} {src_file}"
    elif dst_file_ext == "so":
        options.append("-shared")
        res = f"{_cuda_compiler()} {' '.join(options)} -o {dst_file} {src_file}"
    elif dst_file_ext == "exe":
        res = f"{_cuda_compiler()} {' '.join(options)} -o {dst_file} {src_file}"
    else:
        raise NotImplementedError(f"Unsupported output file suffix {dst_file_ext}!")
    log.debug("CUDA command: %s", res)
    return res


class DLLWrapper:
    """A wrapper for a dynamic library."""

    def __init__(
        self,
        lib_path: str,
    ):
        self.lib_path = lib_path
        self.is_open = False
        self.DLL = cdll.LoadLibrary(lib_path)
        self.is_open = True

    def close(self):
        if self.is_open:
            self._dlclose()
            self.is_open = False

    def _dlclose(self):
        f_dlclose = None

        if is_linux():
            syms = CDLL(None)
            if not hasattr(syms, "dlclose"):
                # Apline Linux
                syms = CDLL("libc.so")

            if hasattr(syms, "dlclose"):
                f_dlclose = syms.dlclose
        else:
            raise NotImplementedError("Unsupported env, failed to do dlclose!")

        if f_dlclose is not None:
            f_dlclose.argtypes = [c_void_p]
            f_dlclose(self.DLL._handle)
        else:
            log.warning(
                "dll unloading function was not found, library may not be unloaded properly!"
            )

    def __getattr__(self, name):
        if not self.is_open:
            raise RuntimeError(f"Cannot use closed DLL library: {self.lib_path}")

        method = getattr(self.DLL, name)

        def _wrapped_func(*args):
            err = method(*args)
            if err:
                raise RuntimeError(f"Error in function: {method.__name__}")

        return _wrapped_func

    def __enter__(self):
        return self

    def __exit__(self, *args):
        self.close()

    def __del__(self):
        self.close()


@clear_on_fresh_inductor_cache
class CUDACodeCache:
    @dataclasses.dataclass
    class CacheEntry:
        input_path: str
        output_path: str

    cache: Dict[str, CacheEntry] = dict()
    cache_clear = staticmethod(cache.clear)
    _SOURCE_CODE_SUFFIX = "cu"

    @classmethod
    def write(cls, source_code, dst_file_ext) -> Tuple[str, str]:
        """
        Writes source code into a file with dst_file_ext as the file extension.
        Returns the hash key of source code, and the path to the file.
        """

        cuda_command = repr(
            cuda_compile_command(["dummy_input"], "dummy_output", dst_file_ext)
        )
        key, input_path = write(
            source_code, cls._SOURCE_CODE_SUFFIX, extra=cuda_command
        )
        return key, input_path

    @classmethod
    def compile(
        cls, source_code, dst_file_ext, extra_args: Optional[List[str]] = None
    ) -> Tuple[str, str, str]:
        """
        Compiles CUDA source_code into a file with dst_file_ext extension.
        Returns a tuple of dst_file_path, hash_key, source_code_path
        """
        key, input_path = cls.write(source_code, dst_file_ext)
        if key not in cls.cache:
            from filelock import FileLock

            lock_dir = get_lock_dir()
            lock = FileLock(os.path.join(lock_dir, key + ".lock"), timeout=LOCK_TIMEOUT)
            with lock:
                output_path = input_path[: -len(cls._SOURCE_CODE_SUFFIX)] + dst_file_ext
                if not os.path.exists(output_path):
                    cmd = cuda_compile_command(
                        [input_path], output_path, dst_file_ext, extra_args
                    )
                    start_time = time()
                    log.debug("CUDA Compilation: %s", cmd)
                    cmd_parts = cmd.split(" ")
                    try:
                        subprocess.check_output(
                            cmd_parts, stderr=subprocess.STDOUT, env=os.environ
                        )
                    except subprocess.CalledProcessError as error:
                        raise exc.CUDACompileError(cmd_parts, error.output) from error
                    end_time = time()
                    log_duration_msg = f"CUDA Compilation took {end_time-start_time} seconds. Compile command: {cmd}"
                    log.info(log_duration_msg)
                else:
                    log.debug(
                        "CUDA Compilation skipped: %s since output already exists",
                        input_path,
                    )
                cls.cache[key] = CUDACodeCache.CacheEntry(input_path, output_path)

        return (cls.cache[key].output_path, key, input_path)

    @classmethod
    def load(cls, source_code, dst_file_ext) -> Tuple[DLLWrapper, str, str]:
        """
        Compiles source code and loads the generated .so file.
        Returns a tuple of DLLWrapper, hash_key, source_code_path
        """

        if dst_file_ext != "so":
            raise RuntimeError(
                f"Only support loading a .so file for now. "
                f"Requested file extension: {dst_file_ext}. Source code: {source_code}"
            )
        dst_file_path, hash_key, source_code_path = cls.compile(
            source_code, dst_file_ext
        )
        return (DLLWrapper(dst_file_path), hash_key, source_code_path)


def caching_device_properties():
    for _, device_interface in get_registered_device_interfaces():
        if device_interface.is_available():
            device_interface.Worker.get_device_properties()


class CodeCacheFuture:
    def result(self):
        raise NotImplementedError


class TritonFuture(CodeCacheFuture):
    kernel: ModuleType

    def __init__(
        self,
        kernel: Any,
        future: Optional[Future[Any]],
    ) -> None:
        self.kernel = kernel
        self.future = future

    # @dynamo_utils.dynamo_timed
    def result(self) -> ModuleType:
        if self.future is not None:
            # If the worker failed this will throw an exception.
            result = self.future.result()
            assert result is None
            self.future = None
            self.kernel.precompile()
        return self.kernel


class LambdaFuture(CodeCacheFuture):
    def __init__(self, result_fn):
        self.result_fn = result_fn

    def result(self):
        return self.result_fn()


# If this process dies abnormally (e.g. segfault)
# it will not shut down the workers. Instead
# the workers will have their parent reassigned to the
# init process. This launches a separate thread to
# watch for the worker getting reassigned,
# and cleans it up in this case.
#
# This function cannot be an inner function since otherwise mp_context="spawn" would
# not work for ProcessPoolExecutor since inner functions cannot be pickled.
def _async_compile_initializer(orig_ppid) -> None:
    def run() -> None:
        while True:
            sleep(1)
            if orig_ppid != os.getppid():
                os.kill(os.getpid(), signal.SIGKILL)

    global _watchdog_thread
    _watchdog_thread = Thread(target=run, daemon=True)
    _watchdog_thread.start()
    # Ignore Ctrl-C (i.e. SIGINT) sent to pool workers to avoid meaningless log spam.
    signal.signal(signal.SIGINT, signal.SIG_IGN)


_watchdog_thread: Optional[Thread] = None

AnyPool = Union[ProcessPoolExecutor, ThreadPoolExecutor]

# Used to keep track of all process pools invoked so far.
_pool_set: Set[AnyPool] = set()


def shutdown_compile_workers() -> None:
    """Shut down all outstanding compile-worker pools."""
    for pool in _pool_set:
        pool.shutdown()
    after_fork()


def after_fork():
    """Reset pools to initial state without shutting them down"""
    _pool_set.clear()
    AsyncCompile.process_pool.cache_clear()


try:
    os.register_at_fork(after_in_child=after_fork)
except AttributeError:
    pass  # register_at_fork does not exists on windows


class AsyncCompile:
    def __init__(self) -> None:
        pass

    @staticmethod
    @functools.lru_cache(1)
    def pool() -> ThreadPoolExecutor:
        assert config.compile_threads > 1
        return ThreadPoolExecutor(config.compile_threads)

    @staticmethod
    @functools.lru_cache(1)
    def process_pool() -> AnyPool:
        assert config.compile_threads > 1
        pool: AnyPool
        if config.worker_start_method == "thread":
            pool = ThreadPoolExecutor(config.compile_threads)
        else:
            # ensure properties have been calculated before processes
            # are forked
            caching_device_properties()
            ctx = multiprocessing.get_context(config.worker_start_method)
            pool = ProcessPoolExecutor(
                config.compile_threads,
                mp_context=ctx,
                initializer=partial(_async_compile_initializer, os.getpid()),
            )
            # when this pool is created in a subprocess object, the normal exit handler
            # doesn't run, and we need to register our own handler.
            # exitpriority has to be high, because another one of the finalizers will
            # kill the worker thread that sends the shutdown message to the workers...
            multiprocessing.util.Finalize(None, pool.shutdown, exitpriority=sys.maxsize)

        _pool_set.add(pool)
        return pool

    @classmethod
    def warm_pool(cls) -> None:
        if config.compile_threads <= 1:
            return
        _compile_start()
        pool = cls.process_pool()
        assert isinstance(
            pool, ProcessPoolExecutor
        ), "warm_pool not yet implemented for ThreadPool"

        # We have to fork processes for compiler workers, but the more memory and other resources that are loaded, the
        # slower the os.fork time is, quite drastically. It also holds the GIL so we can't put it on another thread.

        # Examples:
        # A simple x + x + x script: 10ms seconds in the middle of the program, 2ms at startup
        # tf_efficientnet_b0 benchmark: 50ms! in the middle of the program , 3ms at startup

        # So we want to start the workers early when it is still cheap, and also to allow the workers to get
        # ready before we have work for them.

        # ProcessPoolExecutor also does not launch the workers until it finds a point when all the workers are idle.
        # But if we waited until then fork time will be long and we will be waiting for the processes to initialize.

        # We force them to start here with some YOLOing of the internal methods.
        if hasattr(pool, "_start_queue_management_thread"):
            pool._start_queue_management_thread()
        else:
            for _ in range(config.compile_threads):
                pool._adjust_process_count()
            if hasattr(pool, "_start_executor_manager_thread"):
                pool._start_executor_manager_thread()
        _compile_end()

    @classmethod
    def submit(cls, task: Callable[..., Any]) -> Any:
        if config.compile_threads <= 1:
            return task()
        return cls.pool().submit(task)

    def triton(self, kernel_name: str, source_code: str, device_str: str = "cuda"):
        _compile_start()
        _set_triton_ptxas_path()

        kernel = TritonCodeCache.load(kernel_name, source_code)
        if config.compile_threads > 1:
            if config.worker_start_method == "thread":
                return TritonFuture(
                    kernel,
                    self.process_pool().submit(call_standalone_triton_compile, kernel),
                )
            else:
                return TritonFuture(
                    kernel,
                    self.process_pool().submit(
                        _worker_compile_triton,
                        kernel._reload_in_subproc,
                    ),
                )
        else:
            kernel.precompile()
            return kernel

    def multi_kernel(self, *args, **kwargs) -> Any:
        from torch._inductor.codegen.multi_kernel import MultiKernelCall

        # no need to call this in parallel since the sub-kernels are already parallel tasks
        return MultiKernelCall(*args, **kwargs)

    def cpp(self, source_code: str):
        if config.compile_threads <= 1:
            return CppCodeCache.load(source_code).kernel
        else:
            get_result = CppCodeCache.load_async(source_code, submit_fn=self.submit)
            return LambdaFuture(lambda: get_result().kernel)

    def cpp_pybinding(self, argtypes: List[str], source_code: str):
        if config.compile_threads <= 1:
            return CppPythonBindingsCodeCache.load_pybinding(argtypes, source_code)
        else:
            get_result = CppPythonBindingsCodeCache.load_pybinding_async(
                argtypes, source_code, submit_fn=self.submit
            )
            return LambdaFuture(get_result)

    def cuda(self, source_code, dst_file_ext):
        def task():
            return CUDACodeCache.load(source_code, dst_file_ext)[0]

        return self.submit(task)

    def wait(self, scope: Dict[str, Any]) -> None:
        num_kernels = len(
            [
                value
                for key, value in scope.items()
                if isinstance(value, (Future, CodeCacheFuture))
            ]
        )
        pbar = tqdm(
            total=num_kernels,
            desc="Inductor Compilation",
            disable=config.disable_progress,
            delay=0,
        )
        if config.compile_threads > 1:
            for key, result in scope.items():
                if config.verbose_progress and not isinstance(pbar, _Faketqdm):
                    pbar.set_postfix_str(key)
                if isinstance(result, (Future, CodeCacheFuture)):
                    scope[key] = result.result()
                    pbar.update(1)

        _compile_end()


if (
    os.environ.get("TORCH_TNT_IN_USE", "0") == "1"
    or os.environ.get("TORCH_WARM_POOL", "1") != "1"
    # TODO(jansel): do we need a version of warm_pool for threads?
    or config.worker_start_method == "thread"
):
    pass
elif sys.version_info >= (3, 12):
    log.info("AsyncCompile.warm_pool() is broken on 3.12+.")
else:
    AsyncCompile.warm_pool()<|MERGE_RESOLUTION|>--- conflicted
+++ resolved
@@ -50,15 +50,7 @@
 )
 
 import torch
-<<<<<<< HEAD
-
 from torch._dynamo.device_interface import get_registered_device_interfaces
-=======
-from torch._dynamo.device_interface import (
-    get_interface_for_device,
-    get_registered_device_interfaces,
-)
->>>>>>> 60547898
 from torch._dynamo.utils import counters, dynamo_timed
 from torch._inductor import config, exc, metrics
 from torch._inductor.codegen.cuda import cuda_env
