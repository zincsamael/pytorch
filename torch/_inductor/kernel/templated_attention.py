""" Triton Implementation of the Templated SDPA Kernel"""
import logging
from typing import Any, List

import torch
from ..lowering import empty_strided, lowerings, register_lowering
from ..select_algorithm import autotune_select_algorithm, TritonTemplate

log = logging.getLogger(__name__)
aten = torch.ops.aten


def sdpa_grid(batch_size, num_heads, num_queries, d_model, meta):
    """How is this kernel parallelized?
    We create a grid of (batch_size * num_heads, ceil_div(n_queries, query_block_size), 1)
    Each block is responsible for iterating over blocks of keys and values calculating
    the final attention output.
    """
    import triton

    return (triton.cdiv(num_queries, meta["BLOCK_M"]), batch_size * num_heads, 1)


sdpa_template = TritonTemplate(
    name="sdpa",
    grid=sdpa_grid,
    source=r"""
{{def_kernel("Q", "K", "V", "LSE")}}
    # Sub notation for this kernel:
    # Q: Query, K: Key, V: Value
    # M: Number of queries, N: Number of keys/values, D: Model dimension
    # z: Batch size, h: Number of heads, m: Number of queries per head, k: Number of keys per head
    # (Modifiable) Config options:
    # BLOCK_M
    # BLOCK_N
    # SCORE_MOD_IS_LINEAR: Is the score modifier linear? If so, we can lift the
    # change of base out of the loop
    # ROWS_GUARANTEED_SAFE: Is it guaranteed that at least one value in each row
    # is not masked out? If so, we can skip an extra safety check
    # OUTPUT_LOGSUMEXP: We only need to store the logsumexp if we require grad

    # Define Q Strides
    stride_qz = {{stride("Q", 0)}}
    stride_qh = {{stride("Q", 1)}}
    stride_qm = {{stride("Q", 2)}}
    stride_qk = {{stride("Q", 3)}}
    # Define K Strides
    stride_kz = {{stride("K", 0)}}
    stride_kh = {{stride("K", 1)}}
    stride_kn = {{stride("K", 2)}}
    stride_kk = {{stride("K", 3)}}
    # Define V Strides
    stride_vz = {{stride("V", 0)}}
    stride_vh = {{stride("V", 1)}}
    stride_vk = {{stride("V", 2)}}
    stride_vn = {{stride("V", 3)}}

    Z = {{size("Q", 0)}}
    H = {{size("Q", 1)}}
    N_CTX = {{size("Q", 2)}}

    qk_scale = 1.0
    MATMUL_PRECISION = Q.dtype.element_ty

    start_m = tl.program_id(0)
    off_hz = tl.program_id(1)

    qkv_offset = off_hz * stride_qh
    Q_block_ptr = tl.make_block_ptr(
        base=Q + qkv_offset,
        shape=(N_CTX, BLOCK_DMODEL),
        strides=(stride_qm, stride_qk),
        offsets=(start_m * BLOCK_M, 0),
        block_shape=(BLOCK_M, BLOCK_DMODEL),
        order=(1, 0)
    )
    K_block_ptr = tl.make_block_ptr(
        base=K + qkv_offset,
        shape=(BLOCK_DMODEL, N_CTX),
        strides=(stride_kk, stride_kn),
        offsets=(0, 0),
        block_shape=(BLOCK_DMODEL, BLOCK_N),
        order=(0, 1)
    )
    V_block_ptr = tl.make_block_ptr(
        base=V + qkv_offset,
        shape=(N_CTX, BLOCK_DMODEL),
        strides=(stride_vk, stride_vn),
        offsets=(0, 0),
        block_shape=(BLOCK_N, BLOCK_DMODEL),
        order=(1, 0)
    )
    # initialize offsets
    offs_m = start_m * BLOCK_M + tl.arange(0, BLOCK_M)
    offs_n = tl.arange(0, BLOCK_N)
    # initialize pointer to m and l
    m_i = tl.zeros([BLOCK_M], dtype=tl.float32) - float("inf")
    l_i = tl.zeros([BLOCK_M], dtype=tl.float32)
    acc = tl.zeros([BLOCK_M, BLOCK_DMODEL], dtype=tl.float32)

    q = tl.load(Q_block_ptr)
    if SCORE_MOD_IS_LINEAR:
        qk_scale *= 1.44269504
    q = (q * qk_scale).to(MATMUL_PRECISION)
    # loop over k, v and update accumulator
    lo = 0
    hi = N_CTX
    for start_n in range(lo, hi, BLOCK_N):
        start_n = tl.multiple_of(start_n, BLOCK_N)
        # -- load k, v --
        k = tl.load(K_block_ptr)
        v = tl.load(V_block_ptr)
        # -- compute qk ---
        qk = tl.zeros([BLOCK_M, BLOCK_N], dtype=tl.float32)
        qk = tl.dot(q, k.to(MATMUL_PRECISION), acc=qk)
        # ~~~~~~~~~~~~~~~~~~~ Apply score modification  ~~~~~~~~~~~~~~~~~~~
        {{ modification(
            score="qk",
            b="off_hz // H",
            h="off_hz % H",
            m="offs_m[:, None]",
            n="start_n + offs_n[None, :]",
            out="qk"
        ) | indent_except_first(2) }}
        # TODO: In the case that score_mod is linear, this can be LICMed
        if not SCORE_MOD_IS_LINEAR:
            qk *= 1.44269504
        # ~~~~~~~~~~~~~~~~~~~~~~~~~~~~~~~~~~~~~~~~~~~~~~~~~~~~~~~~~~~~~~~~

        # -- compute scaling constant ---
        row_max = tl.max(qk, 1)
        m_i_new = tl.maximum(m_i, row_max)

        alpha = tl.math.exp2(m_i - m_i_new)
        p = tl.math.exp2(qk - m_i_new[:, None])
        if not ROWS_GUARANTEED_SAFE:
            masked_out_rows = (m_i_new == float("-inf"))
            alpha = tl.where(masked_out_rows, 0, alpha)
            p = tl.where(masked_out_rows[:, None], 0, p)

        # -- scale and update acc --
        acc_scale = l_i * 0 + alpha  # workaround some compiler bug
        acc *= acc_scale[:, None]
        acc = tl.dot(p.to(MATMUL_PRECISION), v.to(MATMUL_PRECISION), acc)

        # -- update m_i and l_i --
        l_i = l_i * alpha + tl.sum(p, 1)
        m_i = m_i_new
        # update pointers
        K_block_ptr = tl.advance(K_block_ptr, (0, BLOCK_N))
        V_block_ptr = tl.advance(V_block_ptr, (BLOCK_N, 0))

    # Store output and logsumexp
    acc = acc / l_i[:, None]
    idx_z = tl.program_id(1) // H
    idx_h = tl.program_id(1) % H
    idx_m = offs_m[:, None]
    idx_d = tl.arange(0, BLOCK_DMODEL)[None, :]

    # TODO generalize and add proper mask support
    mask = (idx_m != -1) & (idx_d != -1)
    {{store_output(("idx_z", "idx_h", "idx_m", "idx_d"), "acc")}}

    # TODO dont want to write this if we dont require grad
    if OUTPUT_LOGSUMEXP:
        l_ptrs = LSE + off_hz * N_CTX + offs_m
        lse = m_i + tl.math.log2(l_i)
        tl.store(l_ptrs, lse)
 """,
)

# TODO: We probably also need a layout constraint?
@register_lowering(torch.ops.higher_order.templated_attention, type_promotion_kind=None)
def templated_attention(*args, **kwargs):
    from torch._prims_common import make_contiguous_strides_for
    from ..ir import (
        ComputedBuffer,
        FixedLayout,
        FlexibleLayout,
        InputBuffer,
        StorageBox,
        TensorBox,
    )

    query, key, value, subgraph, *other_buffers = args

    def create_placeholder(name: str, dtype: torch.dtype) -> InputBuffer:
        return TensorBox.create(
            InputBuffer(
                name,
                FixedLayout(
                    query.get_device(),
                    dtype,
                    [
                        1,
                    ],
                    [
                        1,
                    ],
                ),
            )
        )

    scalar_inps = ["score", "b", "h", "m", "n"]
    env = {}
    cnt = 0
    placeholder_inps = [
        create_placeholder(name, dtype)
        for name, dtype in [
            ("score", query.get_dtype()),
            ("b", torch.int32),
            ("h", torch.int32),
            ("m", torch.int32),
            ("n", torch.int32),
        ]
    ]
    for node in subgraph.graph_module.graph.nodes:
        # There are two classes of placeholder inpts that we need
        # to handle differently. For the first n_scalar_inps inputs
        # we expect that these placeholders were generated by the make_fx call
        # in the templated Attention HOP. So we need to create a new placeholder
        # TensorBox for each of these inputs. For the rest of the inputs we
        # expect that these are lifted inputs that fill up the '*other_buffers'
        # tuple and already have corresponding TensorBoxes passed in as args.
        if node.op == "placeholder":
            is_lifted_input = cnt >= len(scalar_inps)
            env[node] = args[cnt - 1] if is_lifted_input else placeholder_inps[cnt]
            cnt += 1
        elif node.op == "call_function":
            # For call_function we use the defulat lowerings and pass in the
            # already created TensorBoxes as args
            from torch.utils._pytree import tree_map

            env[node] = lowerings[node.target](
                *tree_map(lambda x: env[x] if x in env else x, node.args)
            )
        elif node.op == "output":
            # For the output node we need to create a ComputedBuffer
            # which represents the actual score modification

            output_buffer = env[node.args[0]]
            assert isinstance(output_buffer.data, StorageBox), (
                "The output node for the templated attention subgraph must be a StorageBox, but got: ",
                type(output_buffer),
            )
            # Create the ComputedBuffer directly that will be inlined into the modification block
            subgraph_buffer = ComputedBuffer(
                name=None,
                layout=FlexibleLayout(
                    device=output_buffer.data.get_device(),
                    dtype=output_buffer.data.get_dtype(),
                    size=output_buffer.data.get_size(),
                ),
                data=output_buffer.data.data,  # type: ignore[arg-type]
            )

            layout = FixedLayout(
                output_buffer.get_device(),
                query.get_dtype(),
                query.get_size(),
                make_contiguous_strides_for(query.get_size()),
            )
            # see NOTE:[TritonTemplates with multiple outputs]
            logsumexp_shape = query.get_size()[:-1]  # [B, H, M]
            logsumexp = empty_strided(
                logsumexp_shape,
                None,
                dtype=torch.float32,  # The logsumexp is always stored in fp32 regardless of the input dtype
                device=output_buffer.get_device(),
            )
            choices: List[Any] = []
            configs: List[Any] = []
            if query.get_dtype() == torch.float32:
                configs.append((64, 64, 4, 3))
            configs += [
                (128, 64, 4, 3),
                (128, 128, 4, 3),
                (128, 128, 8, 2),
                (64, 128, 4, 3),
            ]
            for BLOCK_M, BLOCK_N, num_warps, num_stages in configs:
                sdpa_template.maybe_append_choice(
                    choices=choices,
<<<<<<< HEAD
                    input_nodes=[query, key, value],
                    captured_nodes=list(other_buffers),
=======
                    input_nodes=(query, key, value, logsumexp),
>>>>>>> 51f0ba6e
                    layout=layout,
                    subgraphs=subgraph_buffer,
                    mutated_inputs=[
                        logsumexp,
                    ],
                    num_stages=num_stages,
                    num_warps=num_warps,
                    BLOCK_M=BLOCK_M,
                    BLOCK_N=BLOCK_N,
                    BLOCK_DMODEL=query.get_size()[-1],
                    # For now, we always assume the "sound" option
                    SCORE_MOD_IS_LINEAR=False,
                    ROWS_GUARANTEED_SAFE=False,
                    OUTPUT_LOGSUMEXP=True,
                )
<<<<<<< HEAD
            return autotune_select_algorithm(
                "sdpa", choices, [query, key, value] + list(other_buffers), layout
=======
            return (
                autotune_select_algorithm(
                    "sdpa", choices, [query, key, value, logsumexp], layout
                ),
                logsumexp,
>>>>>>> 51f0ba6e
            )
    raise ValueError("TemplatedAttention was passed a subgraph with no output node!")<|MERGE_RESOLUTION|>--- conflicted
+++ resolved
@@ -281,12 +281,8 @@
             for BLOCK_M, BLOCK_N, num_warps, num_stages in configs:
                 sdpa_template.maybe_append_choice(
                     choices=choices,
-<<<<<<< HEAD
-                    input_nodes=[query, key, value],
+                    input_nodes=(query, key, value, logsumexp),
                     captured_nodes=list(other_buffers),
-=======
-                    input_nodes=(query, key, value, logsumexp),
->>>>>>> 51f0ba6e
                     layout=layout,
                     subgraphs=subgraph_buffer,
                     mutated_inputs=[
@@ -302,15 +298,10 @@
                     ROWS_GUARANTEED_SAFE=False,
                     OUTPUT_LOGSUMEXP=True,
                 )
-<<<<<<< HEAD
-            return autotune_select_algorithm(
-                "sdpa", choices, [query, key, value] + list(other_buffers), layout
-=======
             return (
                 autotune_select_algorithm(
-                    "sdpa", choices, [query, key, value, logsumexp], layout
+                    "sdpa", choices, [query, key, value, logsumexp] + list(other_buffers), layout
                 ),
                 logsumexp,
->>>>>>> 51f0ba6e
             )
     raise ValueError("TemplatedAttention was passed a subgraph with no output node!")