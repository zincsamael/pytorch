--- conflicted
+++ resolved
@@ -12,20 +12,9 @@
 from torch import Tensor
 from torch.__future__ import get_swap_module_params_on_conversion
 from torch.nn import Parameter
-<<<<<<< HEAD
-from torch.testing._internal.common_utils import run_tests, skipIfNoLapack, \
-    TemporaryFileName, instantiate_parametrized_tests, set_default_dtype, skipIfTorchDynamo, \
-    swap
-from torch.testing._internal.common_device_type import instantiate_device_type_tests
-=======
->>>>>>> b695f9dc
 from torch.testing._internal.common_cuda import TEST_MULTIGPU
 from torch.testing._internal.common_device_type import instantiate_device_type_tests
 from torch.testing._internal.common_nn import NNTestCase
-<<<<<<< HEAD
-from torch.testing._internal.common_utils import gradcheck
-from torch.testing._internal.two_tensor import TwoTensor
-=======
 from torch.testing._internal.common_utils import (
     gradcheck,
     instantiate_parametrized_tests,
@@ -33,9 +22,10 @@
     set_default_dtype,
     skipIfNoLapack,
     skipIfTorchDynamo,
+    swap,
     TemporaryFileName,
 )
->>>>>>> b695f9dc
+from torch.testing._internal.two_tensor import TwoTensor
 
 
 class TestNNParametrization(NNTestCase):
@@ -1355,13 +1345,8 @@
                     else:
                         pre_remove_out_ref = pre_remove_out
                     m.eval()
-<<<<<<< HEAD
                     m = torch.nn.utils.parametrize.remove_parametrizations(m, 'weight')
                     self.assertEqual(wrapped_m(input), pre_remove_out_ref)
-=======
-                    m = torch.nn.utils.parametrize.remove_parametrizations(m, "weight")
-                    self.assertEqual(wrapped_m(input), pre_remove_out)
->>>>>>> b695f9dc
 
                     torch.nn.utils.parametrizations.spectral_norm(m)
                     for _ in range(3):
@@ -1374,13 +1359,8 @@
                     else:
                         pre_remove_out_ref = pre_remove_out
                     m.eval()
-<<<<<<< HEAD
                     m = torch.nn.utils.parametrize.remove_parametrizations(m, 'weight')
                     self.assertEqual(wrapped_m(input), pre_remove_out_ref)
-=======
-                    m = torch.nn.utils.parametrize.remove_parametrizations(m, "weight")
-                    self.assertEqual(wrapped_m(input), pre_remove_out)
->>>>>>> b695f9dc
 
                     # TEST EVAL BEHAVIOR
                     m, wrapped_m, spectral_norm_m = get_modules()
