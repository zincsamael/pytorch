#!/usr/bin/env python3
from __future__ import annotations

import abc

import argparse
import collections
import contextlib
import copy
import csv
import dataclasses
import functools
import importlib
import itertools
import logging
import os
import pathlib
import shutil
import signal
import subprocess
import sys
import time
import weakref
from contextlib import contextmanager

from typing import (
    Any,
    Callable,
    Generator,
    List,
    Mapping,
    NamedTuple,
    Optional,
    Sequence,
    Tuple,
    Type,
    TYPE_CHECKING,
)
from unittest.mock import MagicMock

from typing_extensions import Self

if TYPE_CHECKING:
    from torch.onnx._internal.fx import diagnostics

import numpy as np
import pandas as pd
import psutil
import torch
import torch._dynamo
import torch._dynamo.utils
import torch._export
import torch.distributed
import torch.multiprocessing as mp
from scipy.stats import gmean, ttest_ind
from torch._dynamo.profiler import fx_insert_profiling, Profiler
from torch._dynamo.testing import (
    dummy_fx_compile,
    format_speedup,
    reset_rng_state,
    same,
)

try:
    from torch._dynamo.utils import (
        clone_inputs,
        graph_break_reasons,
        maybe_enable_compiled_autograd,
    )
    from torch._inductor.utils import fresh_inductor_cache
except ImportError:
    from _dynamo.utils import (
        clone_inputs,
        graph_break_reasons,
        maybe_enable_compiled_autograd,
    )
from torch._functorch.aot_autograd import set_model_name
from torch._inductor import config as inductor_config, metrics
from torch._subclasses.fake_tensor import FakeTensorMode

from torch.utils import _pytree as pytree
from torch.utils._pytree import tree_map, tree_map_only

from tqdm.auto import tqdm, trange

try:
    import torch_xla
    import torch_xla.core.xla_model as xm

    # This is to woraround the backward issue https://github.com/pytorch/xla/issues/4174
    torch_xla._XLAC._init_computation_client()
except ImportError:
    # ignore the error if torch_xla is not installed
    pass

log = logging.getLogger(__name__)

# We are primarily interested in TF32
torch.backends.cuda.matmul.allow_tf32 = True

# Suppress torch.profiler spam
os.environ["KINETO_LOG_LEVEL"] = "5"

current_name = ""
current_device = ""
current_onnx_compiler = ""
current_batch_size = None
output_filename = None

MAX_DOWNLOAD_ATTEMPTS = 5


class CI(NamedTuple):
    backend: str  # aot_eager or inductor
    training: bool
    dynamic: bool = False
    device: str = "cuda"


CI_SKIP_OPTIMIZER = {
    # TIMM
    "convmixer_768_32",  # accuracy
    "hrnet_w18",  # Stack issue in fx
    # HF
    "pnasnet5large",  # Stack issue in fx
    "MobileBertForMaskedLM",  # Stack issue in fx
    "MobileBertForQuestionAnswering",  # Stack issue in fx
    "PegasusForConditionalGeneration",  # OOM
}

CI_SKIP_DYNAMIC_BATCH_ONLY = {
    "sam",
    # See https://github.com/mindee/doctr/blob/f2114758d529ed8d3d0030581638f0520b6b98d8/doctr/models/detection/core.py#L89
    # It iterates over the batch, which is dynamic, and dynamo chokes
    # We should be able to graphbreak there.
    "doctr_det_predictor",
    "dlrm",
    "pyhpc_isoneutral_mixing",
    "pyhpc_equation_of_state",
    "pyhpc_turbulent_kinetic_energy",
    "detectron2_fcos_r_50_fpn",
}

# These models currently fail accuracy with eager Adam optimizer
# so we use SGD when running the full benchmarks
# https://github.com/pytorch/pytorch/issues/115966
BENCHMARK_USE_SGD = {
    # TorchBench
    "BERT_pytorch",
    "LearningToPaint",
    "alexnet",
    "dcgan",
    "demucs",
    "densenet121",
    "dlrm",
    "fastNLP_Bert",
    "mobilenet_v2",
    "phlippe_densenet",
    "phlippe_resnet",
    "pytorch_stargan",
    "resnet18",
    "shufflenet_v2_x1_0",
    "speech_transformer",
    "squeezenet1_1",
    "stable_diffusion_text_encoder",
    "timm_efficientdet",
    "timm_nfnet",
    "timm_regnet",
    "timm_vision_transformer",
    "timm_vovnet",
    "vgg16",
    "hf_T5",  # Fails dynamic https://github.com/pytorch/pytorch/issues/115968
    # HF
    "AlbertForMaskedLM",
    "BartForCausalLM",
    "BartForConditionalGeneration",
    "BlenderbotSmallForCausalLM",
    "BlenderbotSmallForConditionalGeneration",
    "DebertaV2ForQuestionAnswering",  # eager OOM
    "ElectraForCausalLM",
    "M2M100ForConditionalGeneration",
    "MBartForCausalLM",
    "MBartForConditionalGeneration",
    "OPTForCausalLM",
    "PLBartForCausalLM",
    "PLBartForConditionalGeneration",
    "PegasusForCausalLM",
    "Speech2Text2ForCausalLM",
    "TrOCRForCausalLM",
    "XGLMForCausalLM",
    # TIMM
    "adv_inception_v3",
    "botnet26t_256",
    "cait_m36_384",  # OOM
    "coat_lite_mini",
    "convit_base",
    "dpn107",
    "fbnetv3_b",
    "gernet_l",
    "lcnet_050",
    "mixnet_l",
    "res2net101_26w_4s",
    "res2net50_14w_8s",
    "res2next50",
    "resnest101e",
    "sebotnet33ts_256",
    "swsl_resnext101_32x16d",
    "tf_efficientnet_b0",
    "ghostnet_100",
    "gmixer_24_224",
    "tinynet_a",
}

# These models OOM in CI
# due to the extra memory of Adam optimizer states,
# so we fall back to SGD in CI
CI_USE_SGD = {
    "torchrec_dlrm",
    "demucs",
    "detectron2_fasterrcnn_r_101_c4",
    "detectron2_fasterrcnn_r_101_dc5",
    "detectron2_fasterrcnn_r_101_fpn",
    "detectron2_fasterrcnn_r_50_c4",
    "detectron2_fasterrcnn_r_50_dc5",
    "detectron2_fasterrcnn_r_50_fpn",
    "detectron2_maskrcnn_r_101_c4",
    "detectron2_maskrcnn_r_101_fpn",
    "detectron2_maskrcnn_r_50_c4",
    "detectron2_maskrcnn_r_50_fpn",
    "hf_T5_base",
    "hf_clip",
    "llama_v2_7b_16h",
    "mobilenet_v2_quantized_qat",
    "phi_1_5 resnet50_quantized_qat",
    "BlenderbotForCausalLM",
    "cait_m36_384",
    "DALLE2_pytorch",
    "moco",
    "timm_efficientdet",
    "ghostnet_100",
    "regnety_002",
    "poolformer_m36",
    "inception_v3",
    "tinynet_a",
    "selecsls42b",
    "mobilevit_s",
    "pytorch_CycleGAN_and_pix2pix",
    "vision_maskrcnn",
    "resmlp_12_224",
    "dlrm",
    "resnet50",
    "dm_nfnet_f0",
    "pit_b_224",
    "tf_mixnet_l",
}


DO_NOT_CAST_INPUTS = {"stable_diffusion"}


def model_specified_by_path(path_and_class_str):
    return ":" in path_and_class_str


def load_model_from_path(path_and_class_str):
    configs = {}
    for kvstr in path_and_class_str.split(","):
        k, v = kvstr.split(":")
        configs[k] = v

    for name in ["path", "class"]:
        if name not in configs:
            raise RuntimeError(
                "Invalid --only arguments. Check help message for the correct format"
            )

    path = configs["path"]
    class_name = configs["class"]

    if path[:1] != "/":
        raise RuntimeError(
            "Use absolute path since dynamo may change the current working directory which makes using relative path tricky"
        )

    spec = importlib.util.spec_from_file_location("module_name", path)
    module = importlib.util.module_from_spec(spec)
    spec.loader.exec_module(module)

    model_class = getattr(module, class_name)
    assert issubclass(model_class, torch.nn.Module)
    model = model_class()
    assert hasattr(model, "get_example_inputs")
    inputs = model.get_example_inputs()
    return model, inputs


def output_csv(filename, headers, row):
    if os.path.exists(filename):
        with open(filename) as fd:
            lines = list(csv.reader(fd)) or [[]]
            if headers and len(headers) > len(lines[0]):
                # if prior results failed the header might not be filled in yet
                lines[0] = headers
            else:
                headers = lines[0]
    else:
        lines = [headers]
    lines.append([(f"{x:.6f}" if isinstance(x, float) else x) for x in row])
    with open(filename, "w") as fd:
        writer = csv.writer(fd, lineterminator="\n")
        for line in lines:
            writer.writerow(list(line) + ["0"] * (len(headers) - len(line)))


def nothing(f):
    return f


@functools.lru_cache(None)
def patch_torch_manual_seed():
    """Make torch manual seed deterministic. Helps with accuracy testing."""

    def deterministic_torch_manual_seed(*args, **kwargs):
        from torch._C import default_generator

        seed = 1337
        import torch.cuda

        if not torch.cuda._is_in_bad_fork():
            torch.cuda.manual_seed_all(seed)
        return default_generator.manual_seed(seed)

    torch.manual_seed = deterministic_torch_manual_seed


def synchronize():
    pass


def summarize_graph_break(filename):
    """
    Sorts and de-dupes the graphs breaks on the reason string. Note that this
    function is just a best effort to reduce the logging information. We could
    miss some graph breaks because of de-duping. We can further refine this
    function as need arises.
    """
    log_file = f"{filename.rstrip('.csv')}_graph_breaks.csv"
    if os.path.exists(log_file):
        df = pd.read_csv(log_file)
        df = df.sort_values("reason").drop_duplicates(subset="reason")

        # Specialize for multi tensor sgd as reason is not identical
        multi_tensor_sgd_row = df.loc[df["reason"].str.contains("_multi_tensor_sgd")]
        if len(multi_tensor_sgd_row):
            df = df[
                ~df["reason"].str.contains("_multi_tensor_sgd")
            ]  # Drop all sgd rows
            df = pd.concat(
                [df, pd.DataFrame([multi_tensor_sgd_row.iloc[0]])], axis=0
            )  # Add back a single row
        df.to_csv(f"{log_file.rstrip('.csv')}_deduped.csv", index=False)


def print_summary(filename, print_dataframe=False):
    if not (filename and os.path.exists(filename)):
        return
    data = pd.read_csv(filename)
    if "tag" in data.columns:
        for tag in data.tag.unique():
            if tag == "0.0000":
                continue  # This happens for failed runs
            print(f"\nSummary for tag={tag}:")
            print_summary_table(data[data.tag == tag], print_dataframe=print_dataframe)
    else:
        print_summary_table(data, print_dataframe=print_dataframe)
    summarize_graph_break(filename)


def print_summary_table(data, print_dataframe=False):
    if print_dataframe:
        pd.options.display.max_rows = 1000
        pd.options.display.max_columns = 1000
        pd.options.display.width = 2000
        print(data)
    width = max(map(len, data.columns))
    for col in data.columns:
        try:
            if col in ("dev", "name", "batch_size", "tag"):
                continue
            elif col in ("pct_ops", "pct_time"):
                print(col.ljust(width), f"{data[col].mean():.3%}")
            elif col in ("graphs", "graph_calls", "captured_ops", "total_ops"):
                print(col.ljust(width), f"{data[col].mean():.3f}")
            elif col in ("compilation_latency"):
                print(col.ljust(width), f"mean={data[col].mean():.3f} seconds")
            elif col in ("compression_ratio"):
                print(col.ljust(width), f"mean={data[col].mean():.3f}x")
            elif col in ("accuracy"):
                pass_rate = (data[col] == "pass").mean()
                print(col.ljust(width), f"pass_rate={100*pass_rate:.2f}%")
            else:
                cdata = data[col]
                print(
                    col.ljust(width),
                    f"gmean={gmean(cdata):.2f}x mean={cdata.mean():.3f}x",
                )
        except Exception as e:
            pass


def tensor_is_on_xla(tensors):
    def visit(x: torch.Tensor):
        nonlocal result
        if x.device.type == "xla":
            result = True

    result = False
    tree_map_only(torch.Tensor, visit, tensors)
    return result


def timed(
    model,
    model_iter_fn,
    example_inputs,
    times=1,
    return_result=False,
    collect_outputs=False,
):
    use_xla = tensor_is_on_xla(example_inputs)
    synchronize()

    if use_xla:
        xm.mark_step()
        xm.wait_device_ops()

    time_total = 0
    # Dont collect outputs to correctly measure timing
    for _ in range(times):
        # Put this call inside the loop to reset the seed for each iteration.
        # Don't include reset_rng_state() to correctly measure timing
        reset_rng_state(use_xla)
        t_iter_begin = time.perf_counter()
        result = model_iter_fn(model, example_inputs, collect_outputs=collect_outputs)

        # instead of calling sync on result_list, we should call mark_step.
        # In training case, result_list may be empty, but we want to
        # send all the pending graphs for compilation.
        if use_xla:
            # For the model running on regular torchxla (baseline), we need the
            # mark step to send the accumulated graph for compilation.
            #
            # For the model running with dynamo/torchxla bridge, in training case,
            # we need the mark step to send the optimizer graph out for
            # compilation.
            xm.mark_step()
        t_iter_end = time.perf_counter()
        time_total += t_iter_end - t_iter_begin

    t_0 = time.perf_counter()
    if use_xla:
        xm.wait_device_ops()
    synchronize()
    t_1 = time.perf_counter()
    time_total += t_1 - t_0
    return (time_total, result) if return_result else time_total


def _normalize_bench_inputs(example_inputs) -> Tuple[Tuple[Any], Mapping[str, Any]]:
    # NOTE(bowbao): For huggingface benchmark, example_inputs are formatted as dictionary,
    # and consumed like `model(**example_inputs)`.
    # For other benchmarks, example_inputs are formatted as tuple and consumed
    # like `model(*example_inputs)`.
    if isinstance(example_inputs, dict):
        return (), example_inputs
    else:
        return tuple(example_inputs), {}


def _register_dataclass_output_as_pytree(example_outputs) -> None:
    # NOTE(angelayi): For huggingface benchmark, some example outputs are
    # formatted as a dataclass which pytree cannot consume. So we want
    # to register the pytree implementation here
    example_outputs_flat = pytree.tree_leaves(example_outputs)
    output_dataclass_types = [
        type(out) for out in example_outputs_flat if dataclasses.is_dataclass(type(out))
    ]
    for output_type in output_dataclass_types:
        from torch._export.utils import register_dataclass_as_pytree_node

        register_dataclass_as_pytree_node(
            output_type,
            serialized_type_name=f"{output_type.__module__}.{output_type.__name__}",
        )


class Stats:
    totals = collections.defaultdict(collections.Counter)

    @classmethod
    def reset_counters(cls):
        for k, v in torch._dynamo.utils.counters.items():
            cls.totals[k].update(v)
        ok = torch._dynamo.utils.counters["frames"]["ok"]
        total = torch._dynamo.utils.counters["frames"]["total"]
        torch._dynamo.utils.counters.clear()
        return ok, total

    @classmethod
    def print_summary(cls):
        for k, v in sorted(cls.totals.items()):
            lines = "\n  ".join(map(str, v.most_common(50)))
            print(f"STATS {k}\n  {lines}")

    @classmethod
    def aot_summary(cls):
        return [cls.totals["aot_autograd"]["total"], cls.totals["aot_autograd"]["ok"]]


def coverage_experiment(args, model_iter_fn, model, example_inputs):
    """
    Test operator/model coverage of TorchDynamo and record statistics
    taken from a profiler.  This target is mainly intended to check
    correctness.

    Writes to ./coverage.csv
    """
    profiler = Profiler()
    frozen_model_iter_fn = torch._dynamo.run(model_iter_fn)
    with profiler.prof:
        frozen_model_iter_fn(model, example_inputs)
    coverage_result = profiler.results()
    output_csv(
        output_filename,
        (
            "dev",
            "name",
            "batch_size",
            "graphs",
            "graph_calls",
            "captured_ops",
            "total_ops",
            "pct_ops",
            "pct_time",
        ),
        [
            current_device,
            current_name,
            current_batch_size,
        ]
        + coverage_result.tocsv(),
    )
    return coverage_result


def speedup_experiment_fx2trt(args, model_iter_fn, model, example_inputs):
    """
    Measure speedups over eager using the trt inference backend. TRT backend is based fx graph
    generated by torch._dynamo.
    Writes to ./speedups_fx2trt.csv
    """
    return speedup_experiment(args, model_iter_fn, model, example_inputs)


def recompile_profiler_experiment(args, model_iter_fn, model, example_inputs):
    prof = torch._dynamo.utils.CompilerProfiler()
    opt_model_iter_fn = torch._dynamo.optimize(prof, nopython=args.nopython)(
        model_iter_fn
    )
    opt_model_iter_fn(model, example_inputs)
    output_csv(
        output_filename, ["model", "profiler report"], [current_name, prof.report()]
    )
    met = prof.get_metrics()
    guard_failures = len(met["guard_failures"])
    return [guard_failures]


def randomize_input(inputs):
    if isinstance(inputs, (list, tuple)):
        return type(inputs)([randomize_input(x) for x in inputs])
    elif isinstance(inputs, torch.Tensor):
        if inputs.dtype in (torch.float32, torch.float64):
            torch._dynamo.utils.counters["randomize_input"]["times"] += 1
            return torch.randn_like(inputs)
        elif inputs.dtype == torch.int64:
            # Note: we can not simply tune integer tensors as follows
            #   `return torch.randint_like(inputs, high=inputs.max().item())`
            # This may break some invariants between tensors.
            # E.g. in embedding lookup case, one tensor is the length
            # and another is an indices tensor.
            return inputs
        else:
            raise RuntimeError(
                f"randomize_input need support tensor of type {inputs.dtype}"
            )
    else:
        raise RuntimeError(
            f"randomize_input can not handle input of type {type(inputs)}"
        )


def maybe_mark_step(args):
    if args.trace_on_xla:
        xm.mark_step()


def speedup_experiment(args, model_iter_fn, model, example_inputs, **kwargs):
    """
    Measure speedups over eager.

    Writes to ./speedups.csv
    """
    # if args.dynamic_shapes:
    #     return speedup_experiment_ds(args, model_iter_fn, model, example_inputs)

    timings = np.zeros((args.repeat, 2), np.float64)
    # if we randomize the input, we should also check the result is correct
    should_randomize_input = args.randomize_input

    import contextlib

    from torch._inductor.utils import maybe_profile

    @contextlib.contextmanager
    def maybe_mark_profile(*args, **kwargs):
        prof: torch.profiler.profile = kwargs.pop("p", None)
        mark = kwargs.pop("mark", None)
        if prof:
            with torch.profiler.record_function(mark):
                yield
        else:
            yield

    times = args.iterations_per_run

    # Use higher tolerance for XLA since XLA cause numerical unstability when
    # graph size changes
    tolerance = args.xla_tolerance if args.trace_on_xla else 1e-4
    torch._dynamo.config.repro_tolerance = tolerance

    with maybe_profile(args.export_profiler_trace) as p:
        if args.export_aot_inductor:
            frozen_model_iter_fn = export_aot_inductor(
                model, example_inputs, args.devices[0]
            )
        else:
            frozen_model_iter_fn = torch._dynamo.run(model_iter_fn)

        for rep in trange(args.repeat, desc="running benchmark"):
            inputs = (
                randomize_input(copy.deepcopy(example_inputs))
                if should_randomize_input
                else example_inputs
            )
            # need call mark_step to perform the computation
            # on randomize_input. Otherwise the first call using the
            # inputs will incur high penalty then the next one.
            maybe_mark_step(args)

            # interleave the runs to handle frequency scaling and load changes
            with maybe_mark_profile(p=p, mark="expected"), maybe_snapshot_memory(
                args.snapshot_memory, "eager"
            ):
                timings[rep, 0], expected_output = timed(
                    model,
                    model_iter_fn,
                    inputs,
                    return_result=True,
                    times=times,
                    collect_outputs=args.collect_outputs,
                )

            # call mark_step between the 2 calls to make the comparison fair.
            maybe_mark_step(args)

            with maybe_mark_profile(p=p, mark="actual"), maybe_enable_compiled_autograd(
                args.compiled_autograd
            ), maybe_snapshot_memory(args.snapshot_memory, "compiled"):
                timings[rep, 1], actual_output = timed(
                    model,
                    frozen_model_iter_fn,
                    inputs,
                    return_result=True,
                    times=times,
                    collect_outputs=args.collect_outputs,
                )

    if args.export_profiler_trace:
        name = args.profiler_trace_name + "_" + model.name
        if hasattr(args, "rank"):
            name += f"_rank_{args.rank}"
        name += ".json"
        name = os.path.join(torch._dynamo.config.base_dir, name)
        p.export_chrome_trace(name)
    median = np.median(timings, axis=0)
    speedup = median[0] / median[1]
    if args.dump_raw_metrics:
        np.save(
            f"{output_filename[:-4]}-raw_timings-{current_name}-{current_device}.npy",
            timings,
        )

    first_headers = ["dev", "name", "batch_size"]
    first_fields = [current_device, current_name, current_batch_size]
    if "tag" in kwargs:
        first_headers.append("tag")
        first_fields.append(kwargs["tag"])
    headers = first_headers + ["speedup", "abs_latency"]
    row = first_fields + [float(speedup), median[1] * 1000]
    msg = f"{speedup:.3f}x"
    if args.baseline:
        headers.extend(
            [
                "baseline",
                "speedup_vs_baseline",
            ]
        )
        df = pd.read_csv(args.baseline)
        try:
            baseline_speedup = df[df["name"] == current_name]["speedup"].item()
            row.extend([baseline_speedup, speedup / baseline_speedup])
            msg = f"{baseline_speedup:.3f}x -> {speedup:.3f}x [{speedup / baseline_speedup:.3f}x]"
        except (KeyError, ZeroDivisionError):
            row.extend(
                [
                    0.0,
                    0.0,
                ]
            )
    if "compilation_latency" in kwargs:
        headers += [
            "compilation_latency",
            "compression_ratio",
            "eager_peak_mem",
            "dynamo_peak_mem",
        ]
        row.append(kwargs["compilation_latency"])
        row.append(kwargs["compression_ratio"])
        row.append(kwargs["eager_peak_mem"])
        row.append(kwargs["dynamo_peak_mem"])

    if "cache_lookup_latency" in kwargs:
        headers.append("cache_lookup_latency")
        row.append(kwargs["cache_lookup_latency"])

    if "dynamo_stats" in kwargs:
        for k, v in kwargs["dynamo_stats"].items():
            headers.append(k)
            row.append(v)
    output_csv(
        output_filename,
        headers,
        row,
    )
    headers, data = torch._dynamo.utils.compile_times(repr="csv", aggregate=True)
    assert (
        output_filename.find(".csv") > 0
    ), f"expected output_filename to be a .csv, but got {output_filename}"
    output_csv(
        output_filename[:-4] + "_compilation_metrics.csv",
        first_headers + headers,
        first_fields + data,
    )
    return msg


def speedup_experiment_ds(args, model_iter_fn, model, example_inputs):
    """
    Run dynamic shapes benchmarks.

    Requires dynamic shape compatible models, which provide a list of example inputs.

    Warms up using the first input example and then iterates the inputs,
    measuring (and expecting minimal) variance between the runtime for different examples.

    """
    timings = np.zeros((args.repeat, len(example_inputs), 2), np.float64)

    if args.repeat > 5:
        print(
            f"\ndynamic shapes experiments are slow, consider setting --repeat less than {args.repeat}\n"
        )

    nwarmup = 4
    for rep in range(args.repeat):
        # Start each rep fresh, e.g. only warmup on example 0
        torch._dynamo.reset()
        optimized_model_iter_fn = optimize_ctx(model_iter_fn)
        for _ in range(nwarmup):
            optimized_model_iter_fn(model, example_inputs[0])

        for input_idx, inputs in enumerate(example_inputs):
            # interleave the runs to handle frequency scaling and load changes
            timings[rep, input_idx, 0] = timed(
                model, model_iter_fn, inputs, return_result=False
            )
            # different from regular speedup_experiment, we _DO_ want to allow recompilation
            timings[rep, input_idx, 1] = timed(
                model, optimized_model_iter_fn, inputs, return_result=False
            )
    medians = np.median(timings, axis=0)
    speedups = list(medians[:, 0] / medians[:, 1])
    speedups_mean = np.mean(speedups)
    speedups_median = np.median(speedups)
    speedups_var = np.var(speedups)

    # TODO this x[0] is not going to work in general but bert only has 1 input
    shapes = [x[0].shape for x in example_inputs]
    shape_keys = sorted(set(shapes))
    shape_speedups = {
        shape: [
            it[1] for it in filter(lambda it: it[0] == shape, zip(shapes, speedups))
        ]
        for shape in shape_keys
    }
    output_str = (
        f"mean: {speedups_mean:.3f}, median: {speedups_median:.3f}, var: {speedups_var:.3f}"
        + "\nSpeedups by shape: "
        + "\n".join(
            [
                f"{shape}: "
                + ", ".join([f"{speedup: .3g}" for speedup in shape_speedups[shape]])
                for shape in shape_keys
            ]
        )
    )
    output_csv(
        output_filename,
        ("dev", "name", "batch_size", "speedup mean", "speedup median", "speedup var"),
        [
            current_device,
            current_name,
            current_batch_size,
            speedups_mean,
            speedups_median,
            speedups_var,
        ],
    )
    return output_str


@contextlib.contextmanager
def override_synchronize_with_onnx_iobinding(iobinding):
    global synchronize
    prev_synchrnoize = synchronize
    try:
        if iobinding is not None:

            def new_synchronize():
                iobinding.synchronize_inputs()
                iobinding.synchronize_outputs()

            synchronize = new_synchronize
        yield
    finally:
        synchronize = prev_synchrnoize


def speedup_experiment_onnx(
    args,
    model_iter_fn,
    onnx_model: OnnxModel,
    model,
    example_inputs,
    **kwargs,
):
    """
    Measure speedups over eager.

    This function is responsible for the following:
        1. Creating iobinding with OnnxModel if device is CUDA, which is essential for perf measurement.
        2. Running ORT with OnnxModel.

    Writes to ./{output_filename}, which should be
        `pathlib.Path(self.output_dir) / f"{self.compiler}_{suite}_{self.dtype}_{self.mode}_{self.device}_{self.testing}.csv".

    TODO(bowbao): Record export time and export peak memory usage.
    """
    timings = np.zeros((args.repeat, 2), np.float64)
    is_correct = True
    should_randomize_input = args.randomize_input
    times = args.iterations_per_run

    def create_onnx_input_binded_fn(onnx_model: OnnxModel, pt_inputs, example_outputs):
        # Goal is to move the iobinding creation outside of the timer function.
        iobinding, outputs = onnx_model.create_iobinding(pt_inputs, example_outputs)

        def onnxrt_model_iter_fn(model, inputs, collect_outputs=True):
            onnx_model.run_with_iobinding(iobinding, outputs)
            if collect_outputs:
                return outputs

        return onnxrt_model_iter_fn, iobinding

    def create_onnx_fn(onnx_model: OnnxModel, pt_inputs):
        # NOTE: Making perf comparison fair by moving out the i/o adapting part.
        # 1. Pre-adapt `pt_inputs` to `onnx_inputs` here.
        # 2. Drop `onnx_outputs` to `pt_outputs` adapting. Output comparison is not part of perf measurement.
        onnx_inputs = onnx_model.adapt_pt_inputs_to_onnx(pt_inputs)

        def onnxrt_model_iter_fn(model, inputs, collect_outputs=True):
            return onnx_model.run_with_onnx_inputs(onnx_inputs)

        return onnxrt_model_iter_fn

    def timed_onnx(model, onnx_model: OnnxModel, inputs):
        if current_device == "cpu" or onnx_model.is_cpu():
            onnxrt_model_iter_fn = create_onnx_fn(onnx_model, inputs)
            iobinding = None
        else:
            onnxrt_model_iter_fn, iobinding = create_onnx_input_binded_fn(
                onnx_model, inputs, expected_output
            )
        with override_synchronize_with_onnx_iobinding(iobinding):
            return timed(
                model,
                onnxrt_model_iter_fn,
                inputs,
                return_result=True,
                times=times,
                collect_outputs=args.collect_outputs,
            )

    # Insert ONNX warm-up
    inputs = (
        randomize_input(copy.deepcopy(example_inputs))
        if should_randomize_input
        else example_inputs
    )
    _, expected_output = timed(
        model,
        model_iter_fn,
        inputs,
        return_result=True,
        times=times,
        collect_outputs=args.collect_outputs,
    )
    for _ in range(2):
        timed_onnx(model, onnx_model, inputs)

    for rep in range(args.repeat):
        inputs = (
            randomize_input(copy.deepcopy(example_inputs))
            if should_randomize_input
            else example_inputs
        )
        if torch.cuda.device_count() > 1:
            # Manually set correct torch.cuda.current_device to ensure torch.cuda.synchronize() works as intended.
            # When there are more than 1 cuda devices, the first one is used for pytorch eager.
            # The second one is used for onnx ort.
            torch.cuda.set_device(0)
        timings[rep, 0], expected_output = timed(
            model,
            model_iter_fn,
            inputs,
            return_result=True,
            times=times,
            collect_outputs=args.collect_outputs,
        )
        if torch.cuda.device_count() > 1:
            # Manually set correct torch.cuda.current_device to ensure torch.cuda.synchronize() works as intended.
            # When there are more than 1 cuda devices, the first one is used for pytorch eager.
            # The second one is used for onnx ort.
            torch.cuda.set_device(1)
        timings[rep, 1], actual_output = timed_onnx(model, onnx_model, inputs)

    pvalue = ttest_ind(timings[:, 0], timings[:, 1]).pvalue
    median = np.median(timings, axis=0)
    speedup = median[0] / median[1]
    if args.dump_raw_metrics:
        np.save(
            f"{output_filename[:-4]}-raw_timings-{current_name}-{current_device}.npy",
            timings,
        )

    headers = ["dev", "name", "batch_size", "speedup", "abs_latency"]
    row = [
        current_device,
        current_name,
        current_batch_size,
        float(speedup),
        median[1] * 1000,
    ]
    if "compilation_latency" in kwargs:
        headers = headers + ["compilation_latency", "compression_ratio"]
        row.append(kwargs["compilation_latency"])
        row.append(kwargs["compression_ratio"])

    output_csv(
        output_filename,
        headers,
        row,
    )
    headers, data = torch._dynamo.utils.compile_times(repr="csv", aggregate=True)
    assert (
        output_filename.find(".csv") > 0
    ), f"expected output_filename to be a .csv, but got {output_filename}"
    output_csv(
        output_filename[:-4] + "_compilation_metrics.csv",
        ["dev", "name", "batch_size"] + headers,
        [current_device, current_name, current_batch_size] + data,
    )
    return format_speedup(speedup, pvalue, is_correct=is_correct)


def overhead_experiment(*args, model_iter_fn):
    """
    Measure overheads of TorchDynamo by running with no backend (only
    eager+FX), and reporting speedup/slowdown over eager.

    Writes to ./overheads.csv
    """
    return speedup_experiment(*args, model_iter_fn)


def print_fx(gm, example_inputs):
    print(gm.graph)
    return gm


def print_aten_ops(gm, example_inputs):
    from functorch.compile import aot_module

    def trace_printer(gm, _):
        print(gm.graph)
        return gm

    return aot_module(gm, fw_compiler=trace_printer, bw_compiler=trace_printer)


def baselines(models, model_iter_fn, example_inputs, args):
    """
    Common measurement code across all baseline experiments.
    """
    models = list(models)
    for idx, (name, model) in enumerate(models):
        if idx == 0:
            result0 = model_iter_fn(model, example_inputs)
        elif model is not None:
            try:
                result = model_iter_fn(model, example_inputs)
                if same(result0, result):
                    continue
                print(name, "is INCORRECT")
            except Exception:
                log.exception("error checking %s", name)
            models[idx] = (name, None)
    timings = np.zeros((args.repeat, len(models)), np.float64)
    timings.fill(1.0e10)
    for rep in range(args.repeat):
        for idx, (name, model) in enumerate(models):
            if model is not None:
                try:
                    timings[rep, idx] = timed(model, model_iter_fn, example_inputs)
                except Exception:
                    pass
    pvalue = [
        ttest_ind(timings[:, 0], timings[:, i]).pvalue
        for i in range(1, timings.shape[1])
    ]
    median = np.median(timings, axis=0)
    speedup = median[0] / median[1:]
    for idx, (name, model) in enumerate(models[1:]):
        if model is None:
            speedup[idx] = 0.0
    result = " ".join(
        [
            format_speedup(s, p, m is not None)
            for s, p, m in zip(speedup, pvalue, [m for n, m in models[1:]])
        ]
    )
    output_csv(
        output_filename,
        ("dev", "name", "batch_size") + tuple(n for n, m in models[1:]),
        [current_device, current_name, current_batch_size]
        + [f"{x:.4f}" for x in speedup],
    )
    return result


def xla(args, model_iter_fn, model, example_inputs):
    xla_dev = xm.xla_device(devkind=current_device)
    model_xla = copy.deepcopy(model).to("cpu").to(device=xla_dev)
    example_inputs_xla = tree_map_only(
        torch.Tensor, lambda x: x.to("cpu").to(device=xla_dev), example_inputs
    )
    for _ in range(3):  # warmup
        timed(model, model_iter_fn, example_inputs)
        timed(model_xla, model_iter_fn, example_inputs_xla)
    timings = np.zeros((args.repeat, 2), np.float64)
    timings.fill(1.0e10)
    for rep in range(args.repeat):
        timings[rep, 0] = timed(model, model_iter_fn, example_inputs)
        timings[rep, 1] = timed(model_xla, model_iter_fn, example_inputs_xla)

    pvalue = ttest_ind(timings[:, 0], timings[:, 1]).pvalue
    time_baseline, time_xla = np.median(timings, axis=0)
    speedup = time_baseline / time_xla
    output_csv(
        output_filename,
        ("dev", "name", "batch_size", "speedup", "time_baseline", "time_xla"),
        [
            current_device,
            current_name,
            current_batch_size,
            speedup,
            time_baseline,
            time_xla,
        ],
    )
    return format_speedup(speedup, pvalue)


def try_script(model, example_inputs):
    try:
        return torch.jit.script(model)
    except Exception:
        return None


class AOTInductorModelCache:
    cache = dict()

    @classmethod
    def load(cls, model, example_inputs, device):
        import torch._inductor
        import torch.export._trace

        key = weakref.ref(model)
        if key not in cls.cache:
            # Register the output dataclass to pytree
            example_args, example_kwargs = _normalize_bench_inputs(example_inputs)
            with torch.no_grad():
                # copy.deepcopy is required to prevent any surprising side-effect,
                # see https://github.com/pytorch/pytorch/issues/113029
                example_outputs = copy.deepcopy(model)(*example_args, **example_kwargs)

            if pytree._is_namedtuple_instance(example_outputs):
                typ = type(example_outputs)
                pytree._register_namedtuple(
                    typ,
                    serialized_type_name=f"{typ.__module__}.{typ.__name__}",
                )
            else:
                _register_dataclass_output_as_pytree(example_outputs)

            gm = torch.export._trace._export(
                model,
                example_args,
                example_kwargs,
                pre_dispatch=True,
            ).module()
            with torch.no_grad():
                so_path = torch._inductor.aot_compile(
                    gm, example_args, example_kwargs
                )  # type: ignore[arg-type]

            cls.cache[key] = torch._export.aot_load(so_path, device)

        return cls.cache[key]


def export(model, example_inputs):
    example_args, example_kwargs = _normalize_bench_inputs(example_inputs)
    example_outputs = model(*example_args, **example_kwargs)
    _register_dataclass_output_as_pytree(example_outputs)

    ep = torch.export.export(model, example_args, example_kwargs)

    def opt_export(_, example_inputs):
        example_args, example_kwargs = _normalize_bench_inputs(example_inputs)
        return ep(*example_args, **example_kwargs)

    return opt_export


def export_aot_inductor(model, example_inputs, device):
    optimized = AOTInductorModelCache.load(model, example_inputs, device)

    def opt_aot_inductor(_, example_inputs, collect_outputs=False):
        example_args, example_kwargs = _normalize_bench_inputs(example_inputs)
        return optimized(*example_args, **example_kwargs)

    return opt_aot_inductor


def download_retry_decorator(download_fn):
    """
    Decorator function for applying retry logic to a download function.

    The wrapped function will be called up to 5 times and raises an exception if the function fails each time.
    After each unsuccessful attempt, there is a delay before the next attempt, which is increased linearly with the number of tries.

    Usage:
    @download_retry_decorator
    def download_function(model_name: str):
        # download logic goes here
    """

    @functools.wraps(download_fn)
    def wrapper(self, *args, **kwargs) -> Any:
        tries = 0
        total_allowed_tries = MAX_DOWNLOAD_ATTEMPTS
        while tries <= total_allowed_tries:
            try:
                model = download_fn(self, *args, **kwargs)
                return model
            except Exception as e:
                tries += 1
                if tries <= total_allowed_tries:
                    wait = tries * 30
                    print(
                        f"Failed to load model: {e}. Trying again ({tries}/{total_allowed_tries}) after {wait}s"
                    )
                    time.sleep(wait)
                else:
                    raise RuntimeError(  # noqa: TRY200
                        f"Failed to load model '{args}' with following error(s): {str(e)}."
                    )

    return wrapper


class OnnxModel(abc.ABC):
    TORCH_TO_NUMPY_DTYPE = {
        torch.float16: np.float16,
        torch.float32: np.float32,
        torch.float64: np.float64,
        torch.uint8: np.uint8,
        torch.int8: np.int8,
        torch.int16: np.int16,
        torch.int32: np.int32,
        torch.int64: np.longlong,
        torch.bool: np.bool_,
    }

    _COMPILER_NAME: str

    def __init__(
        self,
        output_directory,
        model,
        example_inputs,
        dynamic_shapes: bool,
        copy_before_export: bool = False,
    ):
        model_name = current_name
        self.copy_before_export = copy_before_export
        self.model_dir = self._generate_onnx_model_directory(
            output_directory, self._COMPILER_NAME, model_name
        )
        self.model_path = str(
            self.model_dir / f"{model_name}_{self._COMPILER_NAME}.onnx"
        )

    def _determine_deepcopy_target_device(self):
        if current_device == "cpu":
            target_device = "cpu"
        else:
            if torch.cuda.device_count() > 1:
                # Copy to another cuda device to avoid OOM.
                target_device = "cuda:1"
            else:
                target_device = "cuda"
        return target_device

    def deepcopy_model_and_inputs_to_device(self, model, example_inputs, target_device):
        # Deepcopy model before export to avoid modification to baseline model.
        # To avoid OOM, the model is first moved to CPU. Both models are then moved to device.
        model_device = next(model.parameters()).device
        model.to("cpu")
        model_copy = copy.deepcopy(model).to(target_device)
        model.to(model_device)

        target_device_example_inputs = tree_map_only(
            torch.Tensor, lambda x: x.to(device=target_device), example_inputs
        )

        return model_copy, target_device_example_inputs

    @classmethod
    def _generate_onnx_model_directory(
        cls, output_directory: str, compiler_name: str, model_name: str
    ) -> pathlib.Path:
        model_path = pathlib.Path(
            output_directory,
            ".onnx_models",
            model_name,
            compiler_name,
        )
        if model_path.exists() and model_path.is_dir():
            shutil.rmtree(model_path)
        model_path.mkdir(parents=True, exist_ok=True)
        return model_path

    @abc.abstractmethod
    def format_pt_inputs(self, pt_inputs: Any) -> Sequence[torch.Tensor]:
        ...

    @abc.abstractmethod
    def format_pt_outputs(self, pt_outputs: Any) -> Sequence[torch.Tensor]:
        ...

    def adapt_pt_inputs_to_onnx(self, pt_inputs) -> Mapping[str, np.ndarray]:
        pt_inputs = self.format_pt_inputs(pt_inputs)
        return {
            ort_input.name: pt_input.cpu().numpy()
            for ort_input, pt_input in zip(self.onnx_session.get_inputs(), pt_inputs)
        }

    def adapt_onnx_outputs_to_pt(self, onnx_outputs: List[np.ndarray]) -> Any:
        pt_outputs = [
            torch.from_numpy(onnx_output).to(current_device)
            for onnx_output in onnx_outputs
        ]
        if len(pt_outputs) == 1:
            return pt_outputs[0]
        return pt_outputs

    def _init_ort_session(self, model_path: str):
        import onnxruntime

        if current_device == "cpu":
            ort_providers = ["CPUExecutionProvider"]
        else:
            # NOTE(bowbao): Reduce OOM by running ORT on another gpu.
            # TODO(bowbao): This works to avoid OOM, but performance is surprisingly very bad.
            cuda_provider_options = {
                "device_id": 1 if torch.cuda.device_count() > 1 else 0,
            }
            ort_providers = [("CUDAExecutionProvider", cuda_provider_options)]
        session_options = onnxruntime.SessionOptions()
        session_options.log_severity_level = 3  # Error

        ort_session = onnxruntime.InferenceSession(
            self.model_path,
            providers=ort_providers,
            sess_options=session_options,
        )
        return ort_session

    def is_cpu(self) -> bool:
        return self.onnx_session.get_providers()[0] == "CPUExecutionProvider"

    def cpu(self) -> Self:
        self.onnx_session.set_providers(["CPUExecutionProvider"])
        return self

    def create_outputs(self, *example_outputs):
        return tuple(torch.empty_like(x) for x in example_outputs)

    def create_iobinding(self, pt_inputs, example_outputs):
        pt_inputs = self.format_pt_inputs(pt_inputs)
        example_outputs = self.format_pt_outputs(example_outputs)

        iobinding = self.onnx_session.io_binding()
        args = [arg.contiguous() for arg in pt_inputs]
        for ort_input, arg in zip(self.onnx_session.get_inputs(), args):
            # NOTE: Run ORT on another cuda device to reduce OOM.
            if torch.cuda.device_count() > 1:
                arg = arg.detach().to("cuda:1")
            device = arg.device
            iobinding.bind_input(
                ort_input.name,
                device.type,
                device.index or 0,
                self.TORCH_TO_NUMPY_DTYPE[arg.dtype],
                arg.size(),
                arg.data_ptr(),
            )

        outputs = self.create_outputs(*example_outputs)
        for ort_output, output in zip(self.onnx_session.get_outputs(), outputs):
            if torch.cuda.device_count() > 1:
                output = output.detach().to("cuda:1")
            device = output.device
            iobinding.bind_output(
                ort_output.name,
                device.type,
                device.index or 0,
                self.TORCH_TO_NUMPY_DTYPE[output.dtype],
                output.size(),
                output.data_ptr(),
            )
        return iobinding, outputs

    def run_with_iobinding(self, iobinding, outputs):
        # 'outputs' are torch empty tensors binded to 'iobinding'.
        self.onnx_session.run_with_iobinding(iobinding)
        return outputs

    def run_with_onnx_inputs(self, onnx_inputs):
        return self.onnx_session.run(None, onnx_inputs)

    @classmethod
    def save_tensor_data(cls, numpy_tensor, output_path):
        from onnx import numpy_helper

        proto_tensor = numpy_helper.from_array(numpy_tensor)
        with open(output_path, "wb") as f:
            f.write(proto_tensor.SerializeToString())

    def run_and_serialize_inputs_outputs(self, pt_inputs):
        test_data_dir = self.model_dir / "test_data_set_0"
        test_data_dir.mkdir(parents=True, exist_ok=True)

        onnx_inputs = self.adapt_pt_inputs_to_onnx(pt_inputs)
        for i, onnx_input in enumerate(onnx_inputs.values()):
            self.save_tensor_data(onnx_input, str(test_data_dir / f"input_{i}.pb"))

        onnx_outputs = self.run_with_onnx_inputs(onnx_inputs)

        for i, onnx_output in enumerate(onnx_outputs):
            self.save_tensor_data(onnx_output, str(test_data_dir / f"output_{i}.pb"))

        return self.adapt_onnx_outputs_to_pt(onnx_outputs)

    def run(self, pt_inputs):
        # NOTE: For CUDA performance testing, use `run_with_iobinding` to exclude memory
        # copying overhead for inputs/outputs between cpu and gpu.
        # Otherwise perf number is inaccurate.
        onnx_inputs = self.adapt_pt_inputs_to_onnx(pt_inputs)
        onnx_outputs = self.run_with_onnx_inputs(onnx_inputs)
        return self.adapt_onnx_outputs_to_pt(onnx_outputs)


class OnnxModelFromTorchScript(OnnxModel):
    """TorchScript based onnx export. `torch.onnx.export`

    TODO(bowbao):
    * large model export failed.
          Onnx Model is larger than 2GB, but exporter makes decision based pt model size, which is
          smaller than 2GB.
    * OOM on slightly larger model.
          Both pt model and ort inference session are on gpu. Attempt has been made to move ORT to
          cuda:1, however ORT perf drop significantly.
          For now running everything with batch_size 1 set in launch script.
    """

    _COMPILER_NAME = "torchscript"

    def __init__(
        self, output_directory, model, example_inputs, dynamic_shapes: bool, **kwargs
    ):
        if dynamic_shapes:
            raise NotImplementedError("NYI dynamic shapes for OnnxModelFromTorchScript")
        super().__init__(
            output_directory, model, example_inputs, dynamic_shapes, **kwargs
        )
        self._export(
            model,
            example_inputs,
            self.model_path,
            opset_version=17,
            do_constant_folding=False,
            verbose=False,
        )
        self.onnx_session = self._init_ort_session(self.model_path)

    def _export(self, model, example_inputs, output_path: str, /, **kwargs) -> None:
        if self.copy_before_export:
            # Deepcopy model before export to avoid modification to baseline model.
            model, example_inputs = self.deepcopy_model_and_inputs_to_device(
                model, example_inputs, self._determine_deepcopy_target_device()
            )

        # Hack for huggingface models (kwargs only).
        if isinstance(example_inputs, dict):

            class WrapperModel(torch.nn.Module):
                def __init__(self, model, keys):
                    super().__init__()
                    self.model = model
                    self.keys = keys

                def forward(self, *args):
                    return self.model(**dict(zip(self.keys, args)))

            model = WrapperModel(model, list(example_inputs.keys()))

        torch.onnx.export(
            model,
            self.format_pt_inputs(example_inputs),
            output_path,
            **kwargs,
        )

    def format_pt_inputs(self, pt_inputs):
        # NOTE(bowbao): For huggingface benchmark, pt_inputs are formatted as dictionary,
        # and consumed like `model(**pt_inputs)`.
        # For other benchmarks, pt_inputs are formatted as tuple and consumed
        # like `model(*pt_inputs)`.
        if isinstance(pt_inputs, dict):
            pt_inputs = list(pt_inputs.values())
        if isinstance(pt_inputs, torch.Tensor):
            pt_inputs = (pt_inputs,)
        return tuple(arg.contiguous() for arg in pt_inputs)

    def format_pt_outputs(self, pt_outputs):
        if isinstance(pt_outputs, torch.Tensor):
            pt_outputs = (pt_outputs,)

        pt_outputs = pytree.tree_leaves(pt_outputs)

        # Hack for huggingface model outputs
        try:
            from transformers import modeling_outputs
        except ImportError:
            pass
        else:

            def _to_tuple(x):
                if isinstance(x, modeling_outputs.ModelOutput):
                    return x.to_tuple()
                return x

            pt_outputs = pytree.tree_map(_to_tuple, pt_outputs)
            pt_outputs = pytree.tree_leaves(pt_outputs)

        return pt_outputs


class OnnxModelFromDynamo(OnnxModel):
    """Dynamo and Fx based export. `torch.onnx.dynamo_export`."""

    _COMPILER_NAME = "dynamo"

    def __init__(
        self, output_directory, model, example_inputs, dynamic_shapes: bool, **kwargs
    ):
        super().__init__(
            output_directory, model, example_inputs, dynamic_shapes, **kwargs
        )
        self._dynamic_shapes = dynamic_shapes
        self._onnx_program = self._export(model, example_inputs, self.model_path)
        # Clear the model proto to save memory.
        # The model proto is saved to disk and no longer needed from `onnx_program`.
        # `onnx_program` is kept for i/o adapter usage.
        self._onnx_program.model_proto.Clear()
        self.onnx_session = self._init_ort_session(self.model_path)

    def _export(
        self, model, example_inputs, output_path: str
    ) -> torch.onnx.ONNXProgram:
        if self.copy_before_export:
            # Deepcopy model before export to avoid modification to baseline model.
            model, example_inputs = self.deepcopy_model_and_inputs_to_device(
                model, example_inputs, self._determine_deepcopy_target_device()
            )

        example_args, example_kwargs = _normalize_bench_inputs(example_inputs)
        options = torch.onnx.ExportOptions(dynamic_shapes=self._dynamic_shapes)
        onnx_program = torch.onnx.dynamo_export(
            model, *example_args, **example_kwargs, export_options=options
        )

        onnx_program.save(output_path)
        return onnx_program

    def format_pt_inputs(self, pt_inputs):
        pt_args, pt_kwargs = _normalize_bench_inputs(pt_inputs)
        return self._onnx_program.adapt_torch_inputs_to_onnx(*pt_args, **pt_kwargs)

    def format_pt_outputs(self, pt_outputs):
        return self._onnx_program.adapt_torch_outputs_to_onnx(pt_outputs)


class OnnxModelFromDynamoAotInline(OnnxModelFromDynamo):
    """Dynamo and Fx based export, with AOT inline post export. `torch.onnx.dynamo_export`."""

    _COMPILER_NAME = "dynamo_aot_inline"

    def _export(
        self, model, example_inputs, output_path: str
    ) -> torch.onnx.ONNXProgram:
        if self.copy_before_export:
            # Deepcopy model before export to avoid modification to baseline model.
            model, example_inputs = self.deepcopy_model_and_inputs_to_device(
                model, example_inputs, self._determine_deepcopy_target_device()
            )

        example_args, example_kwargs = _normalize_bench_inputs(example_inputs)
        options = torch.onnx.ExportOptions(dynamic_shapes=self._dynamic_shapes)
        onnx_program = torch.onnx.dynamo_export(
            model, *example_args, **example_kwargs, export_options=options
        )
        # Apply AOT inline post export.
        # Requires onnx >= 1.15
        import onnx
        import onnx.inliner

        # Workaround for inliner not supporting with models larger than 2GB.
        # Save model to disk first separating out external data,
        # and load back without external data for inliner to work on.
        model_proto = onnx_program.model_proto
        onnx.save_model(model_proto, output_path, save_as_external_data=True)
        model_proto = onnx.load(output_path, load_external_data=False)
        model_proto = onnx.inliner.inline_local_functions(model_proto)
        onnx.save_model(model_proto, output_path)
        return onnx_program


class _OnnxPatch:
    @classmethod
    def patch_non_tensor_outputs(cls, correct_result, new_result, fp64_outputs):
        """Patch non-tensor outputs to make them comparable with the correct result.

        ONNX model always returns a flat tuple of tensors, but the PyTorch model outputs
        `correct_result` and `fp64_outputs` can be arbitrary types. This function normalizes
        the outputs to make them comparable with the ONNX model output.
        """
        try:
            from transformers import modeling_outputs
        except ImportError:
            has_transformers = False
        else:
            has_transformers = True

        if has_transformers and isinstance(
            correct_result, modeling_outputs.ModelOutput
        ):
            correct_result = correct_result.to_tuple()
            fp64_outputs = fp64_outputs.to_tuple() if fp64_outputs is not None else None
        elif type(correct_result).__name__ in (
            "MaskedLMOutput",
            "Seq2SeqLMOutput",
            "CausalLMOutputWithCrossAttentions",
            "LongformerMaskedLMOutput",
            "Instances",
            "SquashedNormal",
            "Boxes",
            "Normal",
            "TanhTransform",
            "Foo",
            "Variable",
        ):
            # Copied from `same` function in `torch._dynamo.utils`
            correct_result = [
                value
                for key in correct_result.__dict__.keys()
                if (value := getattr(correct_result, key)) is not None
            ]
            fp64_outputs = (
                [
                    value
                    for key in fp64_outputs.__dict__.keys()
                    if (value := getattr(fp64_outputs, key)) is not None
                ]
                if fp64_outputs is not None
                else None
            )

        # Flatten nested tuple of tensors, i.e. past_key_values
        correct_result = pytree.tree_leaves(correct_result)
        # Hack to put results from different runs on same device.
        # This is needed for ONNX CPU fallback benchmark, where PyTorch eager is run on GPU.
        # Assuming outputs from a single run are always on same device!
        devices = [x.device for x in correct_result if isinstance(x, torch.Tensor)]
        assert devices and all(
            x == devices[0] for x in devices
        ), "All tensors must be on same device!"
        device = devices[0]
        new_result = pytree.tree_leaves(new_result)
        new_result = pytree.tree_map(
            lambda x: x.to(device=device) if isinstance(x, torch.Tensor) else x,
            new_result,
        )
        fp64_outputs = pytree.tree_leaves(fp64_outputs)

        return correct_result, new_result, fp64_outputs


@dataclasses.dataclass
class OnnxExportErrorRow:
    device: str
    model_name: str
    batch_size: int
    rule_id: Optional[str] = None
    rule_name: Optional[str] = None
    diagnostic_level: Optional[str] = None
    diagnostic_message: Optional[str] = None
    exception_type_name: Optional[str] = None
    exception_message: Optional[str] = None

    def __post_init__(self):
        assert (
            self.rule_id is not None
            and self.rule_name is not None
            and self.diagnostic_level is not None
            and self.diagnostic_message is not None
        ) or self.exception_type_name, (
            "Either rule_id, rule_name, diagnostic_level and diagnostic_message "
            "must be set or exception_type_name must be set"
        )

    @property
    def headers(self) -> List[str]:
        return [field.name for field in dataclasses.fields(self)]

    @property
    def row(self) -> List[str]:
        return [getattr(self, field.name) for field in dataclasses.fields(self)]


class OnnxExportErrorParser:
    def __init__(self, device: str, model_name: str, batch_size: int):
        self.device = device
        self.model_name = model_name
        self.batch_size = batch_size

    def _qualified_exception_class_name(self, exception: Exception) -> str:
        if exception.__class__.__module__ == "builtins":
            return exception.__class__.__name__
        return f"{exception.__class__.__module__}.{exception.__class__.__name__}"

    def parse_diagnostic_context(
        self,
        diagnostic_context: diagnostics.DiagnosticContext,
    ) -> Generator[OnnxExportErrorRow, Any, Any]:
        from torch.onnx._internal.fx import diagnostics

        for diagnostic in diagnostic_context.diagnostics:
            if diagnostic.level >= diagnostics.levels.ERROR:
                yield OnnxExportErrorRow(
                    device=self.device,
                    model_name=self.model_name,
                    batch_size=self.batch_size,
                    rule_id=diagnostic.rule.id,
                    rule_name=diagnostic.rule.name,
                    diagnostic_level=diagnostic.level.name,
                    diagnostic_message=diagnostic.message,
                )

    def parse_exception(self, exception: Exception) -> OnnxExportErrorRow:
        return OnnxExportErrorRow(
            device=self.device,
            model_name=self.model_name,
            batch_size=self.batch_size,
            exception_type_name=self._qualified_exception_class_name(exception),
            exception_message=str(exception),
        )


@dataclasses.dataclass
class OnnxContext:
    onnx_model: Optional[OnnxModel] = None


def optimize_onnx_ctx(
    output_directory: str,
    onnx_model_cls: Type[OnnxModel],
    run_n_iterations: Callable,
    dynamic_shapes: bool = False,
    copy_before_export: bool = False,
) -> Callable:
    # NOTE(bowbao): This function creates and returns the onnx version of 'run_n_iterations',
    # which does the following:
    #   1. Export and cache model.
    #   2. Create iobinding for ORT.
    #   3. Run ORT for n iterations.
    # The cached model is stored in 'context' under the returned callable.
    context = OnnxContext()
    test_data_dumped = False

    def run_n_iterations_onnx(model, inputs, n=2):
        from torch.onnx._internal import exporter
        from torch.onnx._internal.fx import diagnostics

        # NOTE(bowbao): Capture all export & ort errors and diagnostics.
        # Serialize to csv, to be parsed and summarized later by '._onnx/reporter.py'.
        # TODO: Accuracy mismatch is not reported here in csv.
        assert (
            output_filename.find(".csv") > 0
        ), f"expected output_filename to be a .csv, but got {output_filename}"
        output_error_filename = output_filename[:-4] + "_export_error.csv"
        parser = OnnxExportErrorParser(current_device, current_name, current_batch_size)
        try:
            nonlocal context
            if context.onnx_model is None:
                context.onnx_model = onnx_model_cls(
                    output_directory,
                    model,
                    copy.deepcopy(inputs),
                    dynamic_shapes=dynamic_shapes,
                    copy_before_export=copy_before_export,
                )
            onnx_model = context.onnx_model

            for _ in range(n):
                nonlocal test_data_dumped
                if not test_data_dumped:
                    # Serializes inputs and outputs to .pb files for further offline analysis.
                    # Due to this, this function is not and should not be used for perf measurement.
                    outputs = onnx_model.run_and_serialize_inputs_outputs(inputs)
                    test_data_dumped = True
                else:
                    outputs = onnx_model.run(inputs)
            return outputs
        except exporter.OnnxExporterError as e:
            # `torch.onnx.dynamo_export` raises error that encloses diagnostics.
            diagnostic_context = e.onnx_program.diagnostic_context
            for parsed_error in parser.parse_diagnostic_context(diagnostic_context):
                output_csv(
                    output_error_filename, parsed_error.headers, parsed_error.row
                )
            if context.onnx_model is not None:
                e.onnx_program.save_diagnostics(
                    f"{context.onnx_model.model_dir}/"
                    f"{current_onnx_compiler}_{current_name}_{current_device}.sarif"
                )

            # Check also the raw exception that caused export failure.
            # Skip if it is already analyzed by diagnostics.
            cause_of_exception = e.__cause__
            if not isinstance(
                cause_of_exception, diagnostics.RuntimeErrorWithDiagnostic
            ):
                parsed_error = parser.parse_exception(cause_of_exception)
                output_csv(
                    output_error_filename, parsed_error.headers, parsed_error.row
                )
            raise
        except Exception as e:
            # `torch.onnx.export` errors.
            # ORT errors.
            parsed_error = parser.parse_exception(e)
            output_csv(output_error_filename, parsed_error.headers, parsed_error.row)
            raise

    run_n_iterations_onnx.context = context

    return run_n_iterations_onnx


def read_batch_size_from_file(args, filename, model_name):
    batch_size = None
    if os.path.exists("benchmarks"):
        filename = os.path.join("benchmarks", filename)
    assert os.path.exists(filename), filename
    with open(filename) as f:
        lines = f.readlines()
        lines = [i.split(",") for i in lines if len(i.strip()) > 0]
        for val in lines:
            cur_name, b = val
            if model_name == cur_name:
                batch_size = int(b)
    if batch_size is None:
        log.warning("Could not find batch size for %s", model_name)
    elif batch_size == -1:
        raise RuntimeError(
            f"Batch size is unset for {model_name} in {args.batch_size_file}"
        )
    print(f"batch size: {batch_size}")
    return batch_size


class TimeOutException(Exception):
    pass


def alarm_handler(signum, frame):
    raise TimeOutException()


def exit_after(s):
    """
    Decorator to raise TimeoutException if the fn is taking more than s seconds
    to run.
    """

    def outer(fn):
        def inner(*args, **kwargs):
            signal.signal(signal.SIGALRM, alarm_handler)
            signal.alarm(s)
            try:
                result = fn(*args, **kwargs)
            finally:
                signal.alarm(0)
            return result

        return inner

    return outer


def get_peak_memory():
    return torch.cuda.max_memory_allocated() / 10**9


def null_experiment(args, model_iter_fn, model, example_inputs):
    """
    A no-op experiment useful for making sure TorchBenchark alone works properly.
    """

    return []


def cast_to(dtype, model, inputs):
    # cast model and inputs to fp16
    if dtype == torch.float16:
        model = model.half()
    else:
        model = model.to(dtype)

    inputs = tree_map(
        lambda x: x.to(dtype)
        if isinstance(x, torch.Tensor) and x.is_floating_point()
        else x,
        inputs,
    )
    return model, inputs


def cast_to_bf16(model, inputs):
    return cast_to(torch.bfloat16, model, inputs)


def cast_to_fp16(model, inputs):
    return cast_to(torch.float16, model, inputs)


def cast_to_fp64(model, inputs):
    return cast_to(torch.float64, model, inputs)


def cast_to_fp32(model, inputs):
    return cast_to(torch.float32, model, inputs)


class DummyGradScaler:
    def scale(self, loss):
        return loss


def get_dynamo_stats():
    # TODO: consider deepcopy'ing the entire counters struct and
    # adding a helper to do subtraction on it
    return collections.Counter(
        {
            "calls_captured": torch._dynamo.utils.counters["stats"]["calls_captured"],
            "unique_graphs": torch._dynamo.utils.counters["stats"]["unique_graphs"],
            "graph_breaks": sum(torch._dynamo.utils.counters["graph_break"].values()),
            # NB: The plus removes zero counts
            "unique_graph_breaks": len(+torch._dynamo.utils.counters["graph_break"]),
            "autograd_captures": torch._dynamo.utils.counters["compiled_autograd"][
                "captures"
            ],
            "autograd_compiles": torch._dynamo.utils.counters["compiled_autograd"][
                "compiles"
            ],
        }
    )


def maybe_fresh_cache(fn, is_cold_start):
    def inner(*args, **kwargs):
        cache_minder = contextlib.nullcontext()
        if is_cold_start:
            cache_entries = {}
            cache_minder = fresh_inductor_cache(cache_entries)

        try:
            with cache_minder:
                return fn(*args, **kwargs)
        finally:
            dump_cache = False
            if dump_cache and is_cold_start:
                output_csv(
                    output_filename[:-4] + "_triton_cache.csv",
                    ["dev", "name", "batch_size", "triton_cache"],
                    [
                        current_device,
                        current_name,
                        current_batch_size,
                        cache_entries,
                    ],
                )

    return inner


@contextmanager
def maybe_init_distributed(should_init_distributed, rank, world_size, port="6789"):
    try:
        if should_init_distributed:
            torch.cuda.set_device(rank)
            os.environ["MASTER_ADDR"] = "localhost"
            os.environ["MASTER_PORT"] = port
            torch.distributed.init_process_group(
                "nccl", rank=rank, world_size=world_size
            )
        yield
    finally:
        if should_init_distributed:
            torch.distributed.destroy_process_group()


@contextmanager
def maybe_snapshot_memory(should_snapshot_memory, name):
    # Enables Memory Snapshot tool for memory deep dives:
    # https://pytorch.org/blog/understanding-gpu-memory-1/
    try:
        if should_snapshot_memory:
            torch.cuda.memory._record_memory_history(max_entries=100000)
        yield
    finally:
        if should_snapshot_memory:
            try:
                torch.cuda.memory._dump_snapshot(
                    os.path.join(
                        torch._dynamo.config.base_dir, f"{name}_memory_snapshot.pickle"
                    )
                )
            except Exception as e:
                logging.error("Failed to save memory snapshot, %s", e)

            torch.cuda.memory._record_memory_history(enabled=None)


class BenchmarkRunner:
    def __init__(self):
        self.model_iter_fn = None
        self.grad_scaler = DummyGradScaler()
        self.autocast = contextlib.nullcontext
        self.autocast_arg = {}
        self.optimizer = None
        self._args = None

    def setup_amp(self, current_device=None):
        if self.args.only in self.fp32_only_models:
            return

        devices = [current_device] if current_device else self.args.devices
        if self.args.amp:
            if devices == ["cuda"]:
                # AMP training can lead to small loss values which can undeflow
                # gradient values returning in zero gradients. To solve this
                # problem, PyTorch introduces GradScaler. GradScaler is a stateful
                # structure, that scales the loss values to prevent underflow. Loss
                # values are big at the beginning of training (therefore not
                # requiring scaling), while loss value tends to be small as network
                # starts getting better (requiring scaling). GradScaler manages all
                # of this fine tuning, checking the gradients are turning to inf,
                # discarding such batches.

                # Since we are not running a long iteration, default value of
                # init_scale 65536 is going to turn all gradients to inf. Therefore,
                # we just use a init_scale of 2.0 for benchmarking purpose.

                # Disabling Gradscaler because
                #  1) Benchmark setup runs 2 iterations of fwd-bwd. So, not useful.
                #  2) Current setup shares grad_scaler for eager and dynamo model,
                #  which is bad as Gradscaler has state and can adjust the scaling
                #  factor between eager and dynamo run, making accuracy check
                #  harder.
                # self.grad_scaler = torch.cuda.amp.GradScaler(init_scale=2.0)
                self.autocast = torch.cuda.amp.autocast
            if devices == ["cpu"]:
                self.autocast = torch.cpu.amp.autocast
            if self.args.amp_dtype:
                amp_dtype = (
                    torch.float16
                    if self.args.amp_dtype == "float16"
                    else torch.bfloat16
                )
                self.autocast_arg["dtype"] = amp_dtype

    def init_optimizer(self, name, device, params):
        if device == "cuda" and self.args.training and name not in CI_SKIP_OPTIMIZER:
            if (name in CI_USE_SGD and self.args.ci) or name in BENCHMARK_USE_SGD:
                self.optimizer = torch.optim.SGD(params, lr=0.01, foreach=True)
                # Disable multi_tensor_sgd for benchmarking, there isn't a large performance benefit (~1%) to compiling
                # this optimizer because it is a single foreach add, and increases compile time.
                # After autotuning and fake tensor caching lands, we can enable, becuase the compile time impact will be lower.
                # Fake Tensor caching: https://github.com/pytorch/pytorch/pull/113873
                # Autotuning: https://github.com/pytorch/pytorch/issues/117447
                self.optimizer.step = torch._dynamo.disable(self.optimizer.step)
            else:
                self.optimizer = torch.optim.Adam(
                    params, lr=0.01, capturable=True, foreach=True
                )
        else:
            self.optimizer = None

    @property
    def args(self):
        return self._args

    @args.setter
    def args(self, args):
        self._args = args

    @property
    def skip_models(self):
        return set()

    @property
    def skip_models_for_cuda(self):
        return set()

    @property
    def skip_models_for_cpu(self):
        return set()

    @property
    def skip_models_for_freezing(self):
        return set()

    @property
    def slow_models(self):
        return set()

    @property
    def very_slow_models(self):
        return set()

    @property
    def non_deterministic_models(self):
        return set()

    @property
    def fp32_only_models(self):
        return set()

    @property
    def force_amp_for_fp16_bf16_models(self):
        return set()

    @property
    def force_fp16_for_bf16_models(self):
        return set()

    @property
    def skip_not_suitable_for_training_models(self):
        return set()

    @property
    def failing_torchinductor_models(self):
        return set()

    @property
    def failing_fx2trt_models(self):
        return set()

    @property
    def skip_accuracy_checks_large_models_dashboard(self):
        return set()

    @property
    def skip_accuracy_check_as_eager_non_deterministic(self):
        return set()

    @property
    def skip_multiprocess_models(self):
        return set()

    @property
    def skip_models_due_to_control_flow(self):
        return set()

    def get_tolerance_and_cosine_flag(self, is_training, current_device, name):
        raise NotImplementedError()

    @property
    def equal_nan(self):
        equal_nan = True
        if self.args.float32:
            equal_nan = False
        return equal_nan

    def iter_models(self, args):
        for model_name in self.iter_model_names(args):
            for device in args.devices:
                try:
                    yield self.load_model(
                        device,
                        model_name,
                        batch_size=args.batch_size,
                    )
                except NotImplementedError:
                    continue  # bad benchmark implementation

    def deepcopy_model(self, model):
        return copy.deepcopy(model)

    def cast_based_on_args(self, model, example_inputs):
        if self.args.float32 or self.args.only in self.fp32_only_models:
            if not self.args.float32:
                log.warning("Model %s supports float32 only", self.args.only)
            model, example_inputs = cast_to_fp32(model, example_inputs)
        elif self.args.float16:
            if self.args.only in self.force_amp_for_fp16_bf16_models:
                log.warning(
                    "Model %s does not support float16, running with amp instead",
                    self.args.only,
                )
                self.args.amp = True
                self.setup_amp()
            else:
                model, example_inputs = cast_to_fp16(model, example_inputs)
        elif self.args.bfloat16:
            if self.args.only in self.force_amp_for_fp16_bf16_models:
                log.warning(
                    "Model %s does not support bfloat16, running with amp instead",
                    self.args.only,
                )
                self.args.amp = True
                self.setup_amp()
            elif self.args.only in self.force_fp16_for_bf16_models:
                log.warning(
                    "Model %s does not support bfloat16, running with float16 instead",
                    self.args.only,
                )
                model, example_inputs = cast_to_fp16(model, example_inputs)
            else:
                model, example_inputs = cast_to_bf16(model, example_inputs)

        return model, example_inputs

    def validate_model(self, model, example_inputs):
        """
        Runs the eager model with example inputs to ensure that eager passes.
        """
        model = self.deepcopy_model(model)
        example_inputs = clone_inputs(example_inputs)
        model, example_inputs = self.cast_based_on_args(model, example_inputs)
        try:
            self.model_iter_fn(model, example_inputs)
        except Exception as e:
            raise RuntimeError("Eager run failed") from e

    def maybe_cast(self, model, example_inputs):
        model, example_inputs = self.cast_based_on_args(model, example_inputs)
        return model, example_inputs

    def decay_batch_exp(self, batch_size, factor=0.5, divisor=2):
        out_batch_size = batch_size * factor
        if out_batch_size > divisor:
            out_batch_size = (out_batch_size + 1) // divisor * divisor
        else:
            out_batch_size = batch_size - 1
        return max(0, int(out_batch_size))

    def batch_size_finder(self, device, model_name, initial_batch_size=1024):
        batch_size = initial_batch_size
        while batch_size >= 1:
            torch.cuda.empty_cache()
            try:
                device, name, model, example_inputs, _ = self.load_model(
                    device,
                    model_name,
                    batch_size,
                )
                self.model_iter_fn(model, example_inputs)
                return batch_size
            except RuntimeError as e:
                error_str = str(e)
                if "channels_last" in error_str:
                    break
            batch_size = self.decay_batch_exp(batch_size)
        return 1

    def run_n_iterations(self, mod, inputs):
        n = self.args.iterations
        for _ in range(n - 1):
            self.model_iter_fn(mod, inputs, collect_outputs=False)
        return self.model_iter_fn(mod, inputs, collect_outputs=True)

    @torch._disable_dynamo(recursive=True)
    def optimizer_zero_grad(self, mod):
        if self.optimizer is not None:
            self.optimizer.zero_grad(True)
        else:
            mod.zero_grad(True)

    def optimizer_step(self):
        if self.optimizer is not None:
            self.optimizer.step()

    def get_benchmark_indices(self, length):
        start = self._args.partition_id * (length // self._args.total_partitions)
        end = (
            (self._args.partition_id + 1) * (length // self._args.total_partitions)
            if self._args.partition_id < self._args.total_partitions - 1
            else length
        )
        return start, end

    def get_fsdp_auto_wrap_policy(self, model_name: str):
        from diffusers.models.transformer_2d import Transformer2DModel

        from torch.distributed.fsdp.wrap import (
            ModuleWrapPolicy,
            size_based_auto_wrap_policy,
        )
        from torchbenchmark.models.nanogpt.model import Block
        from transformers.models.llama.modeling_llama import LlamaDecoderLayer

        from transformers.models.t5.modeling_t5 import T5Block
        from transformers.models.whisper.modeling_whisper import WhisperEncoderLayer

        # handcrafted wrap policy
        MODEL_FSDP_WRAP = {
            "stable_diffusion_unet": (Transformer2DModel,),
            "hf_T5": (T5Block,),
            "hf_T5_base": (T5Block,),
            "hf_T5_large": (T5Block,),
            "hf_Whisper": (WhisperEncoderLayer,),
            "llama_v2_7b_16h": (LlamaDecoderLayer,),
            "nanogpt": (Block,),
        }

        if model_name not in MODEL_FSDP_WRAP:
            # default to using wrap policy based on module size
            return functools.partial(
                size_based_auto_wrap_policy, recurse=True, min_num_params=int(1e5)
            )

        return ModuleWrapPolicy(MODEL_FSDP_WRAP[model_name])

    def deepcopy_and_maybe_parallelize(self, model):
        model = self.deepcopy_model(model)
        if self.args.ddp:
            assert (
                torch.distributed.is_available()
            ), "Can't use DDP without a distributed enabled build"
            from torch.nn.parallel import DistributedDataParallel as DDP

            model = DDP(model, find_unused_parameters=True)
        elif self.args.fsdp:
            assert (
                torch.distributed.is_available()
            ), "Can't use FSDP without a distributed enabled build"
            from torch.distributed.fsdp import (
                FullyShardedDataParallel as FSDP,
                MixedPrecision,
            )

            if self.args.float16:
                dtype = torch.float16
            elif self.args.bfloat16:
                dtype = torch.bfloat16
            else:
                dtype = torch.float32

            mp_policy = MixedPrecision(
                param_dtype=dtype,
                # Gradient communication precision.
                reduce_dtype=dtype,
                # Buffer precision.
                buffer_dtype=dtype,
            )

            model = FSDP(
                model,
                use_orig_params=True,
                device_id=torch.cuda.current_device()
                if self.args.devices[-1] == "cuda"
                else None,
                mixed_precision=mp_policy,
                limit_all_gathers=True,
                auto_wrap_policy=self.get_fsdp_auto_wrap_policy(self.args.only),
            )
            if torch._inductor.config.triton.cudagraphs:
                log.warning("Disabling cudagraphs for FSDP compatibility")
                torch._inductor.config.triton.cudagraphs = False
        return model

    def check_accuracy(
        self, name, model, example_inputs, optimize_ctx, experiment, tag
    ):
        """
        Checks accuracy.
        1) Collect the outputs with fp64 datatype. This is useful for error checking.
        2) Checks if eager itself has variations.
        """
        start_stats = get_dynamo_stats()

        def record_status(accuracy_status, dynamo_start_stats):
            """
            Records the status in the csv file
            """
            if current_name in self.non_deterministic_models:
                if accuracy_status in (
                    "pass",
                    "eager_two_runs_differ",
                    "fail_accuracy",
                ):
                    accuracy_status = "pass"

            headers = ["dev", "name", "batch_size", "accuracy"]
            fields = [current_device, current_name, current_batch_size, accuracy_status]

            if tag is not None:
                headers.insert(3, "tag")
                fields.insert(3, tag)

            dynamo_stats = get_dynamo_stats()
            dynamo_stats.subtract(dynamo_start_stats)
            for k, v in dynamo_stats.items():
                headers.append(k)
                fields.append(v)

            output_csv(output_filename, headers, fields)
            return accuracy_status

        if name in self.skip_accuracy_checks_large_models_dashboard:
            return record_status("pass_due_to_skip", dynamo_start_stats=start_stats)

        with self.pick_grad(name, self.args.training):
            # Collect the fp64 reference outputs to be used later for accuracy checking.
            fp64_outputs = None
            model_fp64 = None
            inputs_fp64 = None
            try:
                model_fp64, inputs_fp64 = cast_to_fp64(
                    self.deepcopy_and_maybe_parallelize(model),
                    clone_inputs(example_inputs),
                )
                self.init_optimizer(name, current_device, model_fp64.parameters())
                fp64_outputs = self.run_n_iterations(model_fp64, inputs_fp64)
                fp64_outputs = tree_map(
                    lambda x: x.to(torch.float64)
                    if isinstance(x, torch.Tensor) and x.is_floating_point()
                    else x,
                    fp64_outputs,
                )
            except Exception:
                log.warning(
                    "fp64 golden ref were not generated for %s. Setting accuracy check to cosine",
                    name,
                )
                self.args.cosine = True
                fp64_outputs = None
            finally:
                del model_fp64, inputs_fp64
                torch.cuda.empty_cache()

            tolerance, cos_similarity = self.get_tolerance_and_cosine_flag(
                self.args.training, current_device, name
            )

            # Cast the model to float16/float32 as necessary
            model, example_inputs = self.maybe_cast(model, example_inputs)
            accuracy_status = "pass"

            # Get results of native pytorch
            reset_rng_state()
            model_copy = None
            try:
                model_copy = self.deepcopy_and_maybe_parallelize(model)
                self.init_optimizer(name, current_device, model_copy.parameters())
                correct_result = self.run_n_iterations(
                    model_copy, clone_inputs(example_inputs)
                )
            except Exception as e:
                accuracy_status = (
                    "eager_1st_run_OOM"
                    if isinstance(e, torch.cuda.OutOfMemoryError)
                    else "eager_1st_run_fail"
                )
                log.exception(e)
                return record_status(accuracy_status, dynamo_start_stats=start_stats)
            finally:
                del model_copy
                torch.cuda.empty_cache()

            # Rerun native pytorch
            reset_rng_state()
            model_copy = None
            try:
                model_copy = self.deepcopy_and_maybe_parallelize(model)
                self.init_optimizer(name, current_device, model_copy.parameters())
                correct_rerun_result = self.run_n_iterations(
                    model_copy, clone_inputs(example_inputs)
                )
            except Exception as e:
                accuracy_status = (
                    "eager_2nd_run_OOM"
                    if isinstance(e, torch.cuda.OutOfMemoryError)
                    else "eager_2nd_run_fail"
                )
                log.exception(e)
                return record_status(accuracy_status, dynamo_start_stats=start_stats)
            finally:
                del model_copy
                torch.cuda.empty_cache()

            # Two eager runs should have exactly same result
            is_same = True
            try:
                if (
                    name not in self.skip_accuracy_check_as_eager_non_deterministic
                    and not same(
                        correct_result,
                        correct_rerun_result,
                        fp64_ref=None,
                        cos_similarity=False,
                        tol=0,
                        equal_nan=self.equal_nan,
                    )
                ):
                    is_same = False
            except Exception as e:
                # Sometimes torch.allclose may throw RuntimeError
                is_same = False

            if not is_same:
                accuracy_status = "eager_two_runs_differ"
                return record_status(accuracy_status, dynamo_start_stats=start_stats)

            correct_rerun_result = None

            # Run with Dynamo
            reset_rng_state()
            torch._dynamo.reset()
            model_copy = None
            try:
                model_copy = self.deepcopy_and_maybe_parallelize(model)
                self.init_optimizer(name, current_device, model_copy.parameters())
                if self.args.export or self.args.export_aot_inductor:
                    # apply export on module directly
                    # no need for n iterations
                    # the logic should be the same to self.model_iter_fn (forward_pass)
                    with self.autocast(**self.autocast_arg):
                        optimized_model_iter_fn = optimize_ctx(
                            model_copy, example_inputs
                        )
                        new_result = optimized_model_iter_fn(model_copy, example_inputs)
                else:
                    optimized_model_iter_fn = optimize_ctx(self.run_n_iterations)
                    with maybe_enable_compiled_autograd(self.args.compiled_autograd):
                        new_result = optimized_model_iter_fn(model_copy, example_inputs)
            except Exception as e:
                log.exception(e)
                print(
                    "TorchDynamo optimized model failed to run because of following error"
                )
                accuracy_status = (
                    "OOM"
                    if isinstance(e, torch.cuda.OutOfMemoryError)
                    else "fail_to_run"
                )
                return record_status(accuracy_status, dynamo_start_stats=start_stats)
            finally:
                del model_copy

            if name in self.skip_accuracy_check_as_eager_non_deterministic:
                return record_status("pass_due_to_skip", dynamo_start_stats=start_stats)

            if (
                current_onnx_compiler == "torchscript"
                or current_onnx_compiler == "dynamo"
            ):
                # Workaround for ONNX for non-tensor outputs
                (
                    correct_result,
                    new_result,
                    fp64_outputs,
                ) = _OnnxPatch.patch_non_tensor_outputs(
                    correct_result, new_result, fp64_outputs
                )
                # Relax tolerance for ONNX cuda
                if current_device == "cuda":
                    tolerance = 1e-2

                # TODO: store correct_result into the dumped file for offline onnx model validation.
                # The downside and potential problem, is that the output formats may be different.
                # E.g., the output order might not match, None might be part of output, etc.

            try:
                if not same(
                    correct_result,
                    new_result,
                    fp64_outputs,
                    equal_nan=self.equal_nan,
                    cos_similarity=cos_similarity,
                    tol=tolerance,
                ):
                    is_same = False
            except Exception as e:
                # Sometimes torch.allclose may throw RuntimeError
                is_same = False

            if not is_same:
                if self.args.skip_accuracy_check:
                    accuracy_status = "pass_due_to_skip"
                else:
                    accuracy_status = "fail_accuracy"
                return record_status(accuracy_status, dynamo_start_stats=start_stats)

        return record_status(accuracy_status, dynamo_start_stats=start_stats)

    def check_tolerance(
        self, name, model, example_inputs, optimize_ctx, base_device="cpu"
    ):
        """
        Checks tolerance based on https://pytorch.org/docs/stable/generated/torch.allclose.html.
        """
        tolerance_status = "pass"
        if name in self.skip_accuracy_checks_large_models_dashboard:
            tolerance_status = "pass_due_to_skip"
            return tolerance_status
        # Cast the model to float16/float32 as necessary
        model, example_inputs = self.maybe_cast(model, example_inputs)

        with self.pick_grad(name, self.args.training):
            # Get results of native pytorch
            reset_rng_state()
            model_copy = copy.deepcopy(model)
            model_copy = model_copy.to(base_device)
            example_inputs_copy = copy.deepcopy(example_inputs)
            example_inputs_copy = tree_map(
                lambda x: x.to(base_device), example_inputs_copy
            )
            self.init_optimizer(name, base_device, model_copy.parameters())
            correct_result = self.run_n_iterations(model_copy, example_inputs_copy)

            # Run with Dynamo
            # Sometime CI fails with random triton compilation failure which will be skipped for now
            # TODO: revisit this after switching to new Triton runtime
            reset_rng_state()
            torch._dynamo.reset()
            try:
                self.init_optimizer(name, current_device, model.parameters())
                optimized_model_iter_fn = optimize_ctx(self.run_n_iterations)
                new_result = optimized_model_iter_fn(model, example_inputs)
            except Exception as e:
                log.exception(e)
                print(
                    "TorchDynamo optimized model failed to run because of following error"
                )
                return "fail_to_run"

            def dump_max_mean_values(tol, ref, res):
                if isinstance(ref, (list, tuple, torch.nn.ParameterList, torch.Size)):
                    for refi, resi in zip(ref, res):
                        dump_max_mean_values(tol, refi, resi)
                elif isinstance(ref, dict):
                    for k in ref.keys():
                        dump_max_mean_values(tol, ref[k], res[k])
                elif isinstance(ref, torch.Tensor):
                    res = res.to(base_device)
                    t = torch.abs(ref - res) / (1 + torch.abs(ref))
                    tol.append(t.flatten().to(torch.float32))
                return tol

            tol = []
            dump_max_mean_values(tol, correct_result, new_result)
            tol = torch.cat(tol)
            tol = torch.tensor(tol)
            max = torch.max(tol)
            mean = torch.mean(tol)
            div = torch.std(tol)
            headers = ["dev", "name", "batch_size", "max", "mean", "std"]
            fields = [
                current_device,
                current_name,
                current_batch_size,
                max.item(),
                mean.item(),
                div.item(),
            ]
            output_csv(output_filename, headers, fields)
        return tolerance_status

    def run_performance_test(
        self, name, model, example_inputs, optimize_ctx, experiment, tag=None
    ):
        if self.args.xla:
            with self.pick_grad(name, self.args.training):
                return experiment(*self.maybe_cast(model, example_inputs))

        def warmup(fn, model, example_inputs, mode, niters=5):
            peak_mem = 0
            start_stats = get_dynamo_stats()
            try:
                if current_device == "cuda":
                    torch.cuda.reset_peak_memory_stats()
                    torch.cuda.empty_cache()
                t0 = time.perf_counter()
                for _ in range(niters):
                    fn(model, example_inputs)
                t1 = time.perf_counter()
                latency = t1 - t0
                if current_device == "cuda":
                    peak_mem = get_peak_memory()
                elif current_device == "cpu":
                    total = psutil.virtual_memory().total
                    percentage = psutil.Process(os.getpid()).memory_percent()
                    peak_mem = percentage * total / 10**9
            except Exception:
                log.exception("Backend %s failed in warmup()", mode)
                return sys.exit(-1)
            dynamo_stats = get_dynamo_stats()
            dynamo_stats.subtract(start_stats)
            return latency, peak_mem, dynamo_stats

        # Cast the model to float16/float32 as necessary
        model, example_inputs = self.maybe_cast(model, example_inputs)

        # Use distributed wrapping as necessary
        model = self.deepcopy_and_maybe_parallelize(model)

        self.init_optimizer(name, current_device, model.parameters())

        # The self.autocast context is needed for the model we export with aot_compile,
        # similar to what we do in the check_accuracy function
        ctx = (
            self.autocast(**self.autocast_arg)
            if self.args.export_aot_inductor
            else contextlib.nullcontext()
        )

        with self.pick_grad(name, self.args.training), ctx:
            ok, total = Stats.reset_counters()
            experiment_kwargs = {}
            if tag is not None:
                experiment_kwargs["tag"] = tag
            results = []
            eager_latency, eager_peak_mem, _ = warmup(
                self.model_iter_fn, model, example_inputs, "eager"
            )

            if self.args.export_aot_inductor:
                t_0 = time.perf_counter()
                optimized_model_iter_fn = optimize_ctx
                t_1 = time.perf_counter()
                aot_compilation_time = t_1 - t_0
            else:
                optimized_model_iter_fn = optimize_ctx(self.model_iter_fn)
                aot_compilation_time = 0

            with maybe_enable_compiled_autograd(self.args.compiled_autograd):
                dynamo_latency, dynamo_peak_mem, dynamo_stats = warmup(
                    optimized_model_iter_fn, model, example_inputs, "dynamo"
                )

            if self.args.profile_dynamo_cache_lookup:
                with torch.profiler.profile(
                    activities=[torch.profiler.ProfilerActivity.CPU]
                ) as prof:
                    with maybe_enable_compiled_autograd(self.args.compiled_autograd):
                        warmup(optimized_model_iter_fn, model, example_inputs, "dynamo")

                events = list(
                    filter(
                        lambda event: "TorchDynamo Cache Lookup" in event.key,
                        prof.key_averages(),
                    )
                )
                dynamo_cache_lookup_latency = events[0].self_cpu_time_total

            compilation_time = dynamo_latency - eager_latency + aot_compilation_time
            compression_ratio = (
                eager_peak_mem / dynamo_peak_mem if dynamo_peak_mem else 0.0
            )
            if self.args.print_memory:
                print(
                    f"memory: eager: {eager_peak_mem:.2f} GB, "
                    f"dynamo: {dynamo_peak_mem:.2f} GB, "
                    f"ratio: {compression_ratio:.2f}"
                )

            if self.args.print_compilation_time:
                print(f"Compilation time: {compilation_time:.2f}")

            if experiment.func is speedup_experiment:
                experiment_kwargs["compilation_latency"] = compilation_time
                experiment_kwargs["compression_ratio"] = compression_ratio
                experiment_kwargs["eager_peak_mem"] = eager_peak_mem
                experiment_kwargs["dynamo_peak_mem"] = dynamo_peak_mem
                experiment_kwargs["dynamo_stats"] = dynamo_stats
                if self.args.profile_dynamo_cache_lookup:
                    experiment_kwargs[
                        "cache_lookup_latency"
                    ] = dynamo_cache_lookup_latency

            if experiment.func is coverage_experiment:
                ok, total = Stats.reset_counters()
                results = []
                # run with torch._dynamo few times to populate the cache
                for _ in range(3):
                    optimized_model_iter_fn(model, example_inputs)
                _, frames_second_pass = Stats.reset_counters()  # should be 0
                if frames_second_pass > 0:
                    optimized_model_iter_fn(model, example_inputs)
                    _, frames_third_pass = Stats.reset_counters()  # should be 0
                else:
                    frames_third_pass = 0

                results.append(
                    f"{ok:3}/{total:3} +{frames_third_pass} frames {compilation_time:3.0f}s"
                )

            if experiment.func is speedup_experiment_onnx:
                experiment = functools.partial(
                    experiment, optimized_model_iter_fn.context.onnx_model
                )

            if not hasattr(model, name):
                model.name = name
            results.append(experiment(model, example_inputs, **experiment_kwargs))
            return " ".join(map(str, results))

    def minify_model(
        self,
        name,
        model,
        example_inputs,
        optimize_ctx,
        experiment,
        tag,
    ):
        logging.info("Minifying %s...", name)
        os.environ["TORCH_COMPILE_DEBUG"] = "1"
        os.environ["TORCHDYNAMO_REPRO_AFTER"] = "dynamo"
        os.environ["TORCHDYNAMO_REPRO_LEVEL"] = "4"

        self.check_accuracy(name, model, example_inputs, optimize_ctx, experiment, tag)

        if self.args.output_directory:
            repro_dir = self.args.output_directory
        else:
            repro_dir = torch._dynamo.config.base_dir

        try:
            shutil.move("repro.py", f"{repro_dir}/{name}_repro.py")
        except OSError as e:
            logging.error("Could not find repro script for model %s", name)
        else:
            logging.info(
                "Repro script for model %s with minified graph saved to %s",
                name,
                repro_dir,
            )

    def run_one_model(
        self,
        name,
        model,
        example_inputs,
        optimize_ctx,
        experiment,
        explain=False,
        tag=None,
    ):
        mode = "train" if self.args.training else "eval"
        msg = f"{current_device:4} {mode:5} {current_name:34} "
        if tag:
            msg += f" {tag:26}"
        print(msg, flush=True)

        start_stats = get_dynamo_stats()

        if self.args.accuracy:
            status = self.check_accuracy(
                name, model, example_inputs, optimize_ctx, experiment, tag
            )
            print(status)
            if status == "fail_accuracy" and self.args.minify:
                self.minify_model(
                    name, model, example_inputs, optimize_ctx, experiment, tag
                )
        elif self.args.tolerance:
            status = self.check_tolerance(name, model, example_inputs, optimize_ctx)
            print(status)
        elif self.args.performance:
            status = self.run_performance_test(
                name, model, example_inputs, optimize_ctx, experiment, tag
            )
            print(status)
        torch.cuda.empty_cache()

        if self.args.timing:
            from torch._dynamo.utils import op_count, print_time_report
            from torch.utils._stats import simple_call_counter

            print_time_report()
            stats = "STATS: "
            stats = stats + " | ".join(
                itertools.chain(
                    [f"call_* op count: {op_count}"],
                    (f"{key}:{value}" for key, value in simple_call_counter.items()),
                )
            )
            print(stats)
        stats = get_dynamo_stats()
        stats.subtract(start_stats)

        if explain:
            print(
                f"Dynamo produced {stats['unique_graphs']} graphs "
                f"covering {stats['calls_captured']} ops with "
                f"{stats['graph_breaks']} graph breaks ({stats['unique_graph_breaks']} unique)"
            )

        if explain or self.args.log_graph_breaks or self.args.print_graph_breaks:
            filename = f"{output_filename.rstrip('.csv')}_graph_breaks.csv"

            def add_double_quotes(x):
                # Delimiter because reason could have comma
                return f'"{x}"'

            for graph_break in graph_break_reasons:
                reason = add_double_quotes(graph_break.reason)
                user_stack = add_double_quotes(
                    ", ".join([str(x) for x in graph_break.user_stack])
                )
                output_csv(
                    filename,
                    ["model", "reason", "user_stack"],
                    [current_name, reason, user_stack],
                )

        if self.args.stats:
            Stats.print_summary()


def help(fn):
    return fn.__doc__


diff_branch_default = "DIFF-BRANCH-DEFAULT"


def should_diff_branch(args):
    return args.diff_branch != diff_branch_default


def parse_args(args=None):
    parser = argparse.ArgumentParser()
    parser.add_argument(
        "--filter", "-k", action="append", help="filter benchmarks with regexp"
    )
    parser.add_argument(
        "--exclude", "-x", action="append", help="filter benchmarks with regexp"
    )
    parser.add_argument(
        "--exclude-exact", action="append", help="filter benchmarks with exact match"
    )
    parser.add_argument(
        "--total-partitions",
        type=int,
        default=1,
        choices=range(1, 10),
        help="Total number of partitions we want to divide the benchmark suite into",
    )
    parser.add_argument(
        "--partition-id",
        type=int,
        default=0,
        help="ID of the benchmark suite partition to be run. Used to divide CI tasks",
    )
    parser.add_argument(
        "--devices", "--device", "-d", action="append", help="cpu or cuda"
    )
    parser.add_argument("--device-index", help="CUDA device index")
    parser.add_argument(
        "--repeat", "-n", type=int, default=30, help="number of timing runs"
    )
    iterations_per_run_help = """
        Run this may iterations for each time measurement. This is mainly used for
        XLA training. We want to run multiple iterations per measurement so the
        tracing and computation for different iteartions can overlap with each
        other. This makes sure we have an accurate xla baseline.
    """
    parser.add_argument(
        "--iterations-per-run", type=int, default=1, help=iterations_per_run_help
    )
    parser.add_argument(
        "--randomize-input",
        action="store_true",
        help="Whether to randomize the input values. Dimensions will be kept the same.",
    )
    parser.add_argument(
        "--threads",
        "-t",
        type=int,
        help="number of threads to use for eager and inductor",
    )
    parser.add_argument(
        "--nopython", action="store_true", help="Turn graph breaks into errors"
    )
    parser.add_argument(
        "--no-skip",
        action="store_true",
        help="run models that are in the global SKIP list",
    )
    parser.add_argument(
        "--prims-nvfuser", action="store_true", help="user prims + nvfuser backend"
    )
    parser.add_argument(
        "--dump-raw-metrics",
        action="store_true",
        help="dump raw timing metrics from speedup experiment",
    )
    parser.add_argument(
        "--log-operator-inputs",
        action="store_true",
        default=False,
    )
    parser.add_argument(
        "--channels-last",
        action="store_true",
        default=False,
        help="use channels last format",
    )
    parser.add_argument(
        "--batch-size", "--batch_size", type=int, help="batch size for benchmarking"
    )
    parser.add_argument(
        "--iterations", type=int, default=2, help="how many iterations to run"
    )
    parser.add_argument(
        "--batch-size-file", type=str, help="String to load batch size from"
    )
    parser.add_argument("--cosine", action="store_true", help="use cosine similarity")
    parser.add_argument(
        "--freezing", action="store_true", help="turn on freezing", default=False
    )
    parser.add_argument(
        "--ci", action="store_true", help="Flag to tell that its a CI run"
    )
    parser.add_argument(
        "--dashboard", action="store_true", help="Flag to tell that its a Dashboard run"
    )
    parser.add_argument(
        "--skip-fp64-check", action="store_true", help="skip accuracy check using fp64"
    )
    parser.add_argument(
        "--fast", "-f", action="store_true", help="skip slow benchmarks"
    )
    parser.add_argument(
        "--only",
        help="""Run just one model from torchbench. Or
        specify the path and class name of the model in format like:
        --only=path:<MODEL_FILE_PATH>,class:<CLASS_NAME>

        Due to the fact that dynamo changes current working directory,
        the path should be an absolute path.

        The class should have a method get_example_inputs to return the inputs
        for the model. An example looks like
        ```
        class LinearModel(nn.Module):
            def __init__(self):
                super().__init__()
                self.linear = nn.Linear(10, 10)

            def forward(self, x):
                return self.linear(x)

            def get_example_inputs(self):
                return (torch.randn(2, 10),)
        ```
    """,
    )
    parser.add_argument(
        "--multiprocess",
        action="store_true",
        help="Create n processes based on the number of devices (distributed use case).",
    )
    parser.add_argument(
        "--ddp",
        action="store_true",
        help="Wraps model in DDP before running it, and uses dynamo DDPOptmizer (graph breaks) by default.",
    )
    parser.add_argument(
        "--fsdp",
        action="store_true",
        help="""Wraps model in FSDP before running it. Disables cudagraphs by default.
        Doesn't recursively wrap, mainly useful for checking dynamo UnspecNNModule compatibility
    """,
    )
    parser.add_argument(
        "--optimize-ddp-mode",
        type=str,
        default="ddp_optimizer",
        help="Specify the DDP optimization mode -- the value of torch._dynamo.config.optimize_ddp.",
    )
    parser.add_argument(
        "--distributed-master-port",
        default="6789",
        help="Port to bind for for torch.distributed.  Use the default unless it's conflicting with another user",
    )
    parser.add_argument(
        "--dynamic-shapes",
        action="store_true",
        help="Runs a dynamic shapes version of the benchmark, if available.",
    )
    parser.add_argument(
        "--dynamic-batch-only",
        action="store_true",
        help="Only assume batch dimension is dynamic.  Implies --dynamic-shapes",
    )
    parser.add_argument(
        "--specialize-int", action="store_true", help="Run with specialize_int=True."
    )
    parser.add_argument(
        "--use-eval-mode",
        action="store_true",
        help="sets model.eval() to reduce randomness",
    )
    parser.add_argument(
        "--skip-accuracy-check",
        action="store_true",
        help="keeps running even when accuracy fails",
    )
    parser.add_argument(
        "--generate-aot-autograd-stats",
        action="store_true",
        help="Generates AOT Autograd stats like how mnay graphs are sent to AOT",
    )
    parser.add_argument(
        "--inductor-settings",
        action="store_true",
        help="Use same settings as --inductor for baseline comparisons",
    )
    parser.add_argument(
        "--suppress-errors",
        action="store_true",
        help="Suppress errors instead of raising them",
    )
    parser.add_argument(
        "--output",
        help="Overrides the output filename",
    )
    parser.add_argument(
        "--output-directory",
        help="Overrides the directory to place output files.",
    )
    parser.add_argument(
        "--baseline",
        help="Compare with a prior --output",
    )
    parser.add_argument(
        "--part",
        default=None,
        help="Specify the part of the model to run.",
    )
    parser.add_argument(
        "--export-profiler-trace",
        action="store_true",
        help="exports trace of kineto profiler",
    )
    parser.add_argument(
        "--profiler-trace-name",
        "--profiler_trace_name",
        help="Overwrites exported trace name",
    )
    parser.add_argument(
        "--diff-branch",
        default=diff_branch_default,
        help="delta current branch against given branch.",
    )
    parser.add_argument(
        "--tag", default=None, help="Specify a tag to be included in csv files."
    )
    parser.add_argument(
        "--explain",
        action="store_true",
        help="print some graph/op statistics during the run, similar to .explain()",
    )
    parser.add_argument(
        "--stats",
        action="store_true",
        help="print graph counter stats",
    )
    parser.add_argument(
        "--print-memory",
        action="store_true",
        help="print extra memory statistics",
    )
    parser.add_argument(
        "--print-compilation-time",
        action="store_true",
        help="print compilation latency",
    )
    parser.add_argument(
        "--print-dataframe-summary",
        action="store_true",
        help="print dataframe result used for calculating accuracy",
    )
    parser.add_argument(
        "--cold-start-latency",
        "--cold_start_latency",
        action="store_true",
        help="Use a fresh triton cachedir when running each model, to force cold-start compile.",
    )
    parser.add_argument(
        "--disable-cudagraphs",
        action="store_true",
        help="Disables cudagraphs for Inductor",
    )
    parser.add_argument(
        "--disable-split-reductions",
        action="store_true",
        help="Disables split reductions for Inductor",
    )
    parser.add_argument(
        "--disable-persistent-reductions",
        action="store_true",
        help="Disables split reductions for Inductor",
    )
    parser.add_argument(
        "--disable-divisible-by-16",
        action="store_true",
        help="Disables divisible by 16 hint to Triton for Inductor",
    )
    parser.add_argument(
        "--inductor-compile-mode",
        default=None,
        help="torch.compile mode argument for inductor runs.",
    )
    parser.add_argument(
        "--print-graph-breaks",
        action="store_true",
        help="Show a warning whenever graph break",
    )
    parser.add_argument(
        "--log-graph-breaks",
        action="store_true",
        help="log graph breaks in a file",
    )
    parser.add_argument(
        "--trace-on-xla",
        action="store_true",
        help="Whether to trace the model on XLA or on eager device",
    )
    parser.add_argument(
        "--xla-tolerance",
        type=float,
        default=1e-2,
        help="XLA needs a loose tolerance to pass the correctness check",
    )
    parser.add_argument(
        "--collect-outputs",
        action="store_true",
        help="""Whether to collect outputs for training. Set this to true if we
        want to verify the numerical correctness of graidents. But that may
        cause time measurement not accurate""",
    )
    parser.add_argument(
        "--enable-activation-checkpointing",
        action="store_true",
        help="Enables activation checkpointing for HF models",
    )
    parser.add_argument("--timing", action="store_true", help="Emits phase timing")

    parser.add_argument(
        "--progress",
        action="store_true",
        help="Print n/k models message between each model run.",
    )

    parser.add_argument(
        "--timeout",
        type=int,
        default=2000,
        help="timeout (second) for benchmarking.",
    )

    parser.add_argument(
        "--per_process_memory_fraction",
        type=float,
        default=1,
        help="Set per-process GPU memory fraction (limit) for reducing usable size and reproducing OOMs",
    )

    parser.add_argument(
        "--no-translation-validation",
        action="store_true",
        help="Disable translation validation for accuracy builds.",
    )

    parser.add_argument(
        "--minify",
        action="store_true",
        help="Enable minification when failure is below tolerance. Save repro script for each model.",
    )

    parser.add_argument(
        "--compiled-autograd",
        action="store_true",
        help="Enables compiled autograd on compiled benchmark",
    )

    parser.add_argument(
<<<<<<< HEAD
        "--snapshot-memory",
        action="store_true",
        help="Enables Memory Snapshot tool for memory deep dives: https://pytorch.org/blog/understanding-gpu-memory-1/",
=======
        "--profile_dynamo_cache_lookup",
        "--profile-dynamo-cache-lookup",
        action="store_true",
        help="profiles TorchDynamo cache lookup",
>>>>>>> 20c1e263
    )

    group_fuser = parser.add_mutually_exclusive_group()
    # --nvfuser is now the default, keep the option to not break scripts
    group_fuser.add_argument("--nvfuser", action="store_true", help=argparse.SUPPRESS)
    group_fuser.add_argument("--nnc", action="store_true", help="enable NNC for GPUs")

    group_prec = parser.add_mutually_exclusive_group()
    group_prec.add_argument("--float16", action="store_true", help="cast model to fp16")
    group_prec.add_argument(
        "--bfloat16", action="store_true", help="cast model to bf16"
    )
    group_prec.add_argument("--float32", action="store_true", help="cast model to fp32")
    group_prec.add_argument(
        "--amp", action="store_true", help="use automatic mixed precision"
    )
    parser.add_argument(
        "--amp-dtype",
        choices=("bfloat16", "float16"),
        help="the data type used with automatic mixed precision",
    )
    group_printout = parser.add_mutually_exclusive_group()
    group_printout.add_argument(
        "--verbose", "-v", action="store_true", help="enable verbose debug printouts"
    )
    group_printout.add_argument(
        "--quiet", "-q", action="store_true", help="suppress debug printouts"
    )

    group = parser.add_mutually_exclusive_group()
    group.add_argument(
        "--coverage", action="store_true", help="(default) " + help(coverage_experiment)
    )
    group.add_argument(
        "--overhead", action="store_true", help=help(overhead_experiment)
    )
    group.add_argument(
        "--speedup-dynamo-ts",
        action="store_true",
        help="TorchDynamo frontend with torchscript backend",
    )
    group.add_argument(
        "--speedup-fx2trt", action="store_true", help=help(speedup_experiment_fx2trt)
    )
    group.add_argument(
        "--speedup-fx2trt-fp16",
        action="store_true",
        help=help(speedup_experiment_fx2trt),
    )
    group.add_argument(
        "--print-fx",
        action="store_true",
        help="Print fx traces captured from model",
    )
    group.add_argument(
        "--print-aten-ops",
        action="store_true",
        help="Print traces of aten ops captured by AOT autograd",
    )
    group.add_argument(
        "--inductor",
        action="store_true",
        help="Measure speedup with TorchInductor",
    )
    group.add_argument(
        "--export",
        action="store_true",
        help="Measure pass rate with export",
    )
    group.add_argument(
        "--export-aot-inductor",
        action="store_true",
        help="Measure pass rate with Export+AOTInductor",
    )
    group.add_argument(
        "--xla", action="store_true", help="Compare TorchXLA to eager PyTorch"
    )
    group.add_argument(
        "--torchscript-onnx",
        "--torchscript_onnx",
        action="store_true",
        help="Measure speedup with TorchScript ONNX, i.e. `torch.onnx.export`",
    )
    group.add_argument(
        "--dynamo-onnx",
        "--dynamo_onnx",
        action="store_true",
        help="Measure speedup with Dynamo ONNX, i.e. `torch.onnx.dynamo_export`",
    )
    group.add_argument(
        "--dynamo-onnx-aot-inline",
        "--dynamo_onnx_aot_inline",
        action="store_true",
        help="Measure speedup with Dynamo ONNX AOT Inline, i.e. `torch.onnx.dynamo_export`",
    )
    group.add_argument(
        "--backend",
        choices=torch._dynamo.list_backends(exclude_tags=None),
        help="measure speedup with a given backend",
    )
    group.add_argument("--nothing", action="store_true", help=help(null_experiment))
    group.add_argument(
        "--log-conv-args",
        action="store_true",
        help="Dump convolution input/weight/bias's shape/stride/dtype and other options to json",
    )
    group.add_argument(
        "--recompile-profiler",
        "--recompile_profiler",
        action="store_true",
        help="Run the dynamo recompilation profiler on each model.",
    )
    group.add_argument(
        "--find-batch-sizes",
        action="store_true",
        help="finds the largest batch size that could fit on GPUs",
    )

    mode_group = parser.add_mutually_exclusive_group(required=True)
    mode_group.add_argument(
        "--accuracy",
        action="store_true",
        help="Checks accuracy with small batch size and eval mode",
    )
    mode_group.add_argument(
        "--performance", action="store_true", help="Measures performance speedup"
    )
    mode_group.add_argument(
        "--tolerance",
        action="store_true",
        help="extracts the tolerance for each model with small batch size and eval mode",
    )
    run_mode_group = parser.add_mutually_exclusive_group(required=True)
    run_mode_group.add_argument(
        "--training",
        action="store_true",
        help="Performs training",
    )
    run_mode_group.add_argument(
        "--inference", action="store_true", help="Performs inference"
    )
    return parser.parse_args(args)


def process_entry(rank, runner, original_dir, args):
    args.rank = rank
    with maybe_init_distributed(
        args.init_distributed,
        rank=rank,
        world_size=args.world_size,
        port=args.distributed_master_port,
    ):
        return maybe_fresh_cache(
            run, (args.cold_start_latency and args.only) or args.ci
        )(runner, args, original_dir)


def main(runner, original_dir=None, args=None):
    if original_dir:
        os.chdir(original_dir)
    args = parse_args() if not args else parse_args(args)
    if args.baseline:
        args.baseline = os.path.abspath(args.baseline)

    if should_diff_branch(args):
        import git

        # We do this here so we error out earlier if there's an issue
        repo = git.Repo()
        if repo.is_dirty():
            raise RuntimeError(
                "--diff-branch called on dirty branch. Commit, stash, or reset."
            )
        main_branch = repo.active_branch.name
        if main_branch == args.diff_branch:
            raise RuntimeError(
                f"--diff-branch: current branch is same as {args.diff_branch} branch, what are you diffing?"
            )

    args.init_distributed = args.only and args.multiprocess
    if args.init_distributed:
        # NB: Do NOT query device count before CUDA initialization; we're
        # going to overwrite CUDA_VISIBLE_DEVICES and this will result in
        # https://github.com/pytorch/pytorch/issues/107300
        device_count = torch.cuda.device_count()
        if device_count <= 1:
            log.warning(
                "The use multiprocess flag is set but there are <= 1 devices available."
            )
        # multiprocess path
        args.world_size = device_count
        mp.spawn(process_entry, args=(runner, original_dir, args), nprocs=device_count)
    else:
        # single process path just uses the main process
        args.world_size = 1
        process_entry(0, runner, original_dir, args)


def write_csv_when_exception(args, name: str, status: str, device=None):
    print(status)
    placeholder_batch_size = 0
    devices = [device] if device is not None else args.devices
    if args.accuracy:
        headers = ["dev", "name", "batch_size", "accuracy"]
        rows = [[device, name, placeholder_batch_size, status] for device in devices]
    elif args.performance:
        headers = ["dev", "name", "batch_size", "speedup", "abs_latency"]
        rows = [[device, name, placeholder_batch_size, 0.0, 0.0] for device in devices]
    else:
        headers = []
        rows = [[device, name, placeholder_batch_size, 0.0] for device in devices]

    for row in rows:
        output_csv(output_filename, headers, row)


def run(runner, args, original_dir=None):
    # Pass the parsed args object to benchmark runner object
    runner.args = args

    args.filter = args.filter or [r"."]
    args.exclude = args.exclude or [r"^$"]
    args.exclude_exact = args.exclude_exact or []

    if args.inductor:
        assert args.backend is None
        args.backend = "inductor"
    if args.dynamic_batch_only:
        args.dynamic_shapes = True
        torch._dynamo.config.assume_static_by_default = True
    if args.dynamic_shapes:
        if not args.dynamic_batch_only:
            torch._dynamo.config.assume_static_by_default = False
    if args.specialize_int:
        torch._dynamo.config.specialize_int = True
    if args.ci:
        if args.accuracy:
            # Run fewer iterations when checking accuracy
            args.repeat = 2

            # Set translation validation on by default on CI accuracy runs.
            torch.fx.experimental._config.translation_validation = True

        ci = functools.partial(
            CI, args.backend, training=args.training, dynamic=args.dynamic_shapes
        )
    if args.ddp:
        assert args.training, "DDP benchmark requires --training mode"
        torch._dynamo.config.optimize_ddp = args.optimize_ddp_mode
        if args.only == "dlrm":
            log.error(
                "DLRM+DDP is unsupported as it requires sharding the embedding layer separately from DDP"
            )
            return sys.exit(-1)
    if args.accuracy:
        # Use small batch size. We use >1 batch size to ensure we test
        # batch_norm type of operators that work on batch dims.
        # TODO - Go through the failures for batch size = 2
        if args.batch_size is None:
            if runner.suite_name == "huggingface":
                args.batch_size = 1
            elif runner.suite_name == "torchbench":
                args.batch_size = 4
            else:
                # Larger batch size of TIMM models to have stable batch_norm
                assert runner.suite_name == "timm_models"
                args.batch_size = 8

        # Remove sources of randomness
        if runner.suite_name not in ("timm_models", "huggingface"):
            # TODO - Using train mode for timm_models and HF models. Move to train mode for Torchbench as well.
            args.use_eval_mode = True
        inductor_config.fallback_random = True
        if args.only is not None and args.only not in {
            "alexnet",
            "Background_Matting",
            "pytorch_CycleGAN_and_pix2pix",
            "pytorch_unet",
            "Super_SloMo",
            "vgg16",
            # https://github.com/pytorch/pytorch/issues/96724
            "Wav2Vec2ForCTC",
            "Wav2Vec2ForPreTraining",
            "sam",
            "sam_fast",
            "resnet50_quantized_qat",
            "mobilenet_v2_quantized_qat",
        }:
            # some of the models do not support use_deterministic_algorithms
            torch.use_deterministic_algorithms(True)
        os.environ["CUBLAS_WORKSPACE_CONFIG"] = ":4096:8"
        torch.backends.cudnn.deterministic = True
        torch.backends.cudnn.allow_tf32 = False
        torch.backends.cudnn.benchmark = False
        torch.backends.cuda.matmul.allow_tf32 = False

        # Remove randomeness when torch manual seed is called
        patch_torch_manual_seed()

        # Some models e.g. yolov3 assert batch size on n_gpus
        if "CUDA_VISIBLE_DEVICES" not in os.environ and not args.multiprocess:
            args.device_index = "0"

        # Stricter check to disable fallbacks
        args.suppress_errors = False

    if args.device_index is not None:
        if args.multiprocess:
            print("Cannot specify both --device_index and --multiprocess")
            return sys.exit(-1)
        os.environ["CUDA_VISIBLE_DEVICES"] = args.device_index

    elif args.performance:
        # Ensure that we test on real scenarios
        args.use_eval_mode = False

    if args.partition_id > args.total_partitions or args.partition_id < 0:
        print("Invalid partition id")
        return sys.exit(-1)

    if not args.devices:
        if torch.cuda.is_available():
            args.devices = ["cuda"]
        else:
            log.warning("torch.cuda.is_available() == False, using CPU")
            args.devices = ["cpu"]

    if args.devices != ["cpu"] and torch.cuda.is_available():
        global synchronize
        synchronize = torch.cuda.synchronize

    if (
        args.devices == ["cuda"]
        and torch.cuda.get_device_properties(0).total_memory < 25 * 2**30
    ):
        # OOM errors on an RTX 3090 with 24gb RAM
        runner.skip_models.update(
            {
                # torchbench
                "hf_Longformer",
                "timm_nfnet",
                "timm_efficientdet",
            }
        )
        if args.training:
            runner.skip_models.add("hf_T5")

    if args.nnc:
        torch._C._jit_override_can_fuse_on_cpu(True)
        torch._C._jit_override_can_fuse_on_gpu(True)
        torch._C._jit_set_texpr_fuser_enabled(True)
        torch._C._jit_set_nvfuser_enabled(False)

    if args.threads:
        torch.set_num_threads(args.threads)

    if args.verbose:
        torch._logging.set_logs(dynamo=logging.DEBUG)

    if args.print_graph_breaks:
        torch._logging.set_logs(graph_breaks=True)

    if args.quiet:
        torch._logging.set_logs(dynamo=logging.ERROR)

    torch._dynamo.config.suppress_errors = args.suppress_errors

    if args.training:
        runner.model_iter_fn = runner.forward_and_backward_pass
        runner.skip_models.update(runner.skip_not_suitable_for_training_models)
    else:
        runner.model_iter_fn = runner.forward_pass

    if args.fast:
        runner.skip_models.update(runner.slow_models)

    if args.devices == ["cpu"]:
        runner.skip_models.update(runner.very_slow_models)
        runner.skip_models.update(runner.skip_models_for_cpu)
    elif args.devices == ["cuda"]:
        runner.skip_models.update(runner.skip_models_for_cuda)

    if not args.multiprocess:
        runner.skip_models.update(runner.skip_multiprocess_models)

    if args.freezing:
        runner.skip_models.update(runner.skip_models_for_freezing)

    if args.no_skip:
        runner.skip_models.clear()

    experiment = null_experiment
    global current_name, current_device, current_batch_size, output_filename, optimize_ctx, current_onnx_compiler
    optimize_ctx = contextlib.nullcontext()

    if args.overhead:
        optimize_ctx = torch._dynamo.optimize(dummy_fx_compile, nopython=args.nopython)
        experiment = speedup_experiment
        output_filename = "overheads.csv"
    elif args.inductor:
        inductor_config.debug = args.verbose
        if args.threads:
            inductor_config.cpp.threads = args.threads

        optimize_ctx = functools.partial(
            torch.compile,
            backend="inductor",
            fullgraph=args.nopython,
            mode=args.inductor_compile_mode,
        )
        experiment = speedup_experiment
        output_filename = "inductor.csv"
    elif args.export:
        optimize_ctx = export
        experiment = speedup_experiment
        output_filename = "export.csv"
    elif args.xla:
        (dev,) = args.devices
        os.environ["PJRT_DEVICE"] = {"cuda": "GPU", "cpu": "CPU"}[dev]
        torch._dynamo.mark_dynamic = MagicMock()
        experiment = xla
        output_filename = "xla.csv"
    elif args.torchscript_onnx:
        optimize_ctx = functools.partial(
            optimize_onnx_ctx,
            args.output_directory or ".",
            OnnxModelFromTorchScript,
            copy_before_export=args.performance,  # Accuarcy bench already did deepcopy
        )
        experiment = speedup_experiment_onnx
        output_filename = "torchscript_onnx.csv"
        current_onnx_compiler = "torchscript"
    elif args.dynamo_onnx:
        optimize_ctx = functools.partial(
            optimize_onnx_ctx,
            args.output_directory or ".",
            OnnxModelFromDynamo,
            dynamic_shapes=args.dynamic_shapes,
            copy_before_export=args.performance,
        )
        experiment = speedup_experiment_onnx
        output_filename = "dynamo_onnx.csv"
        current_onnx_compiler = "dynamo"
    elif args.dynamo_onnx_aot_inline:
        optimize_ctx = functools.partial(
            optimize_onnx_ctx,
            args.output_directory or ".",
            OnnxModelFromDynamoAotInline,
            dynamic_shapes=args.dynamic_shapes,
            copy_before_export=args.performance,
        )
        experiment = speedup_experiment_onnx
        output_filename = "dynamo_onnx_aot_inline.csv"
        current_onnx_compiler = "dynamo"
    elif args.speedup_dynamo_ts:
        optimize_ctx = torch._dynamo.optimize("ts", nopython=args.nopython)
        experiment = speedup_experiment
        output_filename = "speedup_dynamo_ts.csv"
    elif args.prims_nvfuser:
        optimize_ctx = torch._dynamo.optimize("prims_nvfuser", nopython=args.nopython)
        experiment = speedup_experiment
        backend_str = "prims_nvfuser"
        output_filename = f"accuracy_aot_{backend_str}.csv"
    elif args.print_fx:
        optimize_ctx = torch._dynamo.optimize(
            print_fx,
            nopython=args.nopython,
        )
    elif args.print_aten_ops:
        optimize_ctx = torch._dynamo.optimize(
            print_aten_ops,
            nopython=args.nopython,
        )
    elif args.nothing:
        optimize_ctx = nothing
        experiment = speedup_experiment
        output_filename = "nothing.csv"
    elif args.backend or args.export_aot_inductor:
        if args.export_aot_inductor:
            assert not args.training, "AOTInductor only supports inference"
            optimize_ctx = functools.partial(
                export_aot_inductor, device=args.devices[0]
            )

            # AOTInductor doesn't support control flow yet
            runner.skip_models.update(runner.skip_models_due_to_control_flow)
        else:
            optimize_ctx = torch._dynamo.optimize(args.backend, nopython=args.nopython)
        experiment = speedup_experiment
        if args.accuracy:
            output_filename = f"accuracy_{args.backend}.csv"
        elif args.tolerance:
            output_filename = f"tolerance_{args.backend}.csv"
        else:
            output_filename = f"speedup_{args.backend}.csv"
    elif args.recompile_profiler:
        output_filename = "recompile_profiler_log.csv"
        experiment = recompile_profiler_experiment
    else:
        optimize_ctx = torch._dynamo.optimize(
            fx_insert_profiling, nopython=args.nopython
        )
        experiment = coverage_experiment
        output_filename = "coverage.csv"

    if args.inductor or args.backend == "inductor" or args.export_aot_inductor:
        inductor_config.triton.cudagraphs = not args.disable_cudagraphs
        inductor_config.triton.persistent_reductions = (
            not args.disable_persistent_reductions
        )
        inductor_config.split_reductions = not args.disable_split_reductions
        inductor_config.triton.divisible_by_16 = not args.disable_divisible_by_16
        if args.inference:
            inductor_config.freezing = args.freezing

    runner.setup_amp()

    if args.output:
        output_filename = args.output

    if output_filename:
        if args.output_directory:
            output_filename = os.path.join(args.output_directory, output_filename)
        else:
            output_filename = os.path.join(
                torch._dynamo.config.base_dir, output_filename
            )

    if args.find_batch_sizes and args.only:
        for device in args.devices:
            batch_size = runner.batch_size_finder(device, args.only)
            print(args.only, batch_size)
            output_csv(output_filename, [], [args.only, batch_size])
        return

    if args.export_profiler_trace:
        if args.profiler_trace_name is None:
            if args.backend:
                args.profiler_trace_name = args.backend
            elif args.inductor:
                args.profiler_trace_name = "inductor"
            else:
                args.profiler_trace_name = "profile"
        else:
            args.profiler_trace_name = args.profiler_trace_name

    if args.no_translation_validation:
        # Overwrite 'translation_validation' config, if specified.
        torch.fx.experimental._config.translation_validation = False

    experiment = functools.partial(experiment, args, runner.model_iter_fn)

    if args.only and should_diff_branch(args):
        import git

        repo = git.Repo()
        main_branch = repo.active_branch.name
        try:
            # Adding diff-branch again to the args will override previous value
            call_args = (
                [sys.executable] + sys.argv + [f"--diff-branch={diff_branch_default}"]
            )
            # Run for main branch
            subprocess.check_call(call_args + [f"--tag={main_branch}"])
            # Run for comparison branch
            repo.git.checkout(args.diff_branch)
            subprocess.check_call(call_args + [f"--tag={args.diff_branch}"])
        finally:
            # Go back to main branch
            repo.git.checkout(main_branch)
    elif args.only:
        model_name = args.only
        for device in args.devices:
            batch_size = args.batch_size
            if args.batch_size_file:
                batch_size = read_batch_size_from_file(
                    args, args.batch_size_file, model_name
                )
            if model_specified_by_path(args.only):
                model, example_inputs = load_model_from_path(args.only)
                name = model.__class__.__name__
                model = model.to(device=device)
                example_inputs = tree_map_only(
                    torch.Tensor, lambda x: x.to(device=device), example_inputs
                )
            else:
                name = model_name
                try:
                    with tqdm(desc="loading model"):
                        extra_args = []
                        if hasattr(args, "rank") and hasattr(args, "world_size"):
                            extra_args += [
                                "--rank",
                                str(args.rank),
                                "--world_size",
                                str(args.world_size),
                            ]

                        if args.part:
                            (
                                device,
                                name,
                                model,
                                example_inputs,
                                batch_size,
                            ) = runner.load_model(
                                device,
                                model_name,
                                batch_size=batch_size,
                                part=args.part,
                                extra_args=extra_args,
                            )
                        else:
                            if args.fsdp:
                                # Always load model on cpu for fsdp
                                # When initializing FSDP, we will use the cuda device if args.cuda is set
                                (
                                    _,
                                    name,
                                    model,
                                    example_inputs,
                                    batch_size,
                                ) = runner.load_model(
                                    "cpu",
                                    model_name,
                                    batch_size=batch_size,
                                    extra_args=extra_args,
                                )
                            else:
                                (
                                    device,
                                    name,
                                    model,
                                    example_inputs,
                                    batch_size,
                                ) = runner.load_model(
                                    device,
                                    model_name,
                                    batch_size=batch_size,
                                    extra_args=extra_args,
                                )
                except Exception as e:
                    import traceback

                    mode = "train" if args.training else "eval"
                    print(f"{device:4} {mode:5} {name:34} ")
                    print(traceback.format_exc())
                    status = (
                        "model_fail_to_load"
                        if isinstance(e, NotImplementedError)
                        else "eager_fail_to_run"
                    )
                    write_csv_when_exception(args, name, status, device)
                    continue  # bad benchmark implementation

            if args.trace_on_xla:
                xla_dev = xm.xla_device()
                model = model.to(device=xla_dev)
                example_inputs = tree_map_only(
                    torch.Tensor, lambda x: x.to(device=xla_dev), example_inputs
                )

            current_name = name
            current_device = device
            current_batch_size = batch_size
            set_model_name(name)

            # Look for stuff that looks like batch size, and mark it dynamic.
            # Better integration would integrate directly with benchmark suite
            # but cannot conveniently do this
            # NB: This must be done late enough so that we don't do more
            # conversions on the inputs
            # NB: Assumes only the first batch-y like dimension is the batch
            marked = False

            def detect_and_mark_batch(t):
                nonlocal marked
                for i, s in enumerate(t.size()):
                    if s == batch_size:
                        torch._dynamo.mark_dynamic(t, i)
                        marked = True
                        break

            if (
                args.dynamic_batch_only
                and batch_size > 1
                and model_name not in CI_SKIP_DYNAMIC_BATCH_ONLY
            ):
                tree_map_only(torch.Tensor, detect_and_mark_batch, example_inputs)
                assert marked, f"nothing in example_inputs had a dim with {batch_size}"

            if args.log_operator_inputs:
                log_operator_inputs(
                    model, example_inputs, runner.model_iter_fn, name, args
                )
                continue

            if args.per_process_memory_fraction != 1:
                torch.cuda.set_per_process_memory_fraction(
                    args.per_process_memory_fraction
                )
            if model_name in DO_NOT_CAST_INPUTS:
                model, _ = runner.cast_based_on_args(model, example_inputs)

            else:
                model, example_inputs = runner.cast_based_on_args(model, example_inputs)
            runner.setup_amp(current_device)
            runner.run_one_model(
                name,
                model,
                example_inputs,
                optimize_ctx,
                experiment,
                explain=args.explain,
                tag=args.tag,
            )
        if args.generate_aot_autograd_stats:
            stats_file = output_filename.split(".csv")[0] + "_stats.csv"
            output_csv(
                stats_file,
                ("dev", "name", "batch_size", "total_aot_graphs", "ok_aot_graphs"),
                [
                    current_device,
                    current_name,
                    current_batch_size,
                    *Stats.aot_summary(),
                ],
            )
    else:
        metrics.purge_old_log_files()
        if output_filename and os.path.exists(output_filename):
            os.unlink(output_filename)
        if original_dir:
            os.chdir(original_dir)
        model_names = list(runner.iter_model_names(args))
        nmodels = len(model_names)
        for i, name in enumerate(model_names):
            current_name = name
            if args.progress:
                print(f"Running model {i+1}/{nmodels}", flush=True)

            try:
                timeout = args.timeout
                if should_diff_branch(args):
                    timeout *= 2
                subprocess.check_call(
                    [sys.executable] + sys.argv + [f"--only={name}"], timeout=timeout
                )
            except subprocess.TimeoutExpired:
                write_csv_when_exception(args, name, "timeout")
            except subprocess.CalledProcessError as e:
                print("Run failed with return code: ", e.returncode, file=sys.stderr)
                print("Output: ", e.output, file=sys.stderr)
                print("Error: ", e.stderr, file=sys.stderr)
        print_summary(output_filename, print_dataframe=args.print_dataframe_summary)


def log_operator_inputs(model, example_inputs, model_iter_fn, name, args):
    mode = "training" if args.training else "eval"
    output = os.path.join(os.path.dirname(args.output), f"{name}_{mode}.txt")

    # TODO - add option for coalescing inputs over multiple runs
    if os.path.exists(output):
        print(f"Skipping {name}, {output} already exists")
        return

    print(f"Running {name}")
    try:
        from .microbenchmarks.operator_inp_utils import OperatorInputsMode
    except ImportError:
        from microbenchmarks.operator_inp_utils import OperatorInputsMode

    operator_mode = OperatorInputsMode()
    fake_tensor_mode = FakeTensorMode()

    with torch._subclasses.fake_tensor.FakeCopyMode(fake_tensor_mode):
        model_fake = copy.deepcopy(model)
        example_inputs_fake = copy.deepcopy(example_inputs)
    try:
        with fake_tensor_mode, operator_mode:
            model_iter_fn(model_fake, example_inputs_fake, collect_outputs=False)
    except Exception as e:
        print(f"{name} failed to run with fake tensors, trying real. Exception: {e}")
        operator_mode = OperatorInputsMode()
        try:
            with operator_mode:
                model_iter_fn(model, example_inputs, collect_outputs=False)
        except Exception as e2:
            print(f"{name} failed to run with real. Exception: {e2}")
            raise

    print(f"Writing output to {output}")
    operator_mode.log_to_file(output)


if __name__ == "__main__":
    raise RuntimeError(
        f"You shouldn't run {sys.argv[0]} directly, instead try timm_model.py, torchbench.py or huggingface.py"
    )<|MERGE_RESOLUTION|>--- conflicted
+++ resolved
@@ -659,9 +659,7 @@
             maybe_mark_step(args)
 
             # interleave the runs to handle frequency scaling and load changes
-            with maybe_mark_profile(p=p, mark="expected"), maybe_snapshot_memory(
-                args.snapshot_memory, "eager"
-            ):
+            with maybe_mark_profile(p=p, mark="expected"):
                 timings[rep, 0], expected_output = timed(
                     model,
                     model_iter_fn,
@@ -676,7 +674,7 @@
 
             with maybe_mark_profile(p=p, mark="actual"), maybe_enable_compiled_autograd(
                 args.compiled_autograd
-            ), maybe_snapshot_memory(args.snapshot_memory, "compiled"):
+            ):
                 timings[rep, 1], actual_output = timed(
                     model,
                     frozen_model_iter_fn,
@@ -1997,7 +1995,7 @@
 
 
 @contextmanager
-def maybe_snapshot_memory(should_snapshot_memory, name):
+def maybe_snapshot_memory(should_snapshot_memory, suffix):
     # Enables Memory Snapshot tool for memory deep dives:
     # https://pytorch.org/blog/understanding-gpu-memory-1/
     try:
@@ -2009,7 +2007,7 @@
             try:
                 torch.cuda.memory._dump_snapshot(
                     os.path.join(
-                        torch._dynamo.config.base_dir, f"{name}_memory_snapshot.pickle"
+                        torch._dynamo.config.base_dir, f"{output_filename.rstrip('.csv')}_{suffix}.pickle"
                     )
                 )
             except Exception as e:
@@ -2719,9 +2717,10 @@
             if tag is not None:
                 experiment_kwargs["tag"] = tag
             results = []
-            eager_latency, eager_peak_mem, _ = warmup(
-                self.model_iter_fn, model, example_inputs, "eager"
-            )
+            with maybe_snapshot_memory(self.args.snapshot_memory, f"eager_{self.args.only}"):
+                eager_latency, eager_peak_mem, _ = warmup(
+                    self.model_iter_fn, model, example_inputs, "eager"
+                )
 
             if self.args.export_aot_inductor:
                 t_0 = time.perf_counter()
@@ -2732,7 +2731,7 @@
                 optimized_model_iter_fn = optimize_ctx(self.model_iter_fn)
                 aot_compilation_time = 0
 
-            with maybe_enable_compiled_autograd(self.args.compiled_autograd):
+            with maybe_enable_compiled_autograd(self.args.compiled_autograd), maybe_snapshot_memory(self.args.snapshot_memory, f"compiled_{self.args.only}"):
                 dynamo_latency, dynamo_peak_mem, dynamo_stats = warmup(
                     optimized_model_iter_fn, model, example_inputs, "dynamo"
                 )
@@ -3288,16 +3287,17 @@
     )
 
     parser.add_argument(
-<<<<<<< HEAD
-        "--snapshot-memory",
-        action="store_true",
-        help="Enables Memory Snapshot tool for memory deep dives: https://pytorch.org/blog/understanding-gpu-memory-1/",
-=======
         "--profile_dynamo_cache_lookup",
         "--profile-dynamo-cache-lookup",
         action="store_true",
         help="profiles TorchDynamo cache lookup",
->>>>>>> 20c1e263
+    )
+
+    parser.add_argument(
+        "--snapshot-memory",
+        "--snapshot_memory",
+        action="store_true",
+        help="Enables Memory Snapshot tool for memory deep dives: https://pytorch.org/blog/understanding-gpu-memory-1/",
     )
 
     group_fuser = parser.add_mutually_exclusive_group()
