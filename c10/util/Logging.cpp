--- conflicted
+++ resolved
@@ -45,13 +45,8 @@
         get_backtrace(/*frames_to_skip=*/1));
 #endif
   };
-<<<<<<< HEAD
   return &func;
 }
-=======
-  return func;
-};
->>>>>>> f0c8b934
 } // namespace
 
 void SetStackTraceFetcher(std::function<::c10::Error::Backtrace()> fetcher) {
